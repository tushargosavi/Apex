--- conflicted
+++ resolved
@@ -32,10 +32,7 @@
  * <p>Abstract PubSubWebSocketClient class.</p>
  *
  * @author David Yan <david@datatorrent.com>
-<<<<<<< HEAD
-=======
  * @since 0.3.2
->>>>>>> e2b95e18
  */
 public abstract class PubSubWebSocketClient
 {
