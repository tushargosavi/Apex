--- conflicted
+++ resolved
@@ -6,11 +6,7 @@
   <parent>
     <groupId>com.datatorrent</groupId>
     <artifactId>dt-framework</artifactId>
-<<<<<<< HEAD
     <version>0.9.3-RC3</version>
-=======
-    <version>1.0.1-SNAPSHOT</version>
->>>>>>> bec02463
   </parent>
 
   <artifactId>dt-bufferserver</artifactId>
