--- conflicted
+++ resolved
@@ -18,10 +18,6 @@
 That way multiple projects can share the same settings (useful for formatting rules for example).
 Any value defined here will override the pom.xml file value but is only applicable to the current project.
 -->
-<<<<<<< HEAD
-        <netbeans.hint.jdkPlatform>JDK_1.6__OpenJDK_</netbeans.hint.jdkPlatform>
-=======
         <netbeans.hint.jdkPlatform>JDK_1.6</netbeans.hint.jdkPlatform>
->>>>>>> eb9addfb
     </properties>
 </project-shared-configuration>