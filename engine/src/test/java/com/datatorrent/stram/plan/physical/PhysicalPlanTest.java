--- conflicted
+++ resolved
@@ -124,13 +124,8 @@
       Map<String, PTInput> inputsMap = new HashMap<String, PTInput>();
       for (PTInput input: po.getInputs()) {
         inputsMap.put(input.portName, input);
-<<<<<<< HEAD
-        Assert.assertEquals("partitions " + input, Sets.newHashSet(node2.partitionKeys[i]), input.partitions.partitions);
+        Assert.assertEquals("partitions " + input, Sets.newHashSet(partitioned.partitionKeys[i]), input.partitions.partitions);
         //Assert.assertEquals("codec " + input.logicalStream, PartitioningTestStreamCodec.class, input.logicalStream.getCodecClass());
-=======
-        Assert.assertEquals("partitions " + input, Sets.newHashSet(partitioned.partitionKeys[i]), input.partitions.partitions);
-        Assert.assertEquals("codec " + input.logicalStream, PartitioningTestStreamCodec.class, input.logicalStream.getCodecClass());
->>>>>>> 83db01e1
       }
       Assert.assertEquals("number inputs " + inputsMap, Sets.newHashSet(PartitioningTestOperator.IPORT1, PartitioningTestOperator.INPORT_WITH_CODEC), inputsMap.keySet());
     }
