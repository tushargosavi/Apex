--- conflicted
+++ resolved
@@ -119,15 +119,10 @@
     dag.addStream("o1.outport", o1.outport, o2.inport1);
     dag.setOutputPortAttribute(o1.outport, PortContext.SPIN_MILLIS, 99);
 
-<<<<<<< HEAD
-    dag.addStream("n2n3", node2.outport1, node3.inport1)
-      .setLocality(Locality.CONTAINER_LOCAL);
-=======
     dag.addStream("o2.outport1", o2.outport1, o3.inport1)
       .setLocality(Locality.CONTAINER_LOCAL);
     dag.addStream("o3.outport1", o3.outport1, o4.inport1)
       .setLocality(Locality.THREAD_LOCAL);
->>>>>>> 4bb396da
 
     dag.getAttributes().attr(LogicalPlan.CONTAINERS_MAX_COUNT).set(2);
 
