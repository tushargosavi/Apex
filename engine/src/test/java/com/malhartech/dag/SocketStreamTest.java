/**
 * Copyright (c) 2012-2012 Malhar, Inc. All rights reserved.
 */
package com.malhartech.dag;

<<<<<<< HEAD
import com.malhartech.bufferserver.Server;
import com.malhartech.dag.StramTestSupport.MySerDe;
import java.net.InetSocketAddress;
import java.util.concurrent.atomic.AtomicInteger;
=======
import java.io.IOException;
import java.net.InetSocketAddress;
import java.util.concurrent.atomic.AtomicInteger;

import org.junit.AfterClass;
>>>>>>> 0657db28
import org.junit.Assert;
import org.junit.BeforeClass;
import org.junit.Test;
import org.slf4j.Logger;
import org.slf4j.LoggerFactory;

/**
 *
 */
public class SocketStreamTest
{

  private static Logger LOG = LoggerFactory.getLogger(SocketStreamTest.class);
  private static int bufferServerPort = 0;
  private static Server bufferServer = null;
  
  @BeforeClass
  public static void setup() throws InterruptedException, IOException {
    //   java.util.logging.Logger.getLogger("").setLevel(java.util.logging.Level.FINEST);
    //    java.util.logging.Logger.getLogger("").info("test");
    bufferServer = new Server(0); // find random port
    InetSocketAddress bindAddr  = (InetSocketAddress)bufferServer.run();
    bufferServerPort = bindAddr.getPort();
  
  }

  @AfterClass
  public static void tearDown() throws IOException {
    if (bufferServer != null) {
      bufferServer.shutdown();
    }
  }
  
  /**
   * Send tuple on outputstream and receive tuple from inputstream
   *
   * @throws Exception
   */
  @Test
  public void testBufferServerStream() throws Exception
  {

    final AtomicInteger messageCount = new AtomicInteger();
    Sink sink = new Sink()
    {

      @Override
      public void doSomething(Tuple t)
      {
        switch (t.getData().getType()) {
          case BEGIN_WINDOW:
            System.out.println(t.getData().getBeginwindow().getNode() + " begin window for window " + t.getData().getWindowId());
            break;

          case END_WINDOW:
            System.out.println(t.getData().getEndwindow().getNode() + " end window for window " + t.getData().getWindowId());
            break;

          case SIMPLE_DATA:
            System.out.println("received: " + t.getObject());
            synchronized (SocketStreamTest.this) {
              messageCount.incrementAndGet();
            }
        }
      }
    };

    SerDe serde = new MySerDe();

<<<<<<< HEAD
    int port = 0; // find random port
    com.malhartech.bufferserver.Server s = new Server(port);
    InetSocketAddress bindAddr = (InetSocketAddress) s.run();
    port = bindAddr.getPort();
=======
>>>>>>> 0657db28

    StreamContext issContext = new StreamContext(sink);
    issContext.setSerde(serde);
    
    String streamName = "streamName"; // AKA "type"
    String upstreamNodeId = "upstreamNodeId";
    String downstreamNodeId = "downStreamNodeId";
    
    StreamConfiguration sconf = new StreamConfiguration();
    sconf.setSocketAddr(StreamConfiguration.SERVER_ADDRESS, InetSocketAddress.createUnresolved("localhost", bufferServerPort));

    String upstreamNodeId = "upstreamId";
    String upstreamNodeType = "upstreamType";
    String downstreamNodeId = "downstreamId";
    String downstreamNodeType = "downstreamType";

    BufferServerInputSocketStream iss = new BufferServerInputSocketStream();
    iss.setup(sconf);
<<<<<<< HEAD
    iss.setContext(issContext, upstreamNodeId, upstreamNodeType, downstreamNodeId);
=======
    iss.setContext(issContext, upstreamNodeId, streamName, downstreamNodeId);
>>>>>>> 0657db28
    System.out.println("input stream ready");

    BufferServerOutputSocketStream oss = new BufferServerOutputSocketStream();
    StreamContext ossContext = new StreamContext(null);
    ossContext.setSerde(serde);
    oss.setup(sconf);
<<<<<<< HEAD
    oss.setContext(ossContext, upstreamNodeId, upstreamNodeType);
=======
    oss.setContext(ossContext, upstreamNodeId, streamName);
>>>>>>> 0657db28

    LOG.info("Sending hello message");
    oss.doSomething(StramTestSupport.generateBeginWindowTuple(upstreamNodeId, 0, ossContext));
    oss.doSomething(StramTestSupport.generateTuple("hello", 0, ossContext));
    oss.doSomething(StramTestSupport.generateEndWindowTuple(upstreamNodeId, 0, 1, ossContext));
    synchronized (SocketStreamTest.this) {
      if (messageCount.get() == 0) { // receiver could be done before we get here
<<<<<<< HEAD
        SocketStreamTest.this.wait(4000);
=======
        SocketStreamTest.this.wait(3000);
>>>>>>> 0657db28
      }
    }

    Assert.assertEquals("Received messages", 1, messageCount.get());
    System.out.println("exiting...");

  }
}<|MERGE_RESOLUTION|>--- conflicted
+++ resolved
@@ -3,18 +3,11 @@
  */
 package com.malhartech.dag;
 
-<<<<<<< HEAD
-import com.malhartech.bufferserver.Server;
-import com.malhartech.dag.StramTestSupport.MySerDe;
-import java.net.InetSocketAddress;
-import java.util.concurrent.atomic.AtomicInteger;
-=======
 import java.io.IOException;
 import java.net.InetSocketAddress;
 import java.util.concurrent.atomic.AtomicInteger;
 
 import org.junit.AfterClass;
->>>>>>> 0657db28
 import org.junit.Assert;
 import org.junit.BeforeClass;
 import org.junit.Test;
@@ -84,13 +77,6 @@
 
     SerDe serde = new MySerDe();
 
-<<<<<<< HEAD
-    int port = 0; // find random port
-    com.malhartech.bufferserver.Server s = new Server(port);
-    InetSocketAddress bindAddr = (InetSocketAddress) s.run();
-    port = bindAddr.getPort();
-=======
->>>>>>> 0657db28
 
     StreamContext issContext = new StreamContext(sink);
     issContext.setSerde(serde);
@@ -109,22 +95,14 @@
 
     BufferServerInputSocketStream iss = new BufferServerInputSocketStream();
     iss.setup(sconf);
-<<<<<<< HEAD
-    iss.setContext(issContext, upstreamNodeId, upstreamNodeType, downstreamNodeId);
-=======
     iss.setContext(issContext, upstreamNodeId, streamName, downstreamNodeId);
->>>>>>> 0657db28
     System.out.println("input stream ready");
 
     BufferServerOutputSocketStream oss = new BufferServerOutputSocketStream();
     StreamContext ossContext = new StreamContext(null);
     ossContext.setSerde(serde);
     oss.setup(sconf);
-<<<<<<< HEAD
-    oss.setContext(ossContext, upstreamNodeId, upstreamNodeType);
-=======
     oss.setContext(ossContext, upstreamNodeId, streamName);
->>>>>>> 0657db28
 
     LOG.info("Sending hello message");
     oss.doSomething(StramTestSupport.generateBeginWindowTuple(upstreamNodeId, 0, ossContext));
@@ -132,11 +110,7 @@
     oss.doSomething(StramTestSupport.generateEndWindowTuple(upstreamNodeId, 0, 1, ossContext));
     synchronized (SocketStreamTest.this) {
       if (messageCount.get() == 0) { // receiver could be done before we get here
-<<<<<<< HEAD
-        SocketStreamTest.this.wait(4000);
-=======
         SocketStreamTest.this.wait(3000);
->>>>>>> 0657db28
       }
     }
 
