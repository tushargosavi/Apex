--- conflicted
+++ resolved
@@ -107,13 +107,9 @@
     oss.doSomething(StramTestSupport.generateTuple("hello", 0, ossContext));
     oss.doSomething(StramTestSupport.generateEndWindowTuple(upstreamNodeId, 0, 1, ossContext));
     synchronized (SocketStreamTest.this) {
-<<<<<<< HEAD
-      if (messageCount.get() == 0) {
+      if (messageCount.get() == 0) { // don't wait if already notified
         SocketStreamTest.this.wait(2000);
       }
-=======
-      SocketStreamTest.this.wait(5000);
->>>>>>> 8b7a9406
     }
 
     Assert.assertEquals("Received messages", 1, messageCount.get());
