--- conflicted
+++ resolved
@@ -4,13 +4,6 @@
  */
 package com.malhartech.dag;
 
-<<<<<<< HEAD
-import com.malhartech.annotation.ModuleAnnotation;
-import com.malhartech.annotation.PortAnnotation;
-import com.malhartech.annotation.PortAnnotation.PortType;
-import com.malhartech.dag.Module;
-=======
->>>>>>> 4038c5d5
 import org.slf4j.Logger;
 import org.slf4j.LoggerFactory;
 
@@ -24,20 +17,7 @@
  * Module for constructing unit test DAG.
  * Test should reference the ports defined using the constants.
  */
-<<<<<<< HEAD
-@ModuleAnnotation(
-    ports = {
-        @PortAnnotation(name = GenericTestModule.INPUT1,  type = PortType.INPUT),
-        @PortAnnotation(name = GenericTestModule.INPUT2,  type = PortType.INPUT),
-        @PortAnnotation(name = GenericTestModule.OUTPUT1, type = PortType.OUTPUT)
-    }
-)
-public class GenericTestModule extends Module {
-  public static final String INPUT1 = "input1";
-  public static final String INPUT2 = "input2";
-=======
 public class GenericTestModule extends BaseOperator {
->>>>>>> 4038c5d5
   public static final String OUTPUT1 = "output1";
 
   private static final Logger LOG = LoggerFactory.getLogger(GenericTestModule.class);
