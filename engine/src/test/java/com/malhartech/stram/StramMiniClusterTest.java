--- conflicted
+++ resolved
@@ -417,7 +417,6 @@
     Assert.assertTrue("", jars.contains(JarFinder.getJar(com.esotericsoftware.kryo.Kryo.class)));
   }
 
-<<<<<<< HEAD
   //@Test
   public void testUnmanagedAM() throws Exception {
 
@@ -600,8 +599,4 @@
 
   }
 
-
-
-=======
->>>>>>> 15abb41c
 }