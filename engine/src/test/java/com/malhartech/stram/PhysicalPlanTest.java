--- conflicted
+++ resolved
@@ -434,17 +434,12 @@
 
     // join within parallel partitions
     GenericTestModule o4 = dag.addOperator("o4", GenericTestModule.class);
-<<<<<<< HEAD
-    dag.setInputPortAttribute(o4.inport1, PortContext.PARTITION_PARALLEL, true);
-    dag.addStream("o3outport1", o3.outport1, o4.inport1).setInline(false); // inline o4.inport1 implicit
-=======
     dag.setInputPortAttribute(o4.inport1, PortContext.PARTITION_INLINE, true);
     dag.setInputPortAttribute(o4.inport2, PortContext.PARTITION_INLINE, true);
     OperatorWrapper o4Meta = dag.getOperatorWrapper(o4);
 
     dag.addStream("o3_1.outport1", o3_1.outport1, o4.inport1).setInline(false); // inline implicit
     dag.addStream("o3_2.outport1", o3_2.outport1, o4.inport2).setInline(false); // inline implicit
->>>>>>> 11d564e9
 
     // non inline
     GenericTestModule o5merge = dag.addOperator("o5merge", GenericTestModule.class);
