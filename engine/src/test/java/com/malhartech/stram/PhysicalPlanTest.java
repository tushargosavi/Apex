/**
 * Copyright (c) 2012-2012 Malhar, Inc.
 * All rights reserved.
 */
package com.malhartech.stram;

<<<<<<< HEAD
import com.malhartech.dag.DAG;
import com.malhartech.dag.GenericTestModule;
import com.malhartech.dag.DAG.OperatorInstance;

=======
>>>>>>> 4038c5d5
import java.util.HashSet;
import java.util.Set;

import junit.framework.Assert;

import org.junit.Test;

import com.google.common.collect.Sets;
import com.malhartech.api.DAG;
import com.malhartech.api.DAG.OperatorWrapper;
import com.malhartech.dag.GenericTestModule;
import com.malhartech.stram.PhysicalPlan.PTOperator;
import com.malhartech.stram.PhysicalPlan.PTOutput;
import com.malhartech.stram.StreamingContainerManagerTest.TestStaticPartitioningSerDe;

public class PhysicalPlanTest {

  @Test
  public void testStaticPartitioning() {
    DAG dag = new DAG();

<<<<<<< HEAD
    OperatorInstance node1 = dag.addOperator("node1", GenericTestModule.class);
    OperatorInstance node2 = dag.addOperator("node2", GenericTestModule.class);

    OperatorInstance mergeNode = dag.addOperator("mergeNode", GenericTestModule.class);
=======
    GenericTestModule node1 = dag.addOperator("node1", GenericTestModule.class);
    GenericTestModule node2 = dag.addOperator("node2", GenericTestModule.class);

    GenericTestModule mergeNode = dag.addOperator("mergeNode", GenericTestModule.class);
>>>>>>> 4038c5d5

    dag.addStream("n1n2")
      .setSerDeClass(TestStaticPartitioningSerDe.class)
      .setSource(node1.outport1)
      .addSink(node2.inport1);

    dag.addStream("mergeStream")
      .setSource(node2.outport1)
      .addSink(mergeNode.inport1);

    dag.setMaxContainerCount(2);

    PhysicalPlan td = new PhysicalPlan(dag);

    Assert.assertEquals("number of containers", 2, td.getContainers().size());
<<<<<<< HEAD
    OperatorInstance node2Decl = dag.getOperator(node2.getId());
=======
    OperatorWrapper node2Decl = dag.getOperatorWrapper(node2.getName());
>>>>>>> 4038c5d5
    Assert.assertEquals("number partition instances", TestStaticPartitioningSerDe.partitions.length, td.getOperators(node2Decl).size());
  }

  @Test
  public void testInline() {

    DAG dag = new DAG();

<<<<<<< HEAD
    OperatorInstance node1 = dag.addOperator("node1", GenericTestModule.class);
    OperatorInstance node2 = dag.addOperator("node2", GenericTestModule.class);
    OperatorInstance node3 = dag.addOperator("node3", GenericTestModule.class);

    OperatorInstance notInlineNode = dag.addOperator("notInlineNode", GenericTestModule.class);
    // partNode has 2 inputs, inline must be ignored with partitioned input
    OperatorInstance partNode = dag.addOperator("partNode", GenericTestModule.class);
=======
    GenericTestModule node1 = dag.addOperator("node1", GenericTestModule.class);
    GenericTestModule node2 = dag.addOperator("node2", GenericTestModule.class);
    GenericTestModule node3 = dag.addOperator("node3", GenericTestModule.class);

    GenericTestModule notInlineNode = dag.addOperator("notInlineNode", GenericTestModule.class);
    // partNode has 2 inputs, inline must be ignored with partitioned input
    GenericTestModule partNode = dag.addOperator("partNode", GenericTestModule.class);
>>>>>>> 4038c5d5

    dag.addStream("n1Output1", node1.outport1, node2.inport1, node3.inport1, partNode.inport1)
      .setInline(true);

    dag.addStream("n2Output1", node2.outport1, node3.inport2, notInlineNode.inport1)
      .setInline(false);

    dag.addStream("n3Output1", node3.outport1, partNode.inport2)
      .setSerDeClass(TestStaticPartitioningSerDe.class);

    int maxContainers = 5;
    dag.setMaxContainerCount(maxContainers);
    PhysicalPlan deployer1 = new PhysicalPlan(dag);
    Assert.assertEquals("number of containers", maxContainers, deployer1.getContainers().size());
    Assert.assertEquals("operators container 0", 3, deployer1.getContainers().get(0).operators.size());

<<<<<<< HEAD
    Set<OperatorInstance> c1ExpNodes = Sets.newHashSet(dag.getOperator(node1.getId()), dag.getOperator(node2.getId()), dag.getOperator(node3.getId()));
    Set<OperatorInstance> c1ActNodes = new HashSet<OperatorInstance>();
=======
    Set<OperatorWrapper> c1ExpNodes = Sets.newHashSet(dag.getOperatorWrapper(node1.getName()), dag.getOperatorWrapper(node2.getName()), dag.getOperatorWrapper(node3.getName()));
    Set<OperatorWrapper> c1ActNodes = new HashSet<OperatorWrapper>();
>>>>>>> 4038c5d5
    for (PTOperator pNode : deployer1.getContainers().get(0).operators) {
      c1ActNodes.add(pNode.getLogicalNode());
    }
    Assert.assertEquals("operators container 0", c1ExpNodes, c1ActNodes);

    Assert.assertEquals("operators container 1", 1, deployer1.getContainers().get(1).operators.size());
    Assert.assertEquals("operators container 1", dag.getOperatorWrapper(notInlineNode.getName()), deployer1.getContainers().get(1).operators.get(0).getLogicalNode());

    // one container per partition
    for (int cindex = 2; cindex < maxContainers; cindex++) {
      Assert.assertEquals("operators container" + cindex, 1, deployer1.getContainers().get(cindex).operators.size());
      Assert.assertEquals("operators container" + cindex, dag.getOperatorWrapper(partNode.getName()), deployer1.getContainers().get(cindex).operators.get(0).getLogicalNode());
    }

  }

  @Test
  public void testInlineMultipleInputs() {

    DAG dag = new DAG();

<<<<<<< HEAD
    OperatorInstance node1 = dag.addOperator("node1", GenericTestModule.class);
    OperatorInstance node2 = dag.addOperator("node2", GenericTestModule.class);
    OperatorInstance node3 = dag.addOperator("node3", GenericTestModule.class);
=======
    GenericTestModule node1 = dag.addOperator("node1", GenericTestModule.class);
    GenericTestModule node2 = dag.addOperator("node2", GenericTestModule.class);
    GenericTestModule node3 = dag.addOperator("node3", GenericTestModule.class);
>>>>>>> 4038c5d5

    dag.addStream("n1Output1")
      .setInline(true)
      .setSource(node1.outport1)
      .addSink(node3.inport1);

    dag.addStream("n2Output1")
      .setInline(true)
      .setSource(node2.outport1)
      .addSink(node3.inport2);

    int maxContainers = 5;
    dag.setMaxContainerCount(maxContainers);

    PhysicalPlan deployer = new PhysicalPlan(dag);
    Assert.assertEquals("number of containers", 1, deployer.getContainers().size());

    PTOutput node1Out = deployer.getOperators(dag.getOperatorWrapper(node1)).get(0).outputs.get(0);
    Assert.assertTrue("inline " + node1Out, deployer.isDownStreamInline(node1Out));

    // per current logic, different container is assigned to second input node
    PTOutput node2Out = deployer.getOperators(dag.getOperatorWrapper(node2)).get(0).outputs.get(0);
    Assert.assertTrue("inline " + node2Out, deployer.isDownStreamInline(node2Out));

  }

}<|MERGE_RESOLUTION|>--- conflicted
+++ resolved
@@ -4,13 +4,6 @@
  */
 package com.malhartech.stram;
 
-<<<<<<< HEAD
-import com.malhartech.dag.DAG;
-import com.malhartech.dag.GenericTestModule;
-import com.malhartech.dag.DAG.OperatorInstance;
-
-=======
->>>>>>> 4038c5d5
 import java.util.HashSet;
 import java.util.Set;
 
@@ -32,17 +25,10 @@
   public void testStaticPartitioning() {
     DAG dag = new DAG();
 
-<<<<<<< HEAD
-    OperatorInstance node1 = dag.addOperator("node1", GenericTestModule.class);
-    OperatorInstance node2 = dag.addOperator("node2", GenericTestModule.class);
-
-    OperatorInstance mergeNode = dag.addOperator("mergeNode", GenericTestModule.class);
-=======
     GenericTestModule node1 = dag.addOperator("node1", GenericTestModule.class);
     GenericTestModule node2 = dag.addOperator("node2", GenericTestModule.class);
 
     GenericTestModule mergeNode = dag.addOperator("mergeNode", GenericTestModule.class);
->>>>>>> 4038c5d5
 
     dag.addStream("n1n2")
       .setSerDeClass(TestStaticPartitioningSerDe.class)
@@ -58,11 +44,7 @@
     PhysicalPlan td = new PhysicalPlan(dag);
 
     Assert.assertEquals("number of containers", 2, td.getContainers().size());
-<<<<<<< HEAD
-    OperatorInstance node2Decl = dag.getOperator(node2.getId());
-=======
     OperatorWrapper node2Decl = dag.getOperatorWrapper(node2.getName());
->>>>>>> 4038c5d5
     Assert.assertEquals("number partition instances", TestStaticPartitioningSerDe.partitions.length, td.getOperators(node2Decl).size());
   }
 
@@ -71,15 +53,6 @@
 
     DAG dag = new DAG();
 
-<<<<<<< HEAD
-    OperatorInstance node1 = dag.addOperator("node1", GenericTestModule.class);
-    OperatorInstance node2 = dag.addOperator("node2", GenericTestModule.class);
-    OperatorInstance node3 = dag.addOperator("node3", GenericTestModule.class);
-
-    OperatorInstance notInlineNode = dag.addOperator("notInlineNode", GenericTestModule.class);
-    // partNode has 2 inputs, inline must be ignored with partitioned input
-    OperatorInstance partNode = dag.addOperator("partNode", GenericTestModule.class);
-=======
     GenericTestModule node1 = dag.addOperator("node1", GenericTestModule.class);
     GenericTestModule node2 = dag.addOperator("node2", GenericTestModule.class);
     GenericTestModule node3 = dag.addOperator("node3", GenericTestModule.class);
@@ -87,7 +60,6 @@
     GenericTestModule notInlineNode = dag.addOperator("notInlineNode", GenericTestModule.class);
     // partNode has 2 inputs, inline must be ignored with partitioned input
     GenericTestModule partNode = dag.addOperator("partNode", GenericTestModule.class);
->>>>>>> 4038c5d5
 
     dag.addStream("n1Output1", node1.outport1, node2.inport1, node3.inport1, partNode.inport1)
       .setInline(true);
@@ -104,13 +76,8 @@
     Assert.assertEquals("number of containers", maxContainers, deployer1.getContainers().size());
     Assert.assertEquals("operators container 0", 3, deployer1.getContainers().get(0).operators.size());
 
-<<<<<<< HEAD
-    Set<OperatorInstance> c1ExpNodes = Sets.newHashSet(dag.getOperator(node1.getId()), dag.getOperator(node2.getId()), dag.getOperator(node3.getId()));
-    Set<OperatorInstance> c1ActNodes = new HashSet<OperatorInstance>();
-=======
     Set<OperatorWrapper> c1ExpNodes = Sets.newHashSet(dag.getOperatorWrapper(node1.getName()), dag.getOperatorWrapper(node2.getName()), dag.getOperatorWrapper(node3.getName()));
     Set<OperatorWrapper> c1ActNodes = new HashSet<OperatorWrapper>();
->>>>>>> 4038c5d5
     for (PTOperator pNode : deployer1.getContainers().get(0).operators) {
       c1ActNodes.add(pNode.getLogicalNode());
     }
@@ -132,15 +99,9 @@
 
     DAG dag = new DAG();
 
-<<<<<<< HEAD
-    OperatorInstance node1 = dag.addOperator("node1", GenericTestModule.class);
-    OperatorInstance node2 = dag.addOperator("node2", GenericTestModule.class);
-    OperatorInstance node3 = dag.addOperator("node3", GenericTestModule.class);
-=======
     GenericTestModule node1 = dag.addOperator("node1", GenericTestModule.class);
     GenericTestModule node2 = dag.addOperator("node2", GenericTestModule.class);
     GenericTestModule node3 = dag.addOperator("node3", GenericTestModule.class);
->>>>>>> 4038c5d5
 
     dag.addStream("n1Output1")
       .setInline(true)
