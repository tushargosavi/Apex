/**
 * Copyright (c) 2012-2012 Malhar, Inc.
 * All rights reserved.
 */
package com.malhartech.stram;

import static com.malhartech.stram.conf.TopologyBuilder.STRAM_WINDOW_SIZE_MILLIS;
import static com.malhartech.stram.conf.TopologyBuilder.STREAM_CLASSNAME;
import static com.malhartech.stram.conf.TopologyBuilder.STREAM_INLINE;

import java.util.Collections;
import java.util.List;
import java.util.Map;
import java.util.Properties;

import org.apache.hadoop.conf.Configuration;
import org.junit.Assert;
import org.junit.Test;
import org.slf4j.Logger;
import org.slf4j.LoggerFactory;

import com.malhartech.dag.InputAdapter;
import com.malhartech.dag.InternalNode;
import com.malhartech.dag.StreamConfiguration;
import com.malhartech.dag.StreamContext;
import com.malhartech.stram.StramLocalCluster.LocalStramChild;
import com.malhartech.stram.StreamingNodeUmbilicalProtocol.ContainerHeartbeatResponse;
import com.malhartech.stram.StreamingNodeUmbilicalProtocol.StramToNodeRequest;
import com.malhartech.stram.StreamingNodeUmbilicalProtocol.StramToNodeRequest.RequestType;
import com.malhartech.stram.TopologyDeployer.PTNode;
import com.malhartech.stram.conf.TopologyBuilder;
import com.malhartech.stram.conf.TopologyBuilder.NodeConf;
import com.malhartech.stram.conf.TopologyBuilder.StreamConf;
import com.malhartech.stream.AbstractInputAdapter;
import com.malhartech.stream.HDFSOutputStream;
import java.util.Collection;

public class StramLocalClusterTest {

  private static Logger LOG = LoggerFactory.getLogger(StramLocalClusterTest.class);
  
  //@Test
  public void testLocalClusterInitShutdown() throws Exception {
    // create test topology
    Properties props = new Properties();

    // input adapter to ensure shutdown works on end of stream
    props.put("stram.stream.input1.classname", NumberGeneratorInputAdapter.class.getName());
    props.put("stram.stream.input1.outputNode", "node1");
    props.put("stram.stream.input1.maxTuples", "1");

    // fake output adapter - to be ignored when determine shutdown
    props.put("stram.stream.output.classname", HDFSOutputStream.class.getName());
    props.put("stram.stream.output.inputNode", "node2");
    props.put("stram.stream.output.filepath", "miniclustertest-testSetupShutdown.out");

    props.put("stram.stream.n1n2.inputNode", "node1");
    props.put("stram.stream.n1n2.outputNode", "node2");
    props.put("stram.stream.n1n2.template", "defaultstream");

    props.put("stram.node.node1.classname", TopologyBuilderTest.EchoNode.class.getName());
    props.put("stram.node.node1.myStringProperty", "myStringPropertyValue");

    props.put("stram.node.node2.classname", TopologyBuilderTest.EchoNode.class.getName());

    props.setProperty(TopologyBuilder.NUM_CONTAINERS, "2");

    TopologyBuilder tplg = new TopologyBuilder(new Configuration());
    tplg.addFromProperties(props);

    StramLocalCluster localCluster = new StramLocalCluster(tplg);
    localCluster.run();
  }
  
  @Test
  public void testChildRecovery() throws Exception {

    TopologyBuilder tb = new TopologyBuilder();
    tb.getConf().setInt(STRAM_WINDOW_SIZE_MILLIS, 0); // disable window generator
    tb.getConf().setInt(TopologyBuilder.STRAM_CHECKPOINT_INTERVAL_MILLIS, 0); // disable auto backup

    StreamConf input1 = tb.getOrAddStream("input1");
    input1.addProperty(STREAM_CLASSNAME,
        LocalTestInputAdapter.class.getName());
    input1.addProperty(STREAM_INLINE, "true");

    StreamConf n1n2 = tb.getOrAddStream("n1n2");

    NodeConf node1 = tb.getOrAddNode("node1");
    node1.addInput(input1);
    node1.addOutput(n1n2);

    NodeConf node2 = tb.getOrAddNode("node2");
    node2.addInput(n1n2);

    tb.validate();

    for (NodeConf nodeConf : tb.getAllNodes().values()) {
      nodeConf.setClassName(TopologyBuilderTest.EchoNode.class.getName());
    }

    StramLocalCluster localCluster = new StramLocalCluster(tb);
    localCluster.runAsync();

    LocalStramChild c0 = waitForContainer(localCluster, node1);
    Thread.sleep(1000);

    Map<StreamContext, InputAdapter> inputAdapters = c0.getInputAdapters();
    Assert.assertEquals("number input adapters", 1, inputAdapters.size());

    Map<String, InternalNode> nodeMap = c0.getNodeMap();
    Assert.assertEquals("number nodes", 2, nodeMap.size());

    // safer to lookup via topology deployer
    InternalNode n1 = nodeMap.get(localCluster.findByLogicalNode(node1).id);
    Assert.assertNotNull(n1);

    LocalStramChild c2 = waitForContainer(localCluster, node2);
    Map<String, InternalNode> c2NodeMap = c2.getNodeMap();
    Assert.assertEquals("number nodes", 1, c2NodeMap.size());
    InternalNode n2 = c2NodeMap.get(localCluster.findByLogicalNode(node2).id);
    Assert.assertNotNull(n2);

    LocalTestInputAdapter input = (LocalTestInputAdapter)inputAdapters.values().toArray()[0];
    Assert.assertEquals("initial window id", 0, ((StreamContext)inputAdapters.keySet().toArray()[0]).getStartingWindowId());
    input.resetWindow(0, 1);

    input.beginWindow(1);
    waitForWindow(n1, 1);
    backupNode(c0, n1);
    input.endWindow(1);

    input.beginWindow(2);
    waitForWindow(n2, 2);
    backupNode(c2, n2);
    input.endWindow(2);

    // move window forward and wait for nodes to reach,
    // to ensure backup in previous windows was processed
    input.beginWindow(3);
    input.endWindow(3);

    //waitForWindow(n1, 3);
    waitForWindow(n2, 3);

    // propagate checkpoints to master
    c0.triggerHeartbeat();
    // wait for heartbeat cycle to complete
    c0.waitForHeartbeat(5000);
<<<<<<< HEAD
    // simulate node failure
=======
 
    c2.triggerHeartbeat();
    c2.waitForHeartbeat(5000);
    
    // simulate node failure 
>>>>>>> 8043a1a4
    localCluster.failContainer(c0);

    // replacement container will start empty until downstream undeploy completes
    c2.triggerHeartbeat();
<<<<<<< HEAD
    c1.triggerHeartbeat();

    c1.waitForHeartbeat(5000);
    Assert.assertNotSame("old container", c0, c1);
    Assert.assertNotSame("old container", c0.getContainerId(), c1.getContainerId());

    inputAdapters = c1.getInputAdapters();
    Assert.assertEquals("number input adapters", 1, inputAdapters.size());
    Assert.assertEquals("initial window id", 1, ((StreamContext)inputAdapters.keySet().toArray()[0]).getStartingWindowId());
=======
    c2.waitForHeartbeat(5000);

    // replacement container starts empty 
    // wait for downstream undeploy to complete
    LocalStramChild c0Replaced = waitForContainer(localCluster, node1);
    c0Replaced.triggerHeartbeat();
    c0Replaced.waitForHeartbeat(5000); // next heartbeat after init
    
    Assert.assertNotSame("old container", c0, c0Replaced);
    Assert.assertNotSame("old container", c0.getContainerId(), c0Replaced.getContainerId());

    inputAdapters = c0Replaced.getInputAdapters();
    input = (LocalTestInputAdapter)inputAdapters.get(0);
    Assert.assertEquals("number input adapters", 1, inputAdapters.size());
    Assert.assertEquals("initial window id", 1, input.getContext().getStartingWindowId());

    localCluster.shutdown();
    
>>>>>>> 8043a1a4
  }

  /**
   * Wait until instance of node comes online in a container
   * @param localCluster
   * @param nodeConf
   * @return
   * @throws InterruptedException
   */
  private LocalStramChild waitForContainer(StramLocalCluster localCluster, NodeConf nodeConf) throws InterruptedException {
    PTNode node = localCluster.findByLogicalNode(nodeConf);
    Assert.assertNotNull("no node for " + nodeConf, node);
    
    LocalStramChild container;
    while (true) {
      if (node.container.containerId != null) {
        if ((container = localCluster.getContainer(node.container.containerId)) != null) {
          if (container.getNodeMap().get(node.id) != null) {
            return container;
          }
        }
      }
      try {
        LOG.debug("Waiting for {} in container {}", node, node.container.containerId);
        Thread.sleep(500);
      } catch (InterruptedException e) {
      }
    }
<<<<<<< HEAD
    Assert.assertNotNull(container);
    // await heartbeat after container init complete
    //container.waitForHeartbeat(5000);
    return container;
  }

=======
  }

  private void waitForWindow(InternalNode node, long windowId) throws InterruptedException {
    while (node.getContext().getCurrentWindowId() < windowId) {
      LOG.debug("Waiting for node {} current window {}", node, windowId);
      Thread.sleep(100);
    }
  }
  
  
>>>>>>> 8043a1a4
  private void backupNode(StramChild c, InternalNode node) {
    StramToNodeRequest backupRequest = new StramToNodeRequest();
    backupRequest.setNodeId(node.getContext().getId());
    backupRequest.setRequestType(RequestType.CHECKPOINT);
    ContainerHeartbeatResponse rsp = new ContainerHeartbeatResponse();
    rsp.setNodeRequests(Collections.singletonList(backupRequest));
    LOG.debug("Requesting backup {} {}", c.getContainerId(), node);
    c.processHeartbeatResponse(rsp);
  }

  public static class LocalTestInputAdapter extends AbstractInputAdapter {

    @Override
    public void setup(StreamConfiguration config) {
    }

    @Override
    public void activate(StreamContext context) {
    }

    @Override
    public void teardown() {
    }

  }


}<|MERGE_RESOLUTION|>--- conflicted
+++ resolved
@@ -38,7 +38,7 @@
 public class StramLocalClusterTest {
 
   private static Logger LOG = LoggerFactory.getLogger(StramLocalClusterTest.class);
-  
+
   //@Test
   public void testLocalClusterInitShutdown() throws Exception {
     // create test topology
@@ -71,7 +71,7 @@
     StramLocalCluster localCluster = new StramLocalCluster(tplg);
     localCluster.run();
   }
-  
+
   @Test
   public void testChildRecovery() throws Exception {
 
@@ -147,49 +147,32 @@
     c0.triggerHeartbeat();
     // wait for heartbeat cycle to complete
     c0.waitForHeartbeat(5000);
-<<<<<<< HEAD
-    // simulate node failure
-=======
- 
+
     c2.triggerHeartbeat();
     c2.waitForHeartbeat(5000);
-    
-    // simulate node failure 
->>>>>>> 8043a1a4
+
+    // simulate node failure
     localCluster.failContainer(c0);
 
     // replacement container will start empty until downstream undeploy completes
     c2.triggerHeartbeat();
-<<<<<<< HEAD
-    c1.triggerHeartbeat();
-
-    c1.waitForHeartbeat(5000);
-    Assert.assertNotSame("old container", c0, c1);
-    Assert.assertNotSame("old container", c0.getContainerId(), c1.getContainerId());
-
-    inputAdapters = c1.getInputAdapters();
-    Assert.assertEquals("number input adapters", 1, inputAdapters.size());
-    Assert.assertEquals("initial window id", 1, ((StreamContext)inputAdapters.keySet().toArray()[0]).getStartingWindowId());
-=======
     c2.waitForHeartbeat(5000);
 
-    // replacement container starts empty 
+    // replacement container starts empty
     // wait for downstream undeploy to complete
     LocalStramChild c0Replaced = waitForContainer(localCluster, node1);
     c0Replaced.triggerHeartbeat();
     c0Replaced.waitForHeartbeat(5000); // next heartbeat after init
-    
+
     Assert.assertNotSame("old container", c0, c0Replaced);
     Assert.assertNotSame("old container", c0.getContainerId(), c0Replaced.getContainerId());
 
     inputAdapters = c0Replaced.getInputAdapters();
-    input = (LocalTestInputAdapter)inputAdapters.get(0);
     Assert.assertEquals("number input adapters", 1, inputAdapters.size());
-    Assert.assertEquals("initial window id", 1, input.getContext().getStartingWindowId());
+    Assert.assertEquals("initial window id", 1, ((StreamContext)inputAdapters.keySet().toArray()[0]).getStartingWindowId());
 
     localCluster.shutdown();
-    
->>>>>>> 8043a1a4
+
   }
 
   /**
@@ -202,7 +185,7 @@
   private LocalStramChild waitForContainer(StramLocalCluster localCluster, NodeConf nodeConf) throws InterruptedException {
     PTNode node = localCluster.findByLogicalNode(nodeConf);
     Assert.assertNotNull("no node for " + nodeConf, node);
-    
+
     LocalStramChild container;
     while (true) {
       if (node.container.containerId != null) {
@@ -218,14 +201,6 @@
       } catch (InterruptedException e) {
       }
     }
-<<<<<<< HEAD
-    Assert.assertNotNull(container);
-    // await heartbeat after container init complete
-    //container.waitForHeartbeat(5000);
-    return container;
-  }
-
-=======
   }
 
   private void waitForWindow(InternalNode node, long windowId) throws InterruptedException {
@@ -234,9 +209,8 @@
       Thread.sleep(100);
     }
   }
-  
-  
->>>>>>> 8043a1a4
+
+
   private void backupNode(StramChild c, InternalNode node) {
     StramToNodeRequest backupRequest = new StramToNodeRequest();
     backupRequest.setNodeId(node.getContext().getId());
