/**
 * Copyright (c) 2012-2012 Malhar, Inc.
 * All rights reserved.
 */
package com.malhartech.stram;

import java.net.InetSocketAddress;
import java.util.ArrayList;
import java.util.Arrays;
import java.util.Collections;
import java.util.List;

import junit.framework.Assert;

import org.apache.hadoop.io.DataInputByteBuffer;
import org.apache.hadoop.io.DataOutputByteBuffer;
import org.junit.Test;

import com.malhartech.api.DAG;
import com.malhartech.api.DAG.OperatorWrapper;
import com.malhartech.api.Operator;
import com.malhartech.dag.DefaultSerDe;
import com.malhartech.dag.GenericTestModule;
import com.malhartech.dag.Tuple;
<<<<<<< HEAD
import com.malhartech.dag.DAG.OperatorInstance;
=======
>>>>>>> bcbcf97e
import com.malhartech.stram.ModuleDeployInfo.NodeInputDeployInfo;
import com.malhartech.stram.ModuleDeployInfo.NodeOutputDeployInfo;
import com.malhartech.stram.PhysicalPlan.PTOperator;
import com.malhartech.stram.StreamingContainerUmbilicalProtocol.StreamingContainerContext;

public class StreamingContainerManagerTest {

  @Test
  public void testNodeDeployInfoSerialization() throws Exception {
    ModuleDeployInfo ndi = new ModuleDeployInfo();
    ndi.declaredId = "node1";
    ndi.id ="1";

    ModuleDeployInfo.NodeInputDeployInfo input = new ModuleDeployInfo.NodeInputDeployInfo();
    input.declaredStreamId = "streamToNode";
    input.portName = "inputPortNameOnNode";
    input.sourceNodeId = "sourceNodeId";

    ndi.inputs = new ArrayList<ModuleDeployInfo.NodeInputDeployInfo>();
    ndi.inputs.add(input);

    ModuleDeployInfo.NodeOutputDeployInfo output = new ModuleDeployInfo.NodeOutputDeployInfo();
    output.declaredStreamId = "streamFromNode";
    output.portName = "outputPortNameOnNode";

    ndi.outputs = new ArrayList<ModuleDeployInfo.NodeOutputDeployInfo>();
    ndi.outputs.add(output);

    StreamingContainerContext scc = new StreamingContainerContext();
    scc.nodeList = Collections.singletonList(ndi);

    DataOutputByteBuffer out = new DataOutputByteBuffer();
    scc.write(out);

    DataInputByteBuffer in = new DataInputByteBuffer();
    in.reset(out.getData());

    StreamingContainerContext clone = new StreamingContainerContext();
    clone.readFields(in);

    Assert.assertNotNull(clone.nodeList);
    Assert.assertEquals(1, clone.nodeList.size());
    Assert.assertEquals("node1", clone.nodeList.get(0).declaredId);

    String nodeToString = ndi.toString();
    Assert.assertTrue(nodeToString.contains(input.portName));
    Assert.assertTrue(nodeToString.contains(output.portName));
  }

  @Test
  public void testAssignContainer() {

    DAG dag = new DAG();

<<<<<<< HEAD
    OperatorInstance node1 = dag.addOperator("node1", GenericTestModule.class);
    OperatorInstance node2 = dag.addOperator("node2", GenericTestModule.class);
    OperatorInstance node3 = dag.addOperator("node3", GenericTestModule.class);
=======
    GenericTestModule node1 = dag.addOperator("node1", GenericTestModule.class);
    GenericTestModule node2 = dag.addOperator("node2", GenericTestModule.class);
    GenericTestModule node3 = dag.addOperator("node3", GenericTestModule.class);
>>>>>>> bcbcf97e

    dag.addStream("n1n2")
      .setSource(node1.outport1)
      .addSink(node2.inport1);

    dag.addStream("n2n3")
      .setInline(true)
      .setSource(node2.outport1)
      .addSink(node3.inport1);

    dag.setMaxContainerCount(2);

    Assert.assertEquals("number operators", 3, dag.getAllOperators().size());
    Assert.assertEquals("number root operators", 1, dag.getRootOperators().size());

    StreamingContainerManager dnm = new StreamingContainerManager(dag);
    Assert.assertEquals("number required containers", 2, dnm.getNumRequiredContainers());

    String container1Id = "container1";
    String container2Id = "container2";

    // node1 needs to be deployed first, regardless in which order they were given
    StreamingContainerContext c1 = dnm.assignContainerForTest(container1Id, InetSocketAddress.createUnresolved(container1Id+"Host", 9001));
    Assert.assertEquals("number operators assigned to c1", 1, c1.nodeList.size());
    ModuleDeployInfo node1DI = getNodeDeployInfo(c1, dag.getOperatorWrapper(node1));
    Assert.assertNotNull(node1.getName() + " assigned to " + container1Id, node1DI);
    Assert.assertEquals("inputs " + node1DI.declaredId, 0, node1DI.inputs.size());
    Assert.assertEquals("outputs " + node1DI.declaredId, 1, node1DI.outputs.size());
    Assert.assertNotNull("serializedNode " + node1DI.declaredId, node1DI.serializedNode);

    NodeOutputDeployInfo c1n1n2 = node1DI.outputs.get(0);
    Assert.assertNotNull("stream connection for container1", c1n1n2);
    Assert.assertEquals("stream connection for container1", "n1n2", c1n1n2.declaredStreamId);
    Assert.assertEquals("stream connects to upstream host", container1Id + "Host", c1n1n2.bufferServerHost);
    Assert.assertEquals("stream connects to upstream port", 9001, c1n1n2.bufferServerPort);
    Assert.assertFalse("stream inline", c1n1n2.isInline());

    StreamingContainerContext c2 = dnm.assignContainerForTest(container2Id, InetSocketAddress.createUnresolved(container2Id+"Host", 9002));
    Assert.assertEquals("number operators assigned to container", 2, c2.nodeList.size());
    ModuleDeployInfo node2DI = getNodeDeployInfo(c2, dag.getOperatorWrapper(node2));
    ModuleDeployInfo node3DI = getNodeDeployInfo(c2, dag.getOperatorWrapper(node3));
    Assert.assertNotNull(node2.getName() + " assigned to " + container2Id, node2DI);
    Assert.assertNotNull(node3.getName() + " assigned to " + container2Id, node3DI);

    // buffer server input node2 from node1
    NodeInputDeployInfo c2n1n2 = getInputDeployInfo(node2DI, "n1n2");
    Assert.assertNotNull("stream connection for container2", c2n1n2);
    Assert.assertEquals("stream connects to upstream host", container1Id + "Host", c2n1n2.bufferServerHost);
    Assert.assertEquals("stream connects to upstream port", 9001, c2n1n2.bufferServerPort);
    Assert.assertEquals("portName " + c2n1n2, dag.getOperatorWrapper(node2).getInputPortMeta(node2.inport1).getPortName(), c2n1n2.portName);
    Assert.assertNull("partitionKeys " + c2n1n2, c2n1n2.partitionKeys);
    Assert.assertEquals("sourceNodeId " + c2n1n2, node1DI.id, c2n1n2.sourceNodeId);
    Assert.assertEquals("sourcePortName " + c2n1n2, GenericTestModule.OPORT1, c2n1n2.sourcePortName);

    // inline input node3 from node2
    NodeInputDeployInfo c2n3In = getInputDeployInfo(node3DI, "n2n3");
    Assert.assertNotNull("input " + c2n3In, node2DI);
    Assert.assertEquals("portName " + c2n3In, GenericTestModule.IPORT1, c2n3In.portName);
    Assert.assertNotNull("stream connection for container2", c2n3In);
    Assert.assertNull("bufferServerHost " + c2n3In, c2n3In.bufferServerHost);
    Assert.assertEquals("bufferServerPort " + c2n3In, 0, c2n3In.bufferServerPort);
    Assert.assertNull("partitionKeys " + c2n3In, c2n3In.partitionKeys);
    Assert.assertEquals("sourceNodeId " + c2n3In, node2DI.id, c2n3In.sourceNodeId);
    Assert.assertEquals("sourcePortName " + c2n3In, GenericTestModule.OPORT1, c2n3In.sourcePortName);
  }

  @Test
  public void testStaticPartitioning() {
    DAG dag = new DAG();

<<<<<<< HEAD
    OperatorInstance node1 = dag.addOperator("node1", GenericTestModule.class);
    OperatorInstance node2 = dag.addOperator("node2", GenericTestModule.class);
    OperatorInstance mergeNode = dag.addOperator("mergeNode", GenericTestModule.class);
=======
    GenericTestModule node1 = dag.addOperator("node1", GenericTestModule.class);
    GenericTestModule node2 = dag.addOperator("node2", GenericTestModule.class);
    GenericTestModule mergeNode = dag.addOperator("mergeNode", GenericTestModule.class);
>>>>>>> bcbcf97e

    DAG.StreamDecl n1n2 = dag.addStream("n1n2")
      .setSerDeClass(TestStaticPartitioningSerDe.class)
      .setSource(node1.outport1)
      .addSink(node2.inport1);

    DAG.StreamDecl mergeStream = dag.addStream("mergeStream")
        .setSource(node2.outport1)
        .addSink(mergeNode.inport1);

    dag.setMaxContainerCount(5);

    StreamingContainerManager dnm = new StreamingContainerManager(dag);
    Assert.assertEquals("number required containers", 5, dnm.getNumRequiredContainers());

    String container1Id = "container1";
    StreamingContainerContext c1 = dnm.assignContainerForTest(container1Id, InetSocketAddress.createUnresolved(container1Id+"Host", 9001));
    Assert.assertEquals("number operators assigned to container", 1, c1.nodeList.size());
    Assert.assertTrue(node2.getName() + " assigned to " + container1Id, containsNodeContext(c1, dag.getOperatorWrapper(node1)));

    for (int i=0; i<TestStaticPartitioningSerDe.partitions.length; i++) {
      String containerId = "container"+(i+1);
      StreamingContainerContext cc = dnm.assignContainerForTest(containerId, InetSocketAddress.createUnresolved(containerId+"Host", 9001));
      Assert.assertEquals("number operators assigned to container", 1, cc.nodeList.size());
      Assert.assertTrue(node2.getName() + " assigned to " + containerId, containsNodeContext(cc, dag.getOperatorWrapper(node2)));

      // n1n2 in, mergeStream out
      ModuleDeployInfo ndi = cc.nodeList.get(0);
      Assert.assertEquals("inputs " + ndi, 1, ndi.inputs.size());
      Assert.assertEquals("outputs " + ndi, 1, ndi.outputs.size());

      NodeInputDeployInfo nidi = ndi.inputs.get(0);
      Assert.assertEquals("stream " + nidi, n1n2.getId(), nidi.declaredStreamId);
      Assert.assertTrue("partition for " + containerId, Arrays.equals(TestStaticPartitioningSerDe.partitions[i], nidi.partitionKeys.get(0)));
      Assert.assertEquals("serde " + nidi, TestStaticPartitioningSerDe.class.getName(), nidi.serDeClassName);
    }

    // mergeNode container
    String mergeContainerId = "mergeNodeContainer";
    StreamingContainerContext cmerge = dnm.assignContainerForTest(mergeContainerId, InetSocketAddress.createUnresolved(mergeContainerId+"Host", 9001));
    Assert.assertEquals("number operators assigned to " + mergeContainerId, 1, cmerge.nodeList.size());

    ModuleDeployInfo mergeNodeDI = getNodeDeployInfo(cmerge,  dag.getOperatorWrapper(mergeNode));
    Assert.assertNotNull(mergeNode.getName() + " assigned to " + container1Id, mergeNodeDI);
    Assert.assertEquals("inputs " + mergeNodeDI, 3, mergeNodeDI.inputs.size());
    List<String> sourceNodeIds = new ArrayList<String>();
    for (NodeInputDeployInfo nidi : mergeNodeDI.inputs) {
      Assert.assertEquals("streamName " + nidi, mergeStream.getId(), nidi.declaredStreamId);
      Assert.assertEquals("portName " + nidi, dag.getOperatorWrapper(mergeNode).getInputPortMeta(mergeNode.inport1), nidi.portName);
      Assert.assertNotNull("sourceNodeId " + nidi, nidi.sourceNodeId);
      sourceNodeIds.add(nidi.sourceNodeId);
    }

    for (PTOperator node : dnm.getPhysicalPlan().getOperators(dag.getOperatorWrapper(node2))) {
      Assert.assertTrue(sourceNodeIds + " contains " + node.id, sourceNodeIds.contains(node.id));
    }
    Assert.assertEquals("outputs " + mergeNodeDI, 0, mergeNodeDI.outputs.size());
  }

  /**
   * Verify buffer server address when downstream node is assigned before upstream.
   */
  @Test
  public void testBufferServerAssignment() {
    DAG dag = new DAG();

<<<<<<< HEAD
    OperatorInstance node1 = dag.addOperator("node1", GenericTestModule.class);
    OperatorInstance node2 = dag.addOperator("node2", GenericTestModule.class);
    OperatorInstance node3 = dag.addOperator("node3", GenericTestModule.class);
=======
    GenericTestModule node1 = dag.addOperator("node1", GenericTestModule.class);
    GenericTestModule node2 = dag.addOperator("node2", GenericTestModule.class);
    GenericTestModule node3 = dag.addOperator("node3", GenericTestModule.class);
>>>>>>> bcbcf97e

    dag.addStream("n1n2")
      .setSerDeClass(TestStaticPartitioningSerDe.class)
      .setSource(node1.outport1)
      .addSink(node2.inport1);

    dag.addStream("n2n3")
        .setSource(node2.outport1)
        .addSink(node3.inport1);

    dag.setMaxContainerCount(2);

    // node1 and node3 are assigned, node2 unassigned
    StreamingContainerManager dnmgr = new StreamingContainerManager(dag);
    dnmgr.assignContainerForTest("container1", InetSocketAddress.createUnresolved("localhost", 9001));

  }

  public static class TestStaticPartitioningSerDe extends DefaultSerDe {

    public final static byte[][] partitions = new byte[][]{
        {'1'}, {'2'}, {'3'}
    };

    @Override
    public byte[][] getPartitions() {
      return partitions;
    }

    @Override
    public byte[] getPartition(Object o)
    {
      if (o instanceof Tuple) {
        throw new UnsupportedOperationException("should not be called with control tuple");
      }
      return partitions[0];
    }

  }

<<<<<<< HEAD
  private boolean containsNodeContext(StreamingContainerContext scc, OperatorInstance nodeConf) {
    return getNodeDeployInfo(scc, nodeConf) != null;
  }

  private static ModuleDeployInfo getNodeDeployInfo(StreamingContainerContext scc, OperatorInstance nodeConf) {
=======
  private boolean containsNodeContext(StreamingContainerContext scc, OperatorWrapper nodeConf) {
    return getNodeDeployInfo(scc, nodeConf) != null;
  }

  private static ModuleDeployInfo getNodeDeployInfo(StreamingContainerContext scc, OperatorWrapper nodeConf) {
>>>>>>> bcbcf97e
    for (ModuleDeployInfo ndi : scc.nodeList) {
      if (nodeConf.getId().equals(ndi.declaredId)) {
        return ndi;
      }
    }
    return null;
  }

  private static NodeInputDeployInfo getInputDeployInfo(ModuleDeployInfo ndi, String streamId) {
    for (NodeInputDeployInfo in : ndi.inputs) {
      if (streamId.equals(in.declaredStreamId)) {
        return in;
      }
    }
    return null;
  }

}<|MERGE_RESOLUTION|>--- conflicted
+++ resolved
@@ -22,10 +22,6 @@
 import com.malhartech.dag.DefaultSerDe;
 import com.malhartech.dag.GenericTestModule;
 import com.malhartech.dag.Tuple;
-<<<<<<< HEAD
-import com.malhartech.dag.DAG.OperatorInstance;
-=======
->>>>>>> bcbcf97e
 import com.malhartech.stram.ModuleDeployInfo.NodeInputDeployInfo;
 import com.malhartech.stram.ModuleDeployInfo.NodeOutputDeployInfo;
 import com.malhartech.stram.PhysicalPlan.PTOperator;
@@ -80,15 +76,9 @@
 
     DAG dag = new DAG();
 
-<<<<<<< HEAD
-    OperatorInstance node1 = dag.addOperator("node1", GenericTestModule.class);
-    OperatorInstance node2 = dag.addOperator("node2", GenericTestModule.class);
-    OperatorInstance node3 = dag.addOperator("node3", GenericTestModule.class);
-=======
     GenericTestModule node1 = dag.addOperator("node1", GenericTestModule.class);
     GenericTestModule node2 = dag.addOperator("node2", GenericTestModule.class);
     GenericTestModule node3 = dag.addOperator("node3", GenericTestModule.class);
->>>>>>> bcbcf97e
 
     dag.addStream("n1n2")
       .setSource(node1.outport1)
@@ -159,15 +149,9 @@
   public void testStaticPartitioning() {
     DAG dag = new DAG();
 
-<<<<<<< HEAD
-    OperatorInstance node1 = dag.addOperator("node1", GenericTestModule.class);
-    OperatorInstance node2 = dag.addOperator("node2", GenericTestModule.class);
-    OperatorInstance mergeNode = dag.addOperator("mergeNode", GenericTestModule.class);
-=======
     GenericTestModule node1 = dag.addOperator("node1", GenericTestModule.class);
     GenericTestModule node2 = dag.addOperator("node2", GenericTestModule.class);
     GenericTestModule mergeNode = dag.addOperator("mergeNode", GenericTestModule.class);
->>>>>>> bcbcf97e
 
     DAG.StreamDecl n1n2 = dag.addStream("n1n2")
       .setSerDeClass(TestStaticPartitioningSerDe.class)
@@ -234,15 +218,9 @@
   public void testBufferServerAssignment() {
     DAG dag = new DAG();
 
-<<<<<<< HEAD
-    OperatorInstance node1 = dag.addOperator("node1", GenericTestModule.class);
-    OperatorInstance node2 = dag.addOperator("node2", GenericTestModule.class);
-    OperatorInstance node3 = dag.addOperator("node3", GenericTestModule.class);
-=======
     GenericTestModule node1 = dag.addOperator("node1", GenericTestModule.class);
     GenericTestModule node2 = dag.addOperator("node2", GenericTestModule.class);
     GenericTestModule node3 = dag.addOperator("node3", GenericTestModule.class);
->>>>>>> bcbcf97e
 
     dag.addStream("n1n2")
       .setSerDeClass(TestStaticPartitioningSerDe.class)
@@ -283,19 +261,11 @@
 
   }
 
-<<<<<<< HEAD
-  private boolean containsNodeContext(StreamingContainerContext scc, OperatorInstance nodeConf) {
-    return getNodeDeployInfo(scc, nodeConf) != null;
-  }
-
-  private static ModuleDeployInfo getNodeDeployInfo(StreamingContainerContext scc, OperatorInstance nodeConf) {
-=======
   private boolean containsNodeContext(StreamingContainerContext scc, OperatorWrapper nodeConf) {
     return getNodeDeployInfo(scc, nodeConf) != null;
   }
 
   private static ModuleDeployInfo getNodeDeployInfo(StreamingContainerContext scc, OperatorWrapper nodeConf) {
->>>>>>> bcbcf97e
     for (ModuleDeployInfo ndi : scc.nodeList) {
       if (nodeConf.getId().equals(ndi.declaredId)) {
         return ndi;
