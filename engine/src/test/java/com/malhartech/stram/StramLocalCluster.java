/**
 * Copyright (c) 2012-2012 Malhar, Inc.
 * All rights reserved.
 */
package com.malhartech.stram;

import java.io.File;
import java.io.IOException;
import java.net.InetSocketAddress;
import java.net.SocketAddress;
import java.util.List;
import java.util.Map;
import java.util.concurrent.ConcurrentHashMap;
import java.util.concurrent.atomic.AtomicInteger;

import org.apache.hadoop.conf.Configuration;
import org.apache.hadoop.fs.FileContext;
import org.apache.hadoop.fs.Path;
import org.apache.hadoop.ipc.ProtocolSignature;
import org.apache.hadoop.net.NetUtils;
import org.slf4j.Logger;
import org.slf4j.LoggerFactory;

import com.malhartech.bufferserver.Server;
import com.malhartech.stram.StramChildAgent.DeployRequest;
import com.malhartech.stram.StreamingNodeUmbilicalProtocol.ContainerHeartbeatResponse;
import com.malhartech.stram.StreamingNodeUmbilicalProtocol.StreamingContainerContext;
import com.malhartech.stram.TopologyDeployer.PTNode;
import com.malhartech.stram.conf.TopologyBuilder;
import com.malhartech.stram.conf.TopologyBuilder.NodeConf;

/**
 * Launcher for topologies in local mode within a single process.
 * Child containers are mapped to threads.
 */
public class StramLocalCluster implements Runnable {

  private static Logger LOG = LoggerFactory.getLogger(StramLocalCluster.class);
  // assumes execution as unit test
  private static File CLUSTER_WORK_DIR = new File("target", StramLocalCluster.class.getName());

  final private DNodeManager dnmgr;
  final private UmbilicalProtocolLocalImpl umbilical;
  final private InetSocketAddress bufferServerAddress;
  private Server bufferServer = null;
  final private Map<String, LocalStramChild> childContainers = new ConcurrentHashMap<String, LocalStramChild>();
  private int containerSeq = 0;
  private boolean appDone = false;

  final private Map<String, StramChild> injectShutdown = new ConcurrentHashMap<String, StramChild>(); 
  
  private class UmbilicalProtocolLocalImpl implements StreamingNodeUmbilicalProtocol {

    @Override
    public long getProtocolVersion(String protocol, long clientVersion)
        throws IOException {
      throw new UnsupportedOperationException("not implemented in local mode");
    }

    @Override
    public ProtocolSignature getProtocolSignature(String protocol,
        long clientVersion, int clientMethodsHash) throws IOException {
      throw new UnsupportedOperationException("not implemented in local mode");
    }

    @Override
    public void log(String containerId, String msg) throws IOException {
      LOG.info("child msg: {} context: {}", msg, dnmgr.getContainerAgent(containerId).container);
    }

    @Override
    public StreamingContainerContext getInitContext(String containerId)
        throws IOException {
      StramChildAgent sca = dnmgr.getContainerAgent(containerId);
      return sca.getInitContext();
    }

    @Override
    public ContainerHeartbeatResponse processHeartbeat(ContainerHeartbeat msg) {
      if (injectShutdown.containsKey(msg.getContainerId())) {
        ContainerHeartbeatResponse r = new ContainerHeartbeatResponse();
        r.setShutdown(true);
        return r;
      }
      try {
        return dnmgr.processHeartbeat(msg);
      } finally {
        LocalStramChild c = childContainers.get(msg.getContainerId());
        synchronized (c.heartbeatCount) {
          c.heartbeatCount.incrementAndGet();
          c.heartbeatCount.notifyAll();
        }
      }
    }

    @Override
    public ContainerHeartbeatResponse pollRequest(String containerId) {
      StramChildAgent sca = dnmgr.getContainerAgent(containerId);
      return sca.pollRequest();
    }

    @Override
    public StramToNodeRequest processPartioningDetails() {
      throw new RuntimeException("processPartioningDetails not implemented");
    }

  }

  public static class LocalStramChild extends StramChild
  {
    /**
     * Count heartbeat from container and allow other threads to wait for it. 
     */
    private AtomicInteger heartbeatCount = new AtomicInteger();
    
    public LocalStramChild(String containerId, StreamingNodeUmbilicalProtocol umbilical)
    {
      super(containerId, new Configuration(), umbilical);
    }

    @Override
    public void init(StreamingContainerContext ctx) throws IOException
    {
      super.init(ctx);
    }

    @Override
    public void shutdown()
    {
      super.shutdown();
    }

    public static void run(StramChild stramChild, StreamingContainerContext ctx) throws Exception {
      LOG.debug("Got context: " + ctx);
      stramChild.init(ctx);
      // main thread enters heartbeat loop
      stramChild.heartbeatLoop();
      // shutdown
      stramChild.shutdown();
    }
    
    public void waitForHeartbeat(int waitMillis) throws InterruptedException {
      synchronized (heartbeatCount) {
        heartbeatCount.wait(waitMillis);
      }
    }
    
  }

  /**
   * Starts the child "container" as thread.
   */
  private class LocalStramChildLauncher implements Runnable {
    final String containerId;
    final LocalStramChild child; 
    
    private LocalStramChildLauncher(DeployRequest cdr) {
      this.containerId = "container-" + containerSeq++;
      this.child = new LocalStramChild(containerId, umbilical);
      dnmgr.assignContainer(cdr, containerId, NetUtils.getConnectAddress(bufferServerAddress));
      Thread launchThread = new Thread(this, containerId);
      launchThread.start();
      childContainers.put(containerId, child);
      LOG.info("Started container {}", containerId);
    }

    @Override
    public void run() {
      try {
        StreamingContainerContext ctx = umbilical.getInitContext(containerId);
        LocalStramChild.run(child, ctx);
      } catch (Exception e) {
        LOG.error("Container {} failed", containerId, e);
        throw new RuntimeException(e);
      } finally {
        childContainers.remove(containerId);
        LOG.info("Container {} terminating.", containerId);
      }
    }
  }

  public StramLocalCluster(TopologyBuilder topology) throws Exception {

    try {
      FileContext.getLocalFSFileContext().delete(
          new Path(CLUSTER_WORK_DIR.getAbsolutePath()), true);
    } catch (Exception e) {
      throw new RuntimeException("could not cleanup test dir", e);
    }

    if (topology.getConf().get(TopologyBuilder.STRAM_CHECKPOINT_DIR) == null) {
      topology.getConf().set(TopologyBuilder.STRAM_CHECKPOINT_DIR, CLUSTER_WORK_DIR.getPath());
    }
    this.dnmgr = new DNodeManager(topology);
    this.umbilical = new UmbilicalProtocolLocalImpl();

    // start buffer server
    this.bufferServer = new Server(0);
    SocketAddress bindAddr = this.bufferServer.run();
    this.bufferServerAddress = ((InetSocketAddress) bindAddr);
    LOG.info("Buffer server started: {}", bufferServerAddress);
  }

  LocalStramChild getContainer(String id) {
    return this.childContainers.get(id);
  }

  /**
   * Simulate container failure for testing purposes.
   * @param c
   */
  void failContainer(StramChild c) {
    injectShutdown.put(c.getContainerId(), c);
    c.triggerHeartbeat();
    LOG.info("Container {} failed, launching new container.", c.getContainerId());
    dnmgr.restartContainer(c.getContainerId());
    // simplify testing: remove immediately rather than waiting for thread to exit
    this.childContainers.remove(c.getContainerId());
  }

  PTNode findByLogicalNode(NodeConf logicalNode) {
    List<PTNode> nodes = dnmgr.getTopologyDeployer().getNodes(logicalNode);
    if (nodes.isEmpty()) {
      return null;
    }
    return nodes.get(0);
  }

  public void runAsync() {
    new Thread(this, "master").start();
  }

<<<<<<< HEAD
  public void shutdown() {
    appDone = true;
  }
  
=======
>>>>>>> d5c8cb2d
  @Override
  public void run() {
    while (!appDone) {

      for (String containerIdStr : dnmgr.containerStopRequests.values()) {
        // shutdown child thread
        StramChild c = childContainers.get(containerIdStr);
        if (c != null) {
          ContainerHeartbeatResponse r = new ContainerHeartbeatResponse();
          r.setShutdown(true);
          c.processHeartbeatResponse(r);
        }
        dnmgr.containerStopRequests.remove(containerIdStr);
      }

      // start containers
      while (!dnmgr.containerStartRequests.isEmpty()) {
        DeployRequest cdr = dnmgr.containerStartRequests.poll();
        if (cdr != null) {
          new LocalStramChildLauncher(cdr);
        }
      }

      // monitor child containers
      dnmgr.monitorHeartbeat();

      if (childContainers.size() == 0 && dnmgr.containerStartRequests.isEmpty()) {
        appDone = true;
      } else {
        try {
          Thread.sleep(1000);
        }
        catch (InterruptedException e) {
          LOG.info("Sleep interrupted " + e.getMessage());
        }
      }
    }

    LOG.info("Application finished.");
    bufferServer.shutdown();
  }

}<|MERGE_RESOLUTION|>--- conflicted
+++ resolved
@@ -230,13 +230,10 @@
     new Thread(this, "master").start();
   }
 
-<<<<<<< HEAD
   public void shutdown() {
     appDone = true;
   }
   
-=======
->>>>>>> d5c8cb2d
   @Override
   public void run() {
     while (!appDone) {
