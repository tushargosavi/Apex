--- conflicted
+++ resolved
@@ -13,7 +13,6 @@
 import java.io.IOException;
 import java.io.InputStream;
 import java.util.ArrayList;
-import java.util.HashMap;
 import java.util.List;
 import java.util.Map;
 import java.util.Properties;
@@ -32,16 +31,9 @@
 import com.malhartech.annotation.PortAnnotation.PortType;
 import com.malhartech.dag.AbstractNode;
 import com.malhartech.dag.DefaultSerDe;
-import com.malhartech.dag.StreamConfiguration;
-<<<<<<< HEAD
-import com.malhartech.dag.StreamContext;
-=======
-import com.malhartech.stram.conf.Topology.NodeDecl;
->>>>>>> 6832a01d
 import com.malhartech.stram.conf.TopologyBuilder;
 import com.malhartech.stram.conf.TopologyBuilder.NodeConf;
 import com.malhartech.stram.conf.TopologyBuilder.StreamConf;
-import java.util.Map.Entry;
 
 public class TopologyBuilderTest {
 
@@ -178,15 +170,8 @@
 
   @Test
   public void testCycleDetection() {
-<<<<<<< HEAD
-     // blank configuration w/o default stram resources
-     Configuration conf = new Configuration();
-     TopologyBuilder b = new TopologyBuilder(conf);
-
-=======
      TopologyBuilder b = new TopologyBuilder();
      
->>>>>>> 6832a01d
      //NodeConf node1 = b.getOrAddNode("node1");
      NodeConf node2 = b.getOrAddNode("node2");
      NodeConf node3 = b.getOrAddNode("node3");
@@ -208,12 +193,6 @@
        .setSource("out1", node4)
        .addSink("in2", node2);
 
-<<<<<<< HEAD
-     node4.addOutput(b.getOrAddStream("n4n2"));
-     node2.addInput(b.getOrAddStream("n4n2"));
-
-=======
->>>>>>> 6832a01d
      // self referencing node cycle
      StreamConf n7n7 = b.getOrAddStream("n7n7")
          .setSource("out1", node7)
@@ -249,25 +228,10 @@
 
   }
 
-  @Test
-  public void testInitStream() {
-    Map<String, String> properties = new HashMap<String, String>();
-    properties.put(TopologyBuilder.STREAM_SERDE_CLASSNAME, TestSerDe.class.getName());
-    properties.put(TopologyBuilder.STREAM_CLASSNAME, NumberGeneratorInputAdapter.class.getName());
-
-    Entry<NumberGeneratorInputAdapter, StreamContext> e = AdapterWrapperNode.initAdapterStream(new StreamConfiguration(properties), null);
-    NumberGeneratorInputAdapter s = e.getKey();
-    Assert.assertNotNull("context serde", e.getValue().getSerDe());
-    Assert.assertEquals("context serde class", TestSerDe.class, e.getValue().getSerDe().getClass());
-    s.teardown();
-  }
-
   public static class TestSerDe extends DefaultSerDe {
 
   }
 
-<<<<<<< HEAD
-=======
   /**
    * Node for topology testing. 
    * Test should reference the ports defined using the constants.
@@ -279,7 +243,6 @@
           @PortAnnotation(name = EchoNode.OUTPUT1, type = PortType.OUTPUT)
       }
   )
->>>>>>> 6832a01d
   public static class EchoNode extends AbstractNode {
     public static final String INPUT1 = "input1";
     public static final String INPUT2 = "input2";
