--- conflicted
+++ resolved
@@ -29,12 +29,7 @@
 
     public MyStreamContext()
     {
-<<<<<<< HEAD
-      super(null); // TODO
       myserde = new DefaultSerDe();
-=======
-      myserde = new MySerDe();
->>>>>>> 6d38041f
     }
 
     @Override
