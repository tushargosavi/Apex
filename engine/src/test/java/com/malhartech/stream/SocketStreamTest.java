--- conflicted
+++ resolved
@@ -139,8 +139,6 @@
 
     Assert.assertEquals("Received messages", 1, messageCount.get());
   }
-<<<<<<< HEAD
-=======
 
   /**
    * Instantiate physical model with adapters and partitioning in mock container.
@@ -190,5 +188,4 @@
 
     containers = null;
   }
->>>>>>> f92d4ee4
 }