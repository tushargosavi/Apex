/**
 * Copyright (c) 2012-2012 Malhar, Inc. All rights reserved.
 */
package com.malhartech.stream;

import java.io.IOException;
import java.net.InetSocketAddress;
import java.util.ArrayList;
import java.util.Collections;
import java.util.List;
import java.util.concurrent.atomic.AtomicInteger;

import org.junit.AfterClass;
import org.junit.Assert;
import org.junit.BeforeClass;
import org.junit.Ignore;
import org.junit.Test;
import org.slf4j.Logger;
import org.slf4j.LoggerFactory;

import com.malhartech.bufferserver.Server;
import com.malhartech.dag.DefaultSerDe;
import com.malhartech.dag.SerDe;
import com.malhartech.dag.Sink;
import com.malhartech.dag.StreamConfiguration;
import com.malhartech.dag.Tuple;
import com.malhartech.stram.DNodeManager;
import com.malhartech.stram.DNodeManagerTest.TestStaticPartitioningSerDe;
import com.malhartech.stram.NumberGeneratorInputAdapter;
import com.malhartech.stram.StramLocalCluster.LocalStramChild;
import com.malhartech.stram.StreamingNodeUmbilicalProtocol.StreamingContainerContext;
import com.malhartech.stram.TopologyBuilderTest;
import com.malhartech.stram.TopologyBuilderTest.EchoNode;
import com.malhartech.stram.conf.Topology;
import com.malhartech.stram.conf.TopologyBuilder;
import com.malhartech.stram.conf.TopologyBuilder.NodeConf;
import com.malhartech.stram.conf.TopologyBuilder.StreamConf;

/**
 *
 */
public class SocketStreamTest
{
    private static Logger LOG = LoggerFactory.getLogger(SocketStreamTest.class);
    private static int bufferServerPort = 0;
    private static Server bufferServer = null;

    @BeforeClass
    public static void setup() throws InterruptedException, IOException, Exception
    {
        bufferServer = new Server(0); // find random port
        InetSocketAddress bindAddr = (InetSocketAddress)bufferServer.run();
        bufferServerPort = bindAddr.getPort();
    }

    @AfterClass
    public static void tearDown() throws IOException
    {
        if (bufferServer != null) {
            bufferServer.shutdown();
        }
    }

    /**
     * Test buffer server stream by sending
     * tuple on outputstream and receive same tuple from inputstream
     *
     * @throws Exception
     */
    @Test
    public void testBufferServerStream() throws Exception
    {

        final AtomicInteger messageCount = new AtomicInteger();
        Sink sink = new Sink()
        {
        @Override
            public void process(Object payload)
            {
              if (payload instanceof Tuple) {
                Tuple t = (Tuple)payload;
                switch (t.getType()) {
                    case BEGIN_WINDOW:
                        break;

                    case END_WINDOW:
                        synchronized (SocketStreamTest.this) {
                            SocketStreamTest.this.notifyAll();
                        }
                        break;
                }
              } else {
                  System.out.println("received: " + payload);
                  messageCount.incrementAndGet();
              }
            }
        };

        SerDe serde = new DefaultSerDe();

        String streamName = "streamName"; // AKA "type"
        String upstreamNodeId = "upstreamNodeId";
        String downstreamNodeId = "downStreamNodeId";


        BufferServerStreamContext issContext = new BufferServerStreamContext(streamName);
        issContext.setSourceId(upstreamNodeId);
        issContext.setSinkId(downstreamNodeId);
        issContext.setSerde(serde);

        StreamConfiguration sconf = new StreamConfiguration(Collections.<String, String>emptyMap());
        sconf.setSocketAddr(StreamConfiguration.SERVER_ADDRESS, InetSocketAddress.createUnresolved("localhost", bufferServerPort));

        BufferServerInputStream iss = new BufferServerInputStream();
        iss.setup(sconf);
        iss.connect("testSink", sink);

        BufferServerStreamContext ossContext = new BufferServerStreamContext(streamName);
        ossContext.setSourceId(upstreamNodeId);
        ossContext.setSinkId(downstreamNodeId);
        ossContext.setSerde(serde);

        BufferServerOutputStream oss = new BufferServerOutputStream();
        oss.setup(sconf);

        oss.activate(ossContext);
        LOG.debug("output stream activated");
        iss.activate(issContext);
        LOG.debug("input stream activated");


        LOG.debug("Sending hello message");
        oss.process(StramTestSupport.generateBeginWindowTuple(upstreamNodeId, 0));
        oss.process(StramTestSupport.generateTuple("hello", 0));
        oss.process(StramTestSupport.generateEndWindowTuple(upstreamNodeId, 0, 1));
        oss.process(StramTestSupport.generateBeginWindowTuple(upstreamNodeId, 1));
        synchronized (SocketStreamTest.this) {
            if (messageCount.get() == 0) { // don't wait if already notified
                SocketStreamTest.this.wait(2000);
            }
        }

        Assert.assertEquals("Received messages", 1, messageCount.get());
        System.out.println("exiting...");

    }

    /**
     * Instantiate physical model with adapters and partitioning in mock container.
     *
     * @throws Exception
     */
<<<<<<< HEAD
//    @Ignore
//    @Test
//    public void testStramChildInit() throws Exception
//    {
//        TopologyBuilder b = new TopologyBuilder();
//
//        NodeConf generatorNode = b.getOrAddNode("generatorNode");
//        generatorNode.setClassName(NumberGeneratorInputAdapter.class.getName());
//
//        NodeConf node1 = b.getOrAddNode("node1");
//        node1.setClassName(TopologyBuilderTest.EchoNode.class.getName());
//
//        StreamConf generatorOutput = b.getOrAddStream("generatorOutput");
//        generatorOutput.setSource(NumberGeneratorInputAdapter.OUTPUT_PORT, generatorNode)
//          .addSink(EchoNode.INPUT1, node1)
//          .addProperty(TopologyBuilder.STREAM_SERDE_CLASSNAME, TestStaticPartitioningSerDe.class.getName());
//
//        //StreamConf output1 = b.getOrAddStream("output1");
//        //output1.addProperty(TopologyBuilder.STREAM_CLASSNAME,
//        //                    ConsoleOutputStream.class.getName());
//        Topology tplg = b.getTopology();
//
//        DNodeManager dnm = new DNodeManager(tplg);
//        int expectedContainerCount = TestStaticPartitioningSerDe.partitions.length;
//        Assert.assertEquals("number required containers",
//                            expectedContainerCount,
//                            dnm.getNumRequiredContainers());
//
//        List<LocalStramChild> containers = new ArrayList<LocalStramChild>();
//
//        for (int i = 0; i < expectedContainerCount; i++) {
//            String containerId = "container" + (i + 1);
//            StreamingContainerContext cc = dnm.assignContainerForTest(containerId, InetSocketAddress.createUnresolved("localhost", bufferServerPort));
//            LocalStramChild container = new LocalStramChild(containerId, null);
//            container.init(cc);
//            containers.add(container);
//        }
//
//        // TODO: validate data flow
//
//        for (LocalStramChild cc: containers) {
//            LOG.info("shutting down " + cc.getContainerId());
//            cc.shutdown();
//        }
//
//        containers = null;
//    }
=======
    @Test
    public void testStramChildInit() throws Exception
    {
        TopologyBuilder b = new TopologyBuilder();

        NodeConf generatorNode = b.getOrAddNode("generatorNode");
        generatorNode.setClassName(NumberGeneratorInputAdapter.class.getName());

        NodeConf node1 = b.getOrAddNode("node1");
        node1.setClassName(TopologyBuilderTest.EchoNode.class.getName());

        StreamConf generatorOutput = b.getOrAddStream("generatorOutput");
        generatorOutput.setSource(NumberGeneratorInputAdapter.OUTPUT_PORT, generatorNode)
          .addSink(EchoNode.INPUT1, node1)
          .addProperty(TopologyBuilder.STREAM_SERDE_CLASSNAME, TestStaticPartitioningSerDe.class.getName());

        //StreamConf output1 = b.getOrAddStream("output1");
        //output1.addProperty(TopologyBuilder.STREAM_CLASSNAME,
        //                    ConsoleOutputStream.class.getName());
        Topology tplg = b.getTopology();

        DNodeManager dnm = new DNodeManager(tplg);
        int expectedContainerCount = TestStaticPartitioningSerDe.partitions.length;
        Assert.assertEquals("number required containers",
                            expectedContainerCount,
                            dnm.getNumRequiredContainers());

        List<LocalStramChild> containers = new ArrayList<LocalStramChild>();

        for (int i = 0; i < expectedContainerCount; i++) {
            String containerId = "container" + (i + 1);
            StreamingContainerContext cc = dnm.assignContainerForTest(containerId, InetSocketAddress.createUnresolved("localhost", bufferServerPort));
            LocalStramChild container = new LocalStramChild(containerId, null);
            container.init(cc);
            containers.add(container);
        }

        // TODO: validate data flow

        for (LocalStramChild cc: containers) {
            LOG.info("shutting down " + cc.getContainerId());
            cc.shutdown();
        }

        containers = null;
    }
>>>>>>> 087a51b7
}<|MERGE_RESOLUTION|>--- conflicted
+++ resolved
@@ -150,55 +150,6 @@
      *
      * @throws Exception
      */
-<<<<<<< HEAD
-//    @Ignore
-//    @Test
-//    public void testStramChildInit() throws Exception
-//    {
-//        TopologyBuilder b = new TopologyBuilder();
-//
-//        NodeConf generatorNode = b.getOrAddNode("generatorNode");
-//        generatorNode.setClassName(NumberGeneratorInputAdapter.class.getName());
-//
-//        NodeConf node1 = b.getOrAddNode("node1");
-//        node1.setClassName(TopologyBuilderTest.EchoNode.class.getName());
-//
-//        StreamConf generatorOutput = b.getOrAddStream("generatorOutput");
-//        generatorOutput.setSource(NumberGeneratorInputAdapter.OUTPUT_PORT, generatorNode)
-//          .addSink(EchoNode.INPUT1, node1)
-//          .addProperty(TopologyBuilder.STREAM_SERDE_CLASSNAME, TestStaticPartitioningSerDe.class.getName());
-//
-//        //StreamConf output1 = b.getOrAddStream("output1");
-//        //output1.addProperty(TopologyBuilder.STREAM_CLASSNAME,
-//        //                    ConsoleOutputStream.class.getName());
-//        Topology tplg = b.getTopology();
-//
-//        DNodeManager dnm = new DNodeManager(tplg);
-//        int expectedContainerCount = TestStaticPartitioningSerDe.partitions.length;
-//        Assert.assertEquals("number required containers",
-//                            expectedContainerCount,
-//                            dnm.getNumRequiredContainers());
-//
-//        List<LocalStramChild> containers = new ArrayList<LocalStramChild>();
-//
-//        for (int i = 0; i < expectedContainerCount; i++) {
-//            String containerId = "container" + (i + 1);
-//            StreamingContainerContext cc = dnm.assignContainerForTest(containerId, InetSocketAddress.createUnresolved("localhost", bufferServerPort));
-//            LocalStramChild container = new LocalStramChild(containerId, null);
-//            container.init(cc);
-//            containers.add(container);
-//        }
-//
-//        // TODO: validate data flow
-//
-//        for (LocalStramChild cc: containers) {
-//            LOG.info("shutting down " + cc.getContainerId());
-//            cc.shutdown();
-//        }
-//
-//        containers = null;
-//    }
-=======
     @Test
     public void testStramChildInit() throws Exception
     {
@@ -245,5 +196,4 @@
 
         containers = null;
     }
->>>>>>> 087a51b7
 }