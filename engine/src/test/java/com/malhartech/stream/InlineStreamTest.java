--- conflicted
+++ resolved
@@ -155,25 +155,9 @@
       public void run()
       {
         String id = String.valueOf(counter.incrementAndGet());
-<<<<<<< HEAD
-        if (operator instanceof SyncInputOperator) {
-          n = new SyncInputNode(id, (SyncInputOperator)operator);
-        }
-        else if (operator instanceof AsyncInputOperator) {
-          n = new AsyncInputNode(id, (AsyncInputOperator)operator);
-        }
-        else {
-          n = new GenericNode(id, operator);
-        }
-
         OperatorContextImpl ctx = new OperatorContextImpl(id, Thread.currentThread(), new AttributeMap.DefaultAttributeMap<OperatorContext>());
-        activeNodes.put(ctx.getId(), n);
-        n.activate(ctx);
-=======
-        OperatorContext ctx = new OperatorContext(id, Thread.currentThread());
         activeNodes.put(ctx.getId(), node);
         node.activate(ctx);
->>>>>>> 0211f050
         activeNodes.remove(ctx.getId());
       }
     };
