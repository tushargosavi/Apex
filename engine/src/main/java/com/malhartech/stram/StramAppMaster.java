<<<<<<< HEAD
/*
 *  Copyright (c) 2012 Malhar, Inc.
 *  All Rights Reserved.
 */
package com.malhartech.stram;

import java.io.BufferedReader;
import java.io.FileInputStream;
import java.io.IOException;
import java.io.InputStreamReader;
import java.io.PrintWriter;
import java.io.StringWriter;
import java.util.ArrayList;
import java.util.HashMap;
import java.util.List;
import java.util.Map;
import java.util.concurrent.atomic.AtomicInteger;

import javax.xml.bind.annotation.XmlElement;

import org.apache.commons.cli.CommandLine;
import org.apache.commons.cli.GnuParser;
import org.apache.commons.cli.HelpFormatter;
import org.apache.commons.cli.Options;
import org.apache.commons.cli.ParseException;
import org.apache.commons.lang.StringUtils;
import org.apache.hadoop.conf.Configuration;
import org.apache.hadoop.net.NetUtils;
import org.apache.hadoop.yarn.Clock;
import org.apache.hadoop.yarn.SystemClock;
import org.apache.hadoop.yarn.api.AMRMProtocol;
import org.apache.hadoop.yarn.api.ApplicationConstants;
import org.apache.hadoop.yarn.api.ContainerManager;
import org.apache.hadoop.yarn.api.protocolrecords.AllocateRequest;
import org.apache.hadoop.yarn.api.protocolrecords.AllocateResponse;
import org.apache.hadoop.yarn.api.protocolrecords.FinishApplicationMasterRequest;
import org.apache.hadoop.yarn.api.protocolrecords.RegisterApplicationMasterRequest;
import org.apache.hadoop.yarn.api.protocolrecords.RegisterApplicationMasterResponse;
import org.apache.hadoop.yarn.api.protocolrecords.StopContainerRequest;
import org.apache.hadoop.yarn.api.records.AMResponse;
import org.apache.hadoop.yarn.api.records.ApplicationAttemptId;
import org.apache.hadoop.yarn.api.records.ApplicationId;
import org.apache.hadoop.yarn.api.records.Container;
import org.apache.hadoop.yarn.api.records.ContainerId;
import org.apache.hadoop.yarn.api.records.ContainerState;
import org.apache.hadoop.yarn.api.records.ContainerStatus;
import org.apache.hadoop.yarn.api.records.FinalApplicationStatus;
import org.apache.hadoop.yarn.api.records.NodeReport;
import org.apache.hadoop.yarn.api.records.Priority;
import org.apache.hadoop.yarn.api.records.Resource;
import org.apache.hadoop.yarn.api.records.ResourceRequest;
import org.apache.hadoop.yarn.conf.YarnConfiguration;
import org.apache.hadoop.yarn.exceptions.YarnRemoteException;
import org.apache.hadoop.yarn.util.ConverterUtils;
import org.apache.hadoop.yarn.util.Records;
import org.apache.hadoop.yarn.webapp.WebApp;
import org.apache.hadoop.yarn.webapp.WebApps;
import org.slf4j.Logger;
import org.slf4j.LoggerFactory;

import com.malhartech.api.DAG;
import com.malhartech.stram.PhysicalPlan.PTContainer;
import com.malhartech.stram.StreamingContainerManager.ContainerResource;
import com.malhartech.stram.cli.StramClientUtils.YarnClientHelper;
import com.malhartech.stram.webapp.AppInfo;
import com.malhartech.stram.webapp.StramWebApp;

/**
 *
 * Streaming Application Master<p>
 * The engine of the streaming platform. Runs as a YARN application master<br>
 * As part of initialization the following tasks are done<br>
 * The DAG is parsed, and properties are read to create a physical query map<br>
 * ResourceMgr is queried to get the requisite containers<br>
 * Then {@link com.malhartech.stram.StreamingContainerManager} provisions the DAG into those containers and starts them<br>
 * Once the dag is starts {@link com.malhartech.stram.StramAppMaster} runs the dag on a continual basis<br>
 * Stram can be shut down in the following ways<br>
 * cli command shutdown<br>
 * Currently stram high availability (integration with zookeeper) is not available<br>
 * <br>
 *
 */
public class StramAppMaster
{
  static {
    // set system properties so they can be used in logger configuration
    Map<String, String> envs = System.getenv();
    String containerIdString = envs.get(ApplicationConstants.AM_CONTAINER_ID_ENV);
    if (containerIdString == null) {
      // container id should always be set in the env by the framework
      throw new IllegalArgumentException(
          "ContainerId not set in the environment");
    }
    System.setProperty("stram.cid", containerIdString);
    //ContainerId containerId = ConverterUtils.toContainerId(containerIdString);
    //ApplicationAttemptId appAttemptID = containerId.getApplicationAttemptId();
  }

  private static final Logger LOG = LoggerFactory.getLogger(StramAppMaster.class);
  // Configuration
  private final Configuration conf;
  private final YarnClientHelper yarnClient;
  private DAG dag;
  // Handle to communicate with the Resource Manager
  private AMRMProtocol resourceManager;
  // Application Attempt Id ( combination of attemptId and fail count )
  private ApplicationAttemptId appAttemptID;
  // TODO
  // For status update for clients - yet to be implemented
  // Hostname of the container
  private final String appMasterHostname = "";
  // Tracking url to which app master publishes info for clients to monitor
  private String appMasterTrackingUrl = "";
  // App Master configuration
  // Incremental counter for rpc calls to the RM
  private final AtomicInteger rmRequestID = new AtomicInteger();
  // Simple flag to denote whether all works is done
  private boolean appDone = false;
  // Counter for completed containers ( complete denotes successful or failed )
  private final AtomicInteger numCompletedContainers = new AtomicInteger();
  // Containers that the RM has allocated to us
  private final Map<String, Container> allAllocatedContainers = new HashMap<String, Container>();

  // Count of failed containers
  private final AtomicInteger numFailedContainers = new AtomicInteger();
  // Launch threads
  private final List<Thread> launchThreads = new ArrayList<Thread>();
  // child container callback
  private StreamingContainerParent rpcImpl;
  private StreamingContainerManager dnmgr;
  private final Clock clock = new SystemClock();
  private final long startTime = clock.getTime();
  private final ClusterAppStats stats = new ClusterAppStats();

  /**
   * Overrides getters to pull live info.
   */
  protected class ClusterAppStats extends AppInfo.AppStats {
    @Override
    public int getAllocatedContainers() {
      return allAllocatedContainers.size();
    }

    @Override
    public int getPlannedContainers() {
      return dnmgr.getPhysicalPlan().getContainers().size();
    }

    @Override
    @XmlElement
    public int getFailedContainers() {
      return numFailedContainers.get();
    }

    @Override
    public int getNumOperators() {
      int num = 0;
      for (PTContainer c : dnmgr.getPhysicalPlan().getContainers()) {
        num += c.operators.size();
      }
      return num;
    }
  }

  private class ClusterAppContextImpl implements StramAppContext
  {
    @Override
    public ApplicationId getApplicationID()
    {
      return appAttemptID.getApplicationId();
    }

    @Override
    public ApplicationAttemptId getApplicationAttemptId()
    {
      return appAttemptID;
    }

    @Override
    public String getApplicationName()
    {
      if (dag != null) {
        return dag.getAttributes().attr(DAG.STRAM_APPNAME).get();
      }
      return "unknown";
    }

    @Override
    public long getStartTime()
    {
      return startTime;
    }

    @Override
    public String getApplicationPath()
    {
      if (dag != null) {
        return dag.getAttributes().attr(DAG.STRAM_APP_PATH).get();
      }
      return "unknown";
    }

    @Override
    public CharSequence getUser()
    {
      return System.getenv(ApplicationConstants.Environment.USER.toString());
    }

    @Override
    public Clock getClock()
    {
      return clock;
    }

    @Override
    public String getAppMasterTrackingUrl() {
      return appMasterTrackingUrl;
    }

    @Override
    public ClusterAppStats getStats() {
      return stats;
    }

    @Override
    public String getDaemonAddress()
    {
      if (dag != null) {
        return dag.getAttributes().attrValue(DAG.STRAM_DAEMON_ADDRESS, null);
      }
      return "unknown";
    }

  }

  /**
   * @param args Command line args
   */
  public static void main(String[] args)
  {
    boolean result = false;

    StringWriter sw = new StringWriter();
    for (Map.Entry<String, String> e : System.getenv().entrySet()) {
      sw.append("\n").append(e.getKey()).append("=").append(e.getValue());
    }
    LOG.info("appmaster env:" + sw.toString());

    try {
      StramAppMaster appMaster = new StramAppMaster();
      LOG.info("Initializing ApplicationMaster");
      boolean doRun = appMaster.init(args);
      if (!doRun) {
        System.exit(0);
      }
      result = appMaster.run();
    }
    catch (Throwable t) {
      LOG.error("Error running ApplicationMaster", t);
      System.exit(1);
    }
    if (result) {
      LOG.info("Application Master completed successfully. exiting");
      System.exit(0);
    }
    else {
      LOG.info("Application Master failed. exiting");
      System.exit(2);
    }
  }

  /**
   * Dump out contents of $CWD and the environment to stdout for debugging
   */
  private void dumpOutDebugInfo()
  {

    LOG.info("Dump debug output");
    Map<String, String> envs = System.getenv();
    LOG.info("\nDumping System Env: begin");
    for (Map.Entry<String, String> env : envs.entrySet()) {
      LOG.info("System env: key=" + env.getKey() + ", val=" + env.getValue());
      System.out.println("System env: key=" + env.getKey() + ", val=" + env.getValue());
    }
    LOG.info("Dumping System Env: end");

    String cmd = "ls -al";
    Runtime run = Runtime.getRuntime();
    Process pr = null;
    try {
      pr = run.exec(cmd);
      pr.waitFor();

      BufferedReader buf = new BufferedReader(new InputStreamReader(pr.getInputStream()));
      String line = "";
      LOG.info("\nDumping files in local dir: begin");
      while ((line = buf.readLine()) != null) {
        LOG.info("System CWD content: " + line);
        System.out.println("System CWD content: " + line);
      }
      LOG.info("Dumping files in local dir: end");
      buf.close();
    }
    catch (IOException e) {
      e.printStackTrace();
    }
    catch (InterruptedException e) {
      e.printStackTrace();
    }

    LOG.info("Classpath: {}", System.getProperty("java.class.path"));
    LOG.info("Config resources: {}", conf.toString());
    try {
      Configuration.dumpConfiguration(conf, new PrintWriter(System.out));
    }
    catch (Exception e) {
      LOG.error("Error dumping configuration.", e);
    };

    if (dag != null) {
      try {
        LOG.info("DAG: {}", dag.toString());
      }
      catch (Exception e) {
        LOG.error("Error dumping topology.", e);
      };
    }
  }

  public StramAppMaster() throws Exception
  {
    // Set up the configuration and RPC
    this.conf = new YarnConfiguration();
    this.yarnClient = new YarnClientHelper(this.conf);
  }

  /**
   * Parse command line options
   *
   * @param args Command line args
   * @return Whether init successful and run should be invoked
   * @throws ParseException
   * @throws IOException
   */
  public boolean init(String[] args) throws ParseException, IOException, Exception
  {

    Options opts = new Options();
    opts.addOption("app_attempt_id", true, "App Attempt ID. Not to be used unless for testing purposes");

    opts.addOption("help", false, "Print usage");
    CommandLine cliParser = new GnuParser().parse(opts, args);

    // option "help" overrides and cancels any run
    if (cliParser.hasOption("help")) {
      printUsage(opts);
      return false;
    }

    Map<String, String> envs = System.getenv();

    appAttemptID = Records.newRecord(ApplicationAttemptId.class);
    if (!envs.containsKey(ApplicationConstants.AM_CONTAINER_ID_ENV)) {
      if (cliParser.hasOption("app_attempt_id")) {
        String appIdStr = cliParser.getOptionValue("app_attempt_id", "");
        appAttemptID = ConverterUtils.toApplicationAttemptId(appIdStr);
      }
      else {
        throw new IllegalArgumentException("Application Attempt Id not set in the environment");
      }
    }
    else {
      ContainerId containerId = ConverterUtils.toContainerId(envs.get(ApplicationConstants.AM_CONTAINER_ID_ENV));
      appAttemptID = containerId.getApplicationAttemptId();
    }

    LOG.info("Application master for app"
             + ", appId=" + appAttemptID.getApplicationId().getId()
             + ", clustertimestamp=" + appAttemptID.getApplicationId().getClusterTimestamp()
             + ", attemptId=" + appAttemptID.getAttemptId());

    FileInputStream fis = new FileInputStream("./" + DAG.SER_FILE_NAME);
    this.dag = DAG.read(fis);
    fis.close();
    // "debug" simply dumps all data using LOG.info
    if (dag.isDebug()) {
      dumpOutDebugInfo();
    }

    this.dnmgr = new StreamingContainerManager(dag);

    // start RPC server
    rpcImpl = new StreamingContainerParent(this.getClass().getName(), dnmgr);
    rpcImpl.init(conf);
    rpcImpl.start();
    LOG.info("Container callback server listening at " + rpcImpl.getAddress());

    LOG.info("Initializing application with {} operators in {} containers", dag.getAllOperators().size(), dnmgr.getPhysicalPlan().getContainers().size());

    StramAppContext appContext = new ClusterAppContextImpl();
    // start web service
    try {
      WebApp webApp = WebApps.$for("stram", StramAppContext.class, appContext, "ws").with(conf).
        start(new StramWebApp(this.dnmgr));
      LOG.info("Started web service at port: " + webApp.port());
      this.appMasterTrackingUrl = NetUtils.getConnectAddress(rpcImpl.getAddress()).getHostName() + ":" + webApp.port();
      LOG.info("Setting tracking URL to: " + appMasterTrackingUrl);
    }
    catch (Exception e) {
      LOG.error("Webapps failed to start. Ignoring for now:", e);
    }

    return true;
  }

  /**
   * Helper function to print usage
   *
   * @param opts Parsed command line options
   */
  private void printUsage(Options opts)
  {
    new HelpFormatter().printHelp("ApplicationMaster", opts);
  }

  /**
   * Main run function for the application master
   *
   * @throws YarnRemoteException
   */
  public boolean run() throws YarnRemoteException
  {
    LOG.info("Starting ApplicationMaster");

    // Connect to ResourceManager
    resourceManager = yarnClient.connectToRM();

    // Register self with ResourceManager
    RegisterApplicationMasterResponse response = registerToRM();
    // Dump out information about cluster capability as seen by the resource manager
    int minMem = response.getMinimumResourceCapability().getMemory();
    int maxMem = response.getMaximumResourceCapability().getMemory();
    LOG.info("Min mem capabililty of resources in this cluster " + minMem);
    LOG.info("Max mem capabililty of resources in this cluster " + maxMem);

    // A resource ask has to be atleast the minimum of the capability of the cluster, the value has to be
    // a multiple of the min value and cannot exceed the max.
    // If it is not an exact multiple of min, the RM will allocate to the nearest multiple of min
    int containerMemory = dag.getContainerMemoryMB();
    if (containerMemory < minMem) {
      LOG.info("Container memory specified below min threshold of cluster. Using min value."
               + ", specified=" + containerMemory
               + ", min=" + minMem);
      containerMemory = minMem;
    }
    else if (containerMemory > maxMem) {
      LOG.info("Container memory specified above max threshold of cluster. Using max value."
               + ", specified=" + containerMemory
               + ", max=" + maxMem);
      containerMemory = maxMem;
    }
    stats.containerMemory = containerMemory;

    // Setup heartbeat emitter
    // TODO poll RM every now and then with an empty request to let RM know that we are alive
    // The heartbeat interval after which an AM is timed out by the RM is defined by a config setting:
    // RM_AM_EXPIRY_INTERVAL_MS with default defined by DEFAULT_RM_AM_EXPIRY_INTERVAL_MS
    // The allocate calls to the RM count as heartbeats so, for now, this additional heartbeat emitter
    // is not required.

    // Setup ask for containers from RM
    // Send request for containers to RM
    // Until we get our fully allocated quota, we keep on polling RM for containers
    // Keep looping until all containers finished processing
    // ( regardless of success/failure).

    int loopCounter = -1;
    List<ContainerId> releasedContainers = new ArrayList<ContainerId>();
    int numTotalContainers = 0;
    // keep track of already requested containers to not request them again while waiting for allocation
    int numRequestedContainers = 0;
    int nextRequestPriority = 0;

    while (!appDone) {
      loopCounter++;

      // log current state
      /*
      LOG.info("Current application state: loop=" + loopCounter
               + ", appDone=" + appDone
               + ", total=" + numTotalContainers
               + ", requested=" + numRequestedContainers
               + ", completed=" + numCompletedContainers
               + ", failed=" + numFailedContainers
               + ", currentAllocated=" + this.allAllocatedContainers.size());
      */
      // Sleep before each loop when asking RM for containers
      // to avoid flooding RM with spurious requests when it
      // need not have any available containers
      try {
        Thread.sleep(1000);
      }
      catch (InterruptedException e) {
        LOG.info("Sleep interrupted " + e.getMessage());
      }

      // Setup request to be sent to RM to allocate containers
      List<ResourceRequest> resourceReq = new ArrayList<ResourceRequest>();
      // request containers for pending deploy requests
      if (!dnmgr.containerStartRequests.isEmpty()) {
        StramChildAgent.ContainerStartRequest csr;
        while ((csr = dnmgr.containerStartRequests.poll()) != null) {
          csr.container.setResourceRequestPriority(nextRequestPriority++);
          ResourceRequest containerAsk = setupContainerAskForRM(csr.container.getResourceRequestPriority(), 1, containerMemory);
          resourceReq.add(containerAsk);
          numTotalContainers++;
          numRequestedContainers++;
        }
      }

      AMResponse amResp = sendContainerAskToRM(resourceReq, releasedContainers);
      releasedContainers.clear();

      // Retrieve list of allocated containers from the response
      List<Container> newAllocatedContainers = amResp.getAllocatedContainers();
      //LOG.info("Got response from RM for container ask, allocatedCnt=" + newAllocatedContainers.size());
      numRequestedContainers -= newAllocatedContainers.size();
      for (Container allocatedContainer : newAllocatedContainers) {
        LOG.info("Got new container."
                 + ", containerId=" + allocatedContainer.getId()
                 + ", containerNode=" + allocatedContainer.getNodeId()
                 + ", containerNodeURI=" + allocatedContainer.getNodeHttpAddress()
                 + ", containerState" + allocatedContainer.getState()
                 + ", containerResourceMemory" + allocatedContainer.getResource().getMemory()
                 + ", priority" + allocatedContainer.getPriority());
        //+ ", containerToken" + allocatedContainer.getContainerToken().getIdentifier().toString());

        // allocate resource to container
        ContainerResource resource = new ContainerResource(allocatedContainer.getPriority().getPriority(), allocatedContainer.getId().toString(), allocatedContainer.getNodeId().getHost(), allocatedContainer.getResource().getMemory());
        StramChildAgent sca = dnmgr.assignContainer(resource, null);
        if (sca == null) {
          // allocated container no longer needed, add release request
          LOG.warn("Container {} allocated but nothing to deploy, going to release this container.", allocatedContainer.getId());
          releasedContainers.add(allocatedContainer.getId());
        } else {
          this.allAllocatedContainers.put(allocatedContainer.getId().toString(), allocatedContainer);
          // launch and start the container on a separate thread to keep the main thread unblocked
          LaunchContainerRunnable runnableLaunchContainer = new LaunchContainerRunnable(allocatedContainer, yarnClient, dag, rpcImpl.getAddress());
          Thread launchThread = new Thread(runnableLaunchContainer);
          launchThreads.add(launchThread);
          launchThread.start();
        }
      }

      // TODO: we need to obtain the initial list...
      // keep track of updated operators - we use this info to make decisions about where to request new containers
      List<NodeReport> nodeReports = amResp.getUpdatedNodes();
      //LOG.debug("Got {} updated node reports.", nodeReports.size());
      for (NodeReport nr : nodeReports) {
        StringBuilder sb = new StringBuilder();
        sb.append("rackName=").append(nr.getRackName()).append("nodeid=").append(nr.getNodeId()).append("numContainers=").append(nr.getNumContainers()).append("capability=").append(nr.getCapability()).append("used=").append(nr.getUsed()).append("state=").append(nr.getNodeState());
        LOG.info("Node report: " + sb);
      }

      // Check what the current available resources in the cluster are
      //Resource availableResources = amResp.getAvailableResources();
      //LOG.debug("Current available resources in the cluster " + availableResources);

      // Check the completed containers
      List<ContainerStatus> completedContainers = amResp.getCompletedContainersStatuses();
      //LOG.debug("Got response from RM for container ask, completedCnt=" + completedContainers.size());
      for (ContainerStatus containerStatus : completedContainers) {
        LOG.info("Got container status for containerID= " + containerStatus.getContainerId()
                 + ", state=" + containerStatus.getState()
                 + ", exitStatus=" + containerStatus.getExitStatus()
                 + ", diagnostics=" + containerStatus.getDiagnostics());

        // non complete containers should not be here
        assert (containerStatus.getState() == ContainerState.COMPLETE);
        Container allocatedContainer = allAllocatedContainers.remove(containerStatus.getContainerId().toString());

        // increment counters for completed/failed containers
        int exitStatus = containerStatus.getExitStatus();
        LOG.info("Container {} exit status {}.", containerStatus.getContainerId(), exitStatus);
        if (0 != exitStatus) {
          if (allocatedContainer != null) {
            numFailedContainers.incrementAndGet();
          }
          if (exitStatus == 1) {
            // StramChild failure
            appDone = true;
            LOG.info("Exiting due to unrecoverable failure in container {}", containerStatus.getContainerId());
          } else {
            // Recoverable failure or process killed (externally or via stop request by AM)
            LOG.info("Container {} failed or killed.", containerStatus.getContainerId());
            dnmgr.scheduleContainerRestart(containerStatus.getContainerId().toString());
          }
        }
        else {
          // container completed successfully
          numCompletedContainers.incrementAndGet();
          dnmgr.markComplete(containerStatus.getContainerId().toString());
          LOG.info("Container completed successfully."
                   + ", containerId=" + containerStatus.getContainerId());
        }

      }

      if (allAllocatedContainers.size() == 0 && numRequestedContainers == 0) {
        appDone = true;
      }

      LOG.debug("Current application state: loop=" + loopCounter
               + ", appDone=" + appDone
               + ", total=" + numTotalContainers
               + ", requested=" + numRequestedContainers
               + ", completed=" + numCompletedContainers
               + ", failed=" + numFailedContainers
               + ", currentAllocated=" + allAllocatedContainers.size());

      // monitor child containers
      dnmgr.monitorHeartbeat();
    }

    // Join all launched threads
    // needed for when we time out
    // and we need to release containers
    for (Thread launchThread : launchThreads) {
      try {
        launchThread.join(10000);
      }
      catch (InterruptedException e) {
        LOG.info("Exception thrown in thread join: " + e.getMessage());
        e.printStackTrace();
      }
    }

    // When the application completes, it should send a finish application signal
    // to the RM
    LOG.info("Application completed. Signalling finish to RM");

    FinishApplicationMasterRequest finishReq = Records.newRecord(FinishApplicationMasterRequest.class);
    finishReq.setAppAttemptId(appAttemptID);
    boolean isSuccess = true;
    if (numFailedContainers.get() == 0) {
      finishReq.setFinishApplicationStatus(FinalApplicationStatus.SUCCEEDED);
    }
    else {
      finishReq.setFinishApplicationStatus(FinalApplicationStatus.FAILED);
      String diagnostics = "Diagnostics."
                           + ", total=" + numTotalContainers
                           + ", completed=" + numCompletedContainers.get()
                           + ", allocated=" + allAllocatedContainers.size()
                           + ", failed=" + numFailedContainers.get();
      if (!StringUtils.isEmpty(dnmgr.shutdownDiagnosticsMessage)) {
        diagnostics += "\n";
        diagnostics += dnmgr.shutdownDiagnosticsMessage;
      }
      // YARN-208 - as of 2.0.1-alpha dropped by the RM
      finishReq.setDiagnostics(diagnostics);
      // return true to indicates expected termination of the master process
      // application status and diagnostics message are set above
      isSuccess = true;
    }
    LOG.info("diagnostics: " + finishReq.getDiagnostics());
    resourceManager.finishApplicationMaster(finishReq);
    return isSuccess;
  }

  /**
   * Register the Application Master to the Resource Manager
   *
   * @return the registration response from the RM
   * @throws YarnRemoteException
   */
  private RegisterApplicationMasterResponse registerToRM() throws YarnRemoteException
  {
    RegisterApplicationMasterRequest appMasterRequest = Records.newRecord(RegisterApplicationMasterRequest.class);
    appMasterRequest.setApplicationAttemptId(appAttemptID);
    appMasterRequest.setHost(appMasterHostname);
    appMasterRequest.setRpcPort(0);
    appMasterRequest.setTrackingUrl(appMasterTrackingUrl);
    return resourceManager.registerApplicationMaster(appMasterRequest);
  }

  /**
   * Setup the request that will be sent to the RM for the container ask.
   *
   * @param numContainers Containers to ask for from RM
   * @return the setup ResourceRequest to be sent to RM
   */
  private ResourceRequest setupContainerAskForRM(int requestPriority, int numContainers, int containerMemory)
  {
    ResourceRequest request = Records.newRecord(ResourceRequest.class);

    // setup requirements for hosts
    // whether a particular rack/host is needed
    // Refer to apis under org.apache.hadoop.net for more
    // details on how to get figure out rack/host mapping.
    // using * as any host will do for the distributed shell app
    request.setHostName("*");

    // set no. of containers needed
    request.setNumContainers(numContainers);

    // set the priority for the request
    Priority pri = Records.newRecord(Priority.class);
    // TODO - what is the range for priority? how to decide?
    pri.setPriority(requestPriority);
    request.setPriority(pri);

    // Set up resource type requirements
    // For now, only memory is supported so we set memory requirements
    Resource capability = Records.newRecord(Resource.class);
    capability.setMemory(containerMemory);
    request.setCapability(capability);

    return request;
  }

  /**
   * Ask RM to allocate given no. of containers to this Application Master
   *
   * @param requestedContainers Containers to ask for from RM
   * @return Response from RM to AM with allocated containers
   * @throws YarnRemoteException
   */
  private AMResponse sendContainerAskToRM(List<ResourceRequest> requestedContainers, List<ContainerId> releasedContainers)
    throws YarnRemoteException
  {
    AllocateRequest req = Records.newRecord(AllocateRequest.class);
    req.setResponseId(rmRequestID.incrementAndGet());
    req.setApplicationAttemptId(appAttemptID);
    req.addAllAsks(requestedContainers);
    // Send the request to RM
    if (requestedContainers.size() > 0) {
      LOG.info("Asking RM for containers" + ", askCount=" + requestedContainers.size());
    }

    for (String containerIdStr : dnmgr.containerStopRequests.values()) {
      Container allocatedContainer = this.allAllocatedContainers.get(containerIdStr);
      if (allocatedContainer != null) {
         // issue stop container - TODO: separate thread to not block heartbeat
        ContainerManager cm = yarnClient.connectToCM(allocatedContainer);
        StopContainerRequest stopContainer = Records.newRecord(StopContainerRequest.class);
        stopContainer.setContainerId(allocatedContainer.getId());
        cm.stopContainer(stopContainer);
        LOG.info("Stopped container {}", containerIdStr);
      }
      dnmgr.containerStopRequests.remove(containerIdStr);
    }

    req.addAllReleases(releasedContainers);
    //req.setProgress((float) numCompletedContainers.get() / numTotalContainers);

    //LOG.info("Sending request to RM for containers"
    //         + ", requestedSet=" + requestedContainers.size()
    //         + ", releasedSet=" + releasedContainers.size()
    //         + ", progress=" + req.getProgress());

    for (ResourceRequest rsrcReq : requestedContainers) {
      LOG.info("Requested container ask: " + rsrcReq.toString());
    }
    for (ContainerId id : releasedContainers) {
      LOG.info("Released container, id=" + id.getId());
    }

    AllocateResponse resp = resourceManager.allocate(req);
    return resp.getAMResponse();
  }
}
=======
/*
 *  Copyright (c) 2012 Malhar, Inc.
 *  All Rights Reserved.
 */
package com.malhartech.stram;

import java.io.BufferedReader;
import java.io.FileInputStream;
import java.io.IOException;
import java.io.InputStreamReader;
import java.io.PrintWriter;
import java.io.StringWriter;
import java.util.ArrayList;
import java.util.HashMap;
import java.util.List;
import java.util.Map;
import java.util.concurrent.atomic.AtomicInteger;

import javax.xml.bind.annotation.XmlElement;

import org.apache.commons.cli.CommandLine;
import org.apache.commons.cli.GnuParser;
import org.apache.commons.cli.HelpFormatter;
import org.apache.commons.cli.Options;
import org.apache.commons.cli.ParseException;
import org.apache.commons.lang.StringUtils;
import org.apache.hadoop.conf.Configuration;
import org.apache.hadoop.net.NetUtils;
import org.apache.hadoop.yarn.Clock;
import org.apache.hadoop.yarn.SystemClock;
import org.apache.hadoop.yarn.api.AMRMProtocol;
import org.apache.hadoop.yarn.api.ApplicationConstants;
import org.apache.hadoop.yarn.api.ContainerManager;
import org.apache.hadoop.yarn.api.protocolrecords.AllocateRequest;
import org.apache.hadoop.yarn.api.protocolrecords.AllocateResponse;
import org.apache.hadoop.yarn.api.protocolrecords.FinishApplicationMasterRequest;
import org.apache.hadoop.yarn.api.protocolrecords.RegisterApplicationMasterRequest;
import org.apache.hadoop.yarn.api.protocolrecords.RegisterApplicationMasterResponse;
import org.apache.hadoop.yarn.api.protocolrecords.StopContainerRequest;
import org.apache.hadoop.yarn.api.records.AMResponse;
import org.apache.hadoop.yarn.api.records.ApplicationAttemptId;
import org.apache.hadoop.yarn.api.records.ApplicationId;
import org.apache.hadoop.yarn.api.records.Container;
import org.apache.hadoop.yarn.api.records.ContainerId;
import org.apache.hadoop.yarn.api.records.ContainerState;
import org.apache.hadoop.yarn.api.records.ContainerStatus;
import org.apache.hadoop.yarn.api.records.FinalApplicationStatus;
import org.apache.hadoop.yarn.api.records.NodeReport;
import org.apache.hadoop.yarn.api.records.Priority;
import org.apache.hadoop.yarn.api.records.Resource;
import org.apache.hadoop.yarn.api.records.ResourceRequest;
import org.apache.hadoop.yarn.conf.YarnConfiguration;
import org.apache.hadoop.yarn.exceptions.YarnRemoteException;
import org.apache.hadoop.yarn.util.ConverterUtils;
import org.apache.hadoop.yarn.util.Records;
import org.apache.hadoop.yarn.webapp.WebApp;
import org.apache.hadoop.yarn.webapp.WebApps;
import org.slf4j.Logger;
import org.slf4j.LoggerFactory;

import com.malhartech.api.DAG;
import com.malhartech.debug.StdOutErrLog;
import com.malhartech.stram.PhysicalPlan.PTContainer;
import com.malhartech.stram.StreamingContainerManager.ContainerResource;
import com.malhartech.stram.cli.StramClientUtils.YarnClientHelper;
import com.malhartech.stram.webapp.AppInfo;
import com.malhartech.stram.webapp.StramWebApp;
import org.apache.log4j.Appender;
import org.apache.log4j.RollingFileAppender;

/**
 *
 * Streaming Application Master<p>
 * The engine of the streaming platform. Runs as a YARN application master<br>
 * As part of initialization the following tasks are done<br>
 * The DAG is parsed, and properties are read to create a physical query map<br>
 * ResourceMgr is queried to get the requisite containers<br>
 * Then {@link com.malhartech.stram.StreamingContainerManager} provisions the DAG into those containers and starts them<br>
 * Once the dag is starts {@link com.malhartech.stram.StramAppMaster} runs the dag on a continual basis<br>
 * Stram can be shut down in the following ways<br>
 * cli command shutdown<br>
 * Currently stram high availability (integration with zookeeper) is not available<br>
 * <br>
 *
 */
public class StramAppMaster
{
  static {
    // set system properties so they can be used in logger configuration
    Map<String, String> envs = System.getenv();
    String containerIdString = envs.get(ApplicationConstants.AM_CONTAINER_ID_ENV);
    if (containerIdString == null) {
      // container id should always be set in the env by the framework
      throw new IllegalArgumentException(
              "ContainerId not set in the environment");
    }
    System.setProperty("stram.cid", containerIdString);
    //ContainerId containerId = ConverterUtils.toContainerId(containerIdString);
    //ApplicationAttemptId appAttemptID = containerId.getApplicationAttemptId();
  }

  private static final Logger LOG = LoggerFactory.getLogger(StramAppMaster.class);
  // Configuration
  private final Configuration conf;
  private final YarnClientHelper yarnClient;
  private DAG dag;
  // Handle to communicate with the Resource Manager
  private AMRMProtocol resourceManager;
  // Application Attempt Id ( combination of attemptId and fail count )
  private ApplicationAttemptId appAttemptID;
  // TODO
  // For status update for clients - yet to be implemented
  // Hostname of the container
  private final String appMasterHostname = "";
  // Port on which the app master listens for status update requests from clients
  private final int appMasterRpcPort = 0;
  // Tracking url to which app master publishes info for clients to monitor
  private String appMasterTrackingUrl = "";
  // App Master configuration
  // No. of containers to run shell command on
  // Priority of the request
  private int requestPriority;
  // Incremental counter for rpc calls to the RM
  private final AtomicInteger rmRequestID = new AtomicInteger();
  // Simple flag to denote whether all works is done
  private boolean appDone = false;
  // Counter for completed containers ( complete denotes successful or failed )
  private final AtomicInteger numCompletedContainers = new AtomicInteger();
  // Containers that the RM has allocated to us
  private final Map<String, Container> allAllocatedContainers = new HashMap<String, Container>();
  // Count of failed containers
  private final AtomicInteger numFailedContainers = new AtomicInteger();
  // Launch threads
  private final List<Thread> launchThreads = new ArrayList<Thread>();
  // child container callback
  private StreamingContainerParent rpcImpl;
  private StreamingContainerManager dnmgr;
  private final Clock clock = new SystemClock();
  private final long startTime = clock.getTime();
  private final ClusterAppStats stats = new ClusterAppStats();

  /**
   * Overrides getters to pull live info.
   */
  protected class ClusterAppStats extends AppInfo.AppStats
  {
    @Override
    public int getAllocatedContainers()
    {
      return allAllocatedContainers.size();
    }

    @Override
    public int getRequestedContainers()
    {
      return dnmgr.getNumRequiredContainers();
    }

    @Override
    public int getPlannedContainers()
    {
      return dnmgr.getPhysicalPlan().getContainers().size();
    }

    @Override
    @XmlElement
    public int getFailedContainers()
    {
      return numFailedContainers.get();
    }

    @Override
    public int getNumOperators()
    {
      int num = 0;
      for (PTContainer c: dnmgr.getPhysicalPlan().getContainers()) {
        num += c.operators.size();
      }
      return num;
    }

  }

  private class ClusterAppContextImpl implements StramAppContext
  {
    @Override
    public ApplicationId getApplicationID()
    {
      return appAttemptID.getApplicationId();
    }

    @Override
    public ApplicationAttemptId getApplicationAttemptId()
    {
      return appAttemptID;
    }

    @Override
    public String getApplicationName()
    {
      if (dag != null) {
        return dag.getAttributes().attr(DAG.STRAM_APPNAME).get();
      }
      return "unknown";
    }

    @Override
    public long getStartTime()
    {
      return startTime;
    }

    @Override
    public String getApplicationPath()
    {
      if (dag != null) {
        return dag.getAttributes().attr(DAG.STRAM_APP_PATH).get();
      }
      return "unknown";
    }

    @Override
    public CharSequence getUser()
    {
      return System.getenv(ApplicationConstants.Environment.USER.toString());
    }

    @Override
    public Clock getClock()
    {
      return clock;
    }

    @Override
    public String getAppMasterTrackingUrl()
    {
      return appMasterTrackingUrl;
    }

    @Override
    public ClusterAppStats getStats()
    {
      return stats;
    }

    @Override
    public String getDaemonAddress()
    {
      if (dag != null) {
        return dag.getAttributes().attrValue(DAG.STRAM_DAEMON_ADDRESS, null);
      }
      return "unknown";
    }

  }

  /**
   * @param args Command line args
   */
  public static void main(String[] args)
  {
    StdOutErrLog.tieSystemOutAndErrToLog();

    boolean result = false;

    StringWriter sw = new StringWriter();
    for (Map.Entry<String, String> e: System.getenv().entrySet()) {
      sw.append("\n").append(e.getKey()).append("=").append(e.getValue());
    }
    LOG.info("appmaster env:" + sw.toString());

    try {
      StramAppMaster appMaster = new StramAppMaster();
      LOG.info("Initializing ApplicationMaster");
      boolean doRun = appMaster.init(args);
      if (!doRun) {
        System.exit(0);
      }
      result = appMaster.run();
    }
    catch (Throwable t) {
      LOG.error("Error running ApplicationMaster", t);
      System.exit(1);
    }
    if (result) {
      LOG.info("Application Master completed successfully. exiting");
      System.exit(0);
    }
    else {
      LOG.info("Application Master failed. exiting");
      System.exit(2);
    }
  }

  /**
   * Dump out contents of $CWD and the environment to stdout for debugging
   */
  private void dumpOutDebugInfo()
  {
    LOG.info("Dump debug output");
    Map<String, String> envs = System.getenv();
    LOG.info("\nDumping System Env: begin");
    for (Map.Entry<String, String> env: envs.entrySet()) {
      LOG.info("System env: key=" + env.getKey() + ", val=" + env.getValue());
      System.out.println("System env: key=" + env.getKey() + ", val=" + env.getValue());
    }
    LOG.info("Dumping System Env: end");

    String cmd = "ls -al";
    Runtime run = Runtime.getRuntime();
    Process pr = null;
    try {
      pr = run.exec(cmd);
      pr.waitFor();

      BufferedReader buf = new BufferedReader(new InputStreamReader(pr.getInputStream()));
      String line = "";
      LOG.info("\nDumping files in local dir: begin");
      while ((line = buf.readLine()) != null) {
        LOG.info("System CWD content: " + line);
        System.out.println("System CWD content: " + line);
      }
      LOG.info("Dumping files in local dir: end");
      buf.close();
    }
    catch (IOException e) {
      e.printStackTrace();
    }
    catch (InterruptedException e) {
      e.printStackTrace();
    }

    LOG.info("Classpath: {}", System.getProperty("java.class.path"));
    LOG.info("Config resources: {}", conf.toString());
    try {
      Configuration.dumpConfiguration(conf, new PrintWriter(System.out));
    }
    catch (Exception e) {
      LOG.error("Error dumping configuration.", e);
    };

    if (dag != null) {
      try {
        LOG.info("DAG: {}", dag.toString());
      }
      catch (Exception e) {
        LOG.error("Error dumping topology.", e);
      };
    }
  }

  public StramAppMaster() throws Exception
  {
    // Set up the configuration and RPC
    this.conf = new YarnConfiguration();
    this.yarnClient = new YarnClientHelper(this.conf);
  }

  /**
   * Parse command line options
   *
   * @param args Command line args
   * @return Whether init successful and run should be invoked
   * @throws ParseException
   * @throws IOException
   */
  public boolean init(String[] args) throws ParseException, IOException, Exception
  {

    Options opts = new Options();
    opts.addOption("app_attempt_id", true, "App Attempt ID. Not to be used unless for testing purposes");
    opts.addOption("priority", true, "Application Priority. Default 0");

    opts.addOption("help", false, "Print usage");
    CommandLine cliParser = new GnuParser().parse(opts, args);

    // option "help" overrides and cancels any run
    if (cliParser.hasOption("help")) {
      printUsage(opts);
      return false;
    }

    Map<String, String> envs = System.getenv();

    appAttemptID = Records.newRecord(ApplicationAttemptId.class);
    if (!envs.containsKey(ApplicationConstants.AM_CONTAINER_ID_ENV)) {
      if (cliParser.hasOption("app_attempt_id")) {
        String appIdStr = cliParser.getOptionValue("app_attempt_id", "");
        appAttemptID = ConverterUtils.toApplicationAttemptId(appIdStr);
      }
      else {
        throw new IllegalArgumentException("Application Attempt Id not set in the environment");
      }
    }
    else {
      ContainerId containerId = ConverterUtils.toContainerId(envs.get(ApplicationConstants.AM_CONTAINER_ID_ENV));
      appAttemptID = containerId.getApplicationAttemptId();
    }

    LOG.info("Application master for app"
            + ", appId=" + appAttemptID.getApplicationId().getId()
            + ", clustertimestamp=" + appAttemptID.getApplicationId().getClusterTimestamp()
            + ", attemptId=" + appAttemptID.getAttemptId());

    requestPriority = Integer.parseInt(cliParser.getOptionValue("priority", "0"));

    FileInputStream fis = new FileInputStream("./" + DAG.SER_FILE_NAME);
    this.dag = DAG.read(fis);
    fis.close();
    // "debug" simply dumps all data using LOG.info
    if (dag.isDebug()) {
      dumpOutDebugInfo();
    }

    this.dnmgr = new StreamingContainerManager(dag);

    // start RPC server
    rpcImpl = new StreamingContainerParent(this.getClass().getName(), dnmgr);
    rpcImpl.init(conf);
    rpcImpl.start();
    LOG.info("Container callback server listening at " + rpcImpl.getAddress());

    LOG.info("Initializing application with {} operators in {} containers", dag.getAllOperators().size(), dnmgr.getNumRequiredContainers());

    StramAppContext appContext = new ClusterAppContextImpl();
    // start web service
    try {
      WebApp webApp = WebApps.$for("stram", StramAppContext.class, appContext, "ws").with(conf).
              start(new StramWebApp(this.dnmgr));
      LOG.info("Started web service at port: " + webApp.port());
      this.appMasterTrackingUrl = NetUtils.getConnectAddress(rpcImpl.getAddress()).getHostName() + ":" + webApp.port();
      LOG.info("Setting tracking URL to: " + appMasterTrackingUrl);
    }
    catch (Exception e) {
      LOG.error("Webapps failed to start. Ignoring for now:", e);
    }

    return true;
  }

  /**
   * Helper function to print usage
   *
   * @param opts Parsed command line options
   */
  private void printUsage(Options opts)
  {
    new HelpFormatter().printHelp("ApplicationMaster", opts);
  }

  public boolean run() throws YarnRemoteException
  {
    boolean started = false;
    try {
      if (!StramChild.eventloop.isActive()) {
        StramChild.eventloop.start();
        started = true;
      }
      return runStram();
    }
    finally {
      if (started) {
        StramChild.eventloop.stop();
      }
    }
  }

  /**
   * Main run function for the application master
   *
   * @throws YarnRemoteException
   */
  public boolean runStram() throws YarnRemoteException
  {
    LOG.info("Starting ApplicationMaster");

    // Connect to ResourceManager
    resourceManager = yarnClient.connectToRM();

    // Register self with ResourceManager
    RegisterApplicationMasterResponse response = registerToRM();
    // Dump out information about cluster capability as seen by the resource manager
    int minMem = response.getMinimumResourceCapability().getMemory();
    int maxMem = response.getMaximumResourceCapability().getMemory();
    LOG.info("Min mem capabililty of resources in this cluster " + minMem);
    LOG.info("Max mem capabililty of resources in this cluster " + maxMem);

    // A resource ask has to be atleast the minimum of the capability of the cluster, the value has to be
    // a multiple of the min value and cannot exceed the max.
    // If it is not an exact multiple of min, the RM will allocate to the nearest multiple of min
    int containerMemory = dag.getContainerMemoryMB();
    if (containerMemory < minMem) {
      LOG.info("Container memory specified below min threshold of cluster. Using min value."
              + ", specified=" + containerMemory
              + ", min=" + minMem);
      containerMemory = minMem;
    }
    else if (containerMemory > maxMem) {
      LOG.info("Container memory specified above max threshold of cluster. Using max value."
              + ", specified=" + containerMemory
              + ", max=" + maxMem);
      containerMemory = maxMem;
    }
    stats.containerMemory = containerMemory;

    // Setup heartbeat emitter
    // TODO poll RM every now and then with an empty request to let RM know that we are alive
    // The heartbeat interval after which an AM is timed out by the RM is defined by a config setting:
    // RM_AM_EXPIRY_INTERVAL_MS with default defined by DEFAULT_RM_AM_EXPIRY_INTERVAL_MS
    // The allocate calls to the RM count as heartbeats so, for now, this additional heartbeat emitter
    // is not required.

    // Setup ask for containers from RM
    // Send request for containers to RM
    // Until we get our fully allocated quota, we keep on polling RM for containers
    // Keep looping until all containers finished processing
    // ( regardless of success/failure).

    int loopCounter = -1;
    List<ContainerId> releasedContainers = new ArrayList<ContainerId>();
    int numTotalContainers = 0;
    // keep track of already requested containers to not request them again while waiting for allocation
    int numRequestedContainers = 0;

    while (!appDone) {
      loopCounter++;

      // log current state
      /*
       LOG.info("Current application state: loop=" + loopCounter
       + ", appDone=" + appDone
       + ", total=" + numTotalContainers
       + ", requested=" + numRequestedContainers
       + ", completed=" + numCompletedContainers
       + ", failed=" + numFailedContainers
       + ", currentAllocated=" + this.allAllocatedContainers.size());
       */
      // Sleep before each loop when asking RM for containers
      // to avoid flooding RM with spurious requests when it
      // need not have any available containers
      // Sleeping for 1000 ms.
      try {
        Thread.sleep(1000);
      }
      catch (InterruptedException e) {
        LOG.info("Sleep interrupted " + e.getMessage());
      }

      // No. of containers to request
      // For the first loop, askCount will be equal to total containers needed
      // From that point on, askCount will be based on incremental deploy requests
      int askCount = 0;

      // request containers for pending deploy requests
      if (!dnmgr.containerStartRequests.isEmpty()) {
        while (dnmgr.containerStartRequests.poll() != null) {
          askCount++;
        }
      }

      // Setup request to be sent to RM to allocate containers
      List<ResourceRequest> resourceReq = new ArrayList<ResourceRequest>();
      if (askCount > 0) {
        ResourceRequest containerAsk = setupContainerAskForRM(askCount, containerMemory);
        resourceReq.add(containerAsk);
        numTotalContainers += askCount;
        numRequestedContainers += askCount;
      }
      else {
        if (askCount < 0) {
          LOG.warn("negative container ask count: {}", askCount);
          // container will be released once allocated and no deploy request pending
        }
      }

      // Send the request to RM
      if (askCount > 0) {
        LOG.info("Asking RM for containers" + ", askCount=" + askCount);
      }
      AMResponse amResp = sendContainerAskToRM(resourceReq, releasedContainers);
      releasedContainers.clear();

      // Retrieve list of allocated containers from the response
      List<Container> newAllocatedContainers = amResp.getAllocatedContainers();
      //LOG.info("Got response from RM for container ask, allocatedCnt=" + newAllocatedContainers.size());
      numRequestedContainers -= newAllocatedContainers.size();
      for (Container allocatedContainer: newAllocatedContainers) {
        LOG.info("Got new container."
                + ", containerId=" + allocatedContainer.getId()
                + ", containerNode=" + allocatedContainer.getNodeId().getHost()
                + ":" + allocatedContainer.getNodeId().getPort()
                + ", containerNodeURI=" + allocatedContainer.getNodeHttpAddress()
                + ", containerState" + allocatedContainer.getState()
                + ", containerResourceMemory" + allocatedContainer.getResource().getMemory());
        //+ ", containerToken" + allocatedContainer.getContainerToken().getIdentifier().toString());

        // allocate resource to container
        ContainerResource resource = new ContainerResource(allocatedContainer.getId().toString(), allocatedContainer.getNodeId().getHost(), allocatedContainer.getResource().getMemory());
        StramChildAgent sca = dnmgr.assignContainer(resource, null);
        if (sca == null) {
          // allocated container no longer needed, add release request
          LOG.warn("Container {} allocated but nothing to deploy, going to release this container.", allocatedContainer.getId());
          releasedContainers.add(allocatedContainer.getId());
        }
        else {
          this.allAllocatedContainers.put(allocatedContainer.getId().toString(), allocatedContainer);
          // launch and start the container on a separate thread to keep the main thread unblocked
          LaunchContainerRunnable runnableLaunchContainer = new LaunchContainerRunnable(allocatedContainer, yarnClient, dag, rpcImpl.getAddress());
          Thread launchThread = new Thread(runnableLaunchContainer);
          launchThreads.add(launchThread);
          launchThread.start();
        }
      }

      // TODO: we need to obtain the initial list...
      // keep track of updated operators - we use this info to make decisions about where to request new containers
      List<NodeReport> nodeReports = amResp.getUpdatedNodes();
      //LOG.debug("Got {} updated node reports.", nodeReports.size());
      for (NodeReport nr: nodeReports) {
        StringBuilder sb = new StringBuilder();
        sb.append("rackName=").append(nr.getRackName()).append("nodeid=").append(nr.getNodeId()).append("numContainers=").append(nr.getNumContainers()).append("capability=").append(nr.getCapability()).append("used=").append(nr.getUsed()).append("state=").append(nr.getNodeState());
        LOG.info("Node report: " + sb);
      }

      // Check what the current available resources in the cluster are
      //Resource availableResources = amResp.getAvailableResources();
      //LOG.debug("Current available resources in the cluster " + availableResources);

      // Check the completed containers
      List<ContainerStatus> completedContainers = amResp.getCompletedContainersStatuses();
      //LOG.debug("Got response from RM for container ask, completedCnt=" + completedContainers.size());
      for (ContainerStatus containerStatus: completedContainers) {
        LOG.info("Got container status for containerID= " + containerStatus.getContainerId()
                + ", state=" + containerStatus.getState()
                + ", exitStatus=" + containerStatus.getExitStatus()
                + ", diagnostics=" + containerStatus.getDiagnostics());

        // non complete containers should not be here
        assert (containerStatus.getState() == ContainerState.COMPLETE);
        Container allocatedContainer = allAllocatedContainers.remove(containerStatus.getContainerId().toString());

        // increment counters for completed/failed containers
        int exitStatus = containerStatus.getExitStatus();
        LOG.info("Container {} exit status {}.", containerStatus.getContainerId(), exitStatus);
        if (0 != exitStatus) {
          if (allocatedContainer != null) {
            numFailedContainers.incrementAndGet();
          }
          if (exitStatus == 1) {
            // StramChild failure
            appDone = true;
            LOG.info("Exiting due to unrecoverable failure in container {}", containerStatus.getContainerId());
          }
          else {
            // Recoverable failure or process killed (externally or via stop request by AM)
            LOG.info("Container {} failed or killed.", containerStatus.getContainerId());
            dnmgr.scheduleContainerRestart(containerStatus.getContainerId().toString());
          }
        }
        else {
          // container completed successfully
          numCompletedContainers.incrementAndGet();
          dnmgr.markComplete(containerStatus.getContainerId().toString());
          LOG.info("Container completed successfully."
                  + ", containerId=" + containerStatus.getContainerId());
        }

      }

      if (allAllocatedContainers.size() == 0 && numRequestedContainers == 0) {
        appDone = true;
      }

      LOG.debug("Current application state: loop=" + loopCounter
              + ", appDone=" + appDone
              + ", total=" + numTotalContainers
              + ", requested=" + numRequestedContainers
              + ", completed=" + numCompletedContainers
              + ", failed=" + numFailedContainers
              + ", currentAllocated=" + allAllocatedContainers.size());

      // monitor child containers
      dnmgr.monitorHeartbeat();
    }

    // Join all launched threads
    // needed for when we time out
    // and we need to release containers
    for (Thread launchThread: launchThreads) {
      try {
        launchThread.join(10000);
      }
      catch (InterruptedException e) {
        LOG.info("Exception thrown in thread join: " + e.getMessage());
        e.printStackTrace();
      }
    }

    // When the application completes, it should send a finish application signal
    // to the RM
    LOG.info("Application completed. Signalling finish to RM");

    FinishApplicationMasterRequest finishReq = Records.newRecord(FinishApplicationMasterRequest.class);
    finishReq.setAppAttemptId(appAttemptID);
    boolean isSuccess = true;
    if (numFailedContainers.get() == 0) {
      finishReq.setFinishApplicationStatus(FinalApplicationStatus.SUCCEEDED);
    }
    else {
      finishReq.setFinishApplicationStatus(FinalApplicationStatus.FAILED);
      String diagnostics = "Diagnostics."
              + ", total=" + numTotalContainers
              + ", completed=" + numCompletedContainers.get()
              + ", allocated=" + allAllocatedContainers.size()
              + ", failed=" + numFailedContainers.get();
      if (!StringUtils.isEmpty(dnmgr.shutdownDiagnosticsMessage)) {
        diagnostics += "\n";
        diagnostics += dnmgr.shutdownDiagnosticsMessage;
      }
      // YARN-208 - as of 2.0.1-alpha dropped by the RM
      finishReq.setDiagnostics(diagnostics);
      // return true to indicates expected termination of the master process
      // application status and diagnostics message are set above
      isSuccess = true;
    }
    LOG.info("diagnostics: " + finishReq.getDiagnostics());
    resourceManager.finishApplicationMaster(finishReq);
    return isSuccess;
  }
  // Connect to ResourceManager

  /**
   * Register the Application Master to the Resource Manager
   *
   * @return the registration response from the RM
   * @throws YarnRemoteException
   */
  private RegisterApplicationMasterResponse registerToRM() throws YarnRemoteException
  {
    RegisterApplicationMasterRequest appMasterRequest = Records.newRecord(RegisterApplicationMasterRequest.class);

    // set the required info into the registration request:
    // application attempt id,
    // host on which the app master is running
    // rpc port on which the app master accepts requests from the client
    // tracking url for the app master
    appMasterRequest.setApplicationAttemptId(appAttemptID);

    appMasterRequest.setHost(appMasterHostname);

    appMasterRequest.setRpcPort(appMasterRpcPort);

    appMasterRequest.setTrackingUrl(appMasterTrackingUrl);

    return resourceManager.registerApplicationMaster(appMasterRequest);

  }

  /**
   * Setup the request that will be sent to the RM for the container ask.
   *
   * @param numContainers Containers to ask for from RM
   * @return the setup ResourceRequest to be sent to RM
   */
  private ResourceRequest setupContainerAskForRM(int numContainers, int containerMemory)
  {
    ResourceRequest request = Records.newRecord(ResourceRequest.class);

    // setup requirements for hosts
    // whether a particular rack/host is needed
    // Refer to apis under org.apache.hadoop.net for more
    // details on how to get figure out rack/host mapping.
    // using * as any host will do for the distributed shell app
    request.setHostName(
            "*");

    // set no. of containers needed
    request.setNumContainers(numContainers);

    // set the priority for the request
    Priority pri = Records.newRecord(Priority.class);
    // TODO - what is the range for priority? how to decide?

    pri.setPriority(requestPriority);

    request.setPriority(pri);

    // Set up resource type requirements
    // For now, only memory is supported so we set memory requirements
    Resource capability = Records.newRecord(Resource.class);

    capability.setMemory(containerMemory);

    request.setCapability(capability);

    return request;
  }

  /**
   * Ask RM to allocate given no. of containers to this Application Master
   *
   * @param requestedContainers Containers to ask for from RM
   * @return Response from RM to AM with allocated containers
   * @throws YarnRemoteException
   */
  private AMResponse sendContainerAskToRM(List<ResourceRequest> requestedContainers, List<ContainerId> releasedContainers)
          throws YarnRemoteException
  {
    AllocateRequest req = Records.newRecord(AllocateRequest.class);
    req.setResponseId(rmRequestID.incrementAndGet());
    req.setApplicationAttemptId(appAttemptID);

    req.addAllAsks(requestedContainers);

    for (String containerIdStr: dnmgr.containerStopRequests.values()) {
      Container allocatedContainer = this.allAllocatedContainers.get(containerIdStr);
      if (allocatedContainer != null) {
        // issue stop container - TODO: separate thread to not block heartbeat
        ContainerManager cm = yarnClient.connectToCM(allocatedContainer);
        StopContainerRequest stopContainer = Records.newRecord(StopContainerRequest.class);
        stopContainer.setContainerId(allocatedContainer.getId());
        cm.stopContainer(stopContainer);
        LOG.info("Stopped container {}", containerIdStr);
      }
      dnmgr.containerStopRequests.remove(containerIdStr);
    }

    req.addAllReleases(releasedContainers);
    //req.setProgress((float) numCompletedContainers.get() / numTotalContainers);

    //LOG.info("Sending request to RM for containers"
    //         + ", requestedSet=" + requestedContainers.size()
    //         + ", releasedSet=" + releasedContainers.size()
    //         + ", progress=" + req.getProgress());
    for (ResourceRequest rsrcReq: requestedContainers) {
      LOG.info("Requested container ask: " + rsrcReq.toString());
    }

    for (ContainerId id: releasedContainers) {
      LOG.info("Released container, id=" + id.getId());
    }

    AllocateResponse resp = resourceManager.allocate(req);

    return resp.getAMResponse();

  }

}
>>>>>>> 15abb41c
<|MERGE_RESOLUTION|>--- conflicted
+++ resolved
@@ -1,4 +1,3 @@
-<<<<<<< HEAD
 /*
  *  Copyright (c) 2012 Malhar, Inc.
  *  All Rights Reserved.
@@ -60,778 +59,6 @@
 import org.slf4j.LoggerFactory;
 
 import com.malhartech.api.DAG;
-import com.malhartech.stram.PhysicalPlan.PTContainer;
-import com.malhartech.stram.StreamingContainerManager.ContainerResource;
-import com.malhartech.stram.cli.StramClientUtils.YarnClientHelper;
-import com.malhartech.stram.webapp.AppInfo;
-import com.malhartech.stram.webapp.StramWebApp;
-
-/**
- *
- * Streaming Application Master<p>
- * The engine of the streaming platform. Runs as a YARN application master<br>
- * As part of initialization the following tasks are done<br>
- * The DAG is parsed, and properties are read to create a physical query map<br>
- * ResourceMgr is queried to get the requisite containers<br>
- * Then {@link com.malhartech.stram.StreamingContainerManager} provisions the DAG into those containers and starts them<br>
- * Once the dag is starts {@link com.malhartech.stram.StramAppMaster} runs the dag on a continual basis<br>
- * Stram can be shut down in the following ways<br>
- * cli command shutdown<br>
- * Currently stram high availability (integration with zookeeper) is not available<br>
- * <br>
- *
- */
-public class StramAppMaster
-{
-  static {
-    // set system properties so they can be used in logger configuration
-    Map<String, String> envs = System.getenv();
-    String containerIdString = envs.get(ApplicationConstants.AM_CONTAINER_ID_ENV);
-    if (containerIdString == null) {
-      // container id should always be set in the env by the framework
-      throw new IllegalArgumentException(
-          "ContainerId not set in the environment");
-    }
-    System.setProperty("stram.cid", containerIdString);
-    //ContainerId containerId = ConverterUtils.toContainerId(containerIdString);
-    //ApplicationAttemptId appAttemptID = containerId.getApplicationAttemptId();
-  }
-
-  private static final Logger LOG = LoggerFactory.getLogger(StramAppMaster.class);
-  // Configuration
-  private final Configuration conf;
-  private final YarnClientHelper yarnClient;
-  private DAG dag;
-  // Handle to communicate with the Resource Manager
-  private AMRMProtocol resourceManager;
-  // Application Attempt Id ( combination of attemptId and fail count )
-  private ApplicationAttemptId appAttemptID;
-  // TODO
-  // For status update for clients - yet to be implemented
-  // Hostname of the container
-  private final String appMasterHostname = "";
-  // Tracking url to which app master publishes info for clients to monitor
-  private String appMasterTrackingUrl = "";
-  // App Master configuration
-  // Incremental counter for rpc calls to the RM
-  private final AtomicInteger rmRequestID = new AtomicInteger();
-  // Simple flag to denote whether all works is done
-  private boolean appDone = false;
-  // Counter for completed containers ( complete denotes successful or failed )
-  private final AtomicInteger numCompletedContainers = new AtomicInteger();
-  // Containers that the RM has allocated to us
-  private final Map<String, Container> allAllocatedContainers = new HashMap<String, Container>();
-
-  // Count of failed containers
-  private final AtomicInteger numFailedContainers = new AtomicInteger();
-  // Launch threads
-  private final List<Thread> launchThreads = new ArrayList<Thread>();
-  // child container callback
-  private StreamingContainerParent rpcImpl;
-  private StreamingContainerManager dnmgr;
-  private final Clock clock = new SystemClock();
-  private final long startTime = clock.getTime();
-  private final ClusterAppStats stats = new ClusterAppStats();
-
-  /**
-   * Overrides getters to pull live info.
-   */
-  protected class ClusterAppStats extends AppInfo.AppStats {
-    @Override
-    public int getAllocatedContainers() {
-      return allAllocatedContainers.size();
-    }
-
-    @Override
-    public int getPlannedContainers() {
-      return dnmgr.getPhysicalPlan().getContainers().size();
-    }
-
-    @Override
-    @XmlElement
-    public int getFailedContainers() {
-      return numFailedContainers.get();
-    }
-
-    @Override
-    public int getNumOperators() {
-      int num = 0;
-      for (PTContainer c : dnmgr.getPhysicalPlan().getContainers()) {
-        num += c.operators.size();
-      }
-      return num;
-    }
-  }
-
-  private class ClusterAppContextImpl implements StramAppContext
-  {
-    @Override
-    public ApplicationId getApplicationID()
-    {
-      return appAttemptID.getApplicationId();
-    }
-
-    @Override
-    public ApplicationAttemptId getApplicationAttemptId()
-    {
-      return appAttemptID;
-    }
-
-    @Override
-    public String getApplicationName()
-    {
-      if (dag != null) {
-        return dag.getAttributes().attr(DAG.STRAM_APPNAME).get();
-      }
-      return "unknown";
-    }
-
-    @Override
-    public long getStartTime()
-    {
-      return startTime;
-    }
-
-    @Override
-    public String getApplicationPath()
-    {
-      if (dag != null) {
-        return dag.getAttributes().attr(DAG.STRAM_APP_PATH).get();
-      }
-      return "unknown";
-    }
-
-    @Override
-    public CharSequence getUser()
-    {
-      return System.getenv(ApplicationConstants.Environment.USER.toString());
-    }
-
-    @Override
-    public Clock getClock()
-    {
-      return clock;
-    }
-
-    @Override
-    public String getAppMasterTrackingUrl() {
-      return appMasterTrackingUrl;
-    }
-
-    @Override
-    public ClusterAppStats getStats() {
-      return stats;
-    }
-
-    @Override
-    public String getDaemonAddress()
-    {
-      if (dag != null) {
-        return dag.getAttributes().attrValue(DAG.STRAM_DAEMON_ADDRESS, null);
-      }
-      return "unknown";
-    }
-
-  }
-
-  /**
-   * @param args Command line args
-   */
-  public static void main(String[] args)
-  {
-    boolean result = false;
-
-    StringWriter sw = new StringWriter();
-    for (Map.Entry<String, String> e : System.getenv().entrySet()) {
-      sw.append("\n").append(e.getKey()).append("=").append(e.getValue());
-    }
-    LOG.info("appmaster env:" + sw.toString());
-
-    try {
-      StramAppMaster appMaster = new StramAppMaster();
-      LOG.info("Initializing ApplicationMaster");
-      boolean doRun = appMaster.init(args);
-      if (!doRun) {
-        System.exit(0);
-      }
-      result = appMaster.run();
-    }
-    catch (Throwable t) {
-      LOG.error("Error running ApplicationMaster", t);
-      System.exit(1);
-    }
-    if (result) {
-      LOG.info("Application Master completed successfully. exiting");
-      System.exit(0);
-    }
-    else {
-      LOG.info("Application Master failed. exiting");
-      System.exit(2);
-    }
-  }
-
-  /**
-   * Dump out contents of $CWD and the environment to stdout for debugging
-   */
-  private void dumpOutDebugInfo()
-  {
-
-    LOG.info("Dump debug output");
-    Map<String, String> envs = System.getenv();
-    LOG.info("\nDumping System Env: begin");
-    for (Map.Entry<String, String> env : envs.entrySet()) {
-      LOG.info("System env: key=" + env.getKey() + ", val=" + env.getValue());
-      System.out.println("System env: key=" + env.getKey() + ", val=" + env.getValue());
-    }
-    LOG.info("Dumping System Env: end");
-
-    String cmd = "ls -al";
-    Runtime run = Runtime.getRuntime();
-    Process pr = null;
-    try {
-      pr = run.exec(cmd);
-      pr.waitFor();
-
-      BufferedReader buf = new BufferedReader(new InputStreamReader(pr.getInputStream()));
-      String line = "";
-      LOG.info("\nDumping files in local dir: begin");
-      while ((line = buf.readLine()) != null) {
-        LOG.info("System CWD content: " + line);
-        System.out.println("System CWD content: " + line);
-      }
-      LOG.info("Dumping files in local dir: end");
-      buf.close();
-    }
-    catch (IOException e) {
-      e.printStackTrace();
-    }
-    catch (InterruptedException e) {
-      e.printStackTrace();
-    }
-
-    LOG.info("Classpath: {}", System.getProperty("java.class.path"));
-    LOG.info("Config resources: {}", conf.toString());
-    try {
-      Configuration.dumpConfiguration(conf, new PrintWriter(System.out));
-    }
-    catch (Exception e) {
-      LOG.error("Error dumping configuration.", e);
-    };
-
-    if (dag != null) {
-      try {
-        LOG.info("DAG: {}", dag.toString());
-      }
-      catch (Exception e) {
-        LOG.error("Error dumping topology.", e);
-      };
-    }
-  }
-
-  public StramAppMaster() throws Exception
-  {
-    // Set up the configuration and RPC
-    this.conf = new YarnConfiguration();
-    this.yarnClient = new YarnClientHelper(this.conf);
-  }
-
-  /**
-   * Parse command line options
-   *
-   * @param args Command line args
-   * @return Whether init successful and run should be invoked
-   * @throws ParseException
-   * @throws IOException
-   */
-  public boolean init(String[] args) throws ParseException, IOException, Exception
-  {
-
-    Options opts = new Options();
-    opts.addOption("app_attempt_id", true, "App Attempt ID. Not to be used unless for testing purposes");
-
-    opts.addOption("help", false, "Print usage");
-    CommandLine cliParser = new GnuParser().parse(opts, args);
-
-    // option "help" overrides and cancels any run
-    if (cliParser.hasOption("help")) {
-      printUsage(opts);
-      return false;
-    }
-
-    Map<String, String> envs = System.getenv();
-
-    appAttemptID = Records.newRecord(ApplicationAttemptId.class);
-    if (!envs.containsKey(ApplicationConstants.AM_CONTAINER_ID_ENV)) {
-      if (cliParser.hasOption("app_attempt_id")) {
-        String appIdStr = cliParser.getOptionValue("app_attempt_id", "");
-        appAttemptID = ConverterUtils.toApplicationAttemptId(appIdStr);
-      }
-      else {
-        throw new IllegalArgumentException("Application Attempt Id not set in the environment");
-      }
-    }
-    else {
-      ContainerId containerId = ConverterUtils.toContainerId(envs.get(ApplicationConstants.AM_CONTAINER_ID_ENV));
-      appAttemptID = containerId.getApplicationAttemptId();
-    }
-
-    LOG.info("Application master for app"
-             + ", appId=" + appAttemptID.getApplicationId().getId()
-             + ", clustertimestamp=" + appAttemptID.getApplicationId().getClusterTimestamp()
-             + ", attemptId=" + appAttemptID.getAttemptId());
-
-    FileInputStream fis = new FileInputStream("./" + DAG.SER_FILE_NAME);
-    this.dag = DAG.read(fis);
-    fis.close();
-    // "debug" simply dumps all data using LOG.info
-    if (dag.isDebug()) {
-      dumpOutDebugInfo();
-    }
-
-    this.dnmgr = new StreamingContainerManager(dag);
-
-    // start RPC server
-    rpcImpl = new StreamingContainerParent(this.getClass().getName(), dnmgr);
-    rpcImpl.init(conf);
-    rpcImpl.start();
-    LOG.info("Container callback server listening at " + rpcImpl.getAddress());
-
-    LOG.info("Initializing application with {} operators in {} containers", dag.getAllOperators().size(), dnmgr.getPhysicalPlan().getContainers().size());
-
-    StramAppContext appContext = new ClusterAppContextImpl();
-    // start web service
-    try {
-      WebApp webApp = WebApps.$for("stram", StramAppContext.class, appContext, "ws").with(conf).
-        start(new StramWebApp(this.dnmgr));
-      LOG.info("Started web service at port: " + webApp.port());
-      this.appMasterTrackingUrl = NetUtils.getConnectAddress(rpcImpl.getAddress()).getHostName() + ":" + webApp.port();
-      LOG.info("Setting tracking URL to: " + appMasterTrackingUrl);
-    }
-    catch (Exception e) {
-      LOG.error("Webapps failed to start. Ignoring for now:", e);
-    }
-
-    return true;
-  }
-
-  /**
-   * Helper function to print usage
-   *
-   * @param opts Parsed command line options
-   */
-  private void printUsage(Options opts)
-  {
-    new HelpFormatter().printHelp("ApplicationMaster", opts);
-  }
-
-  /**
-   * Main run function for the application master
-   *
-   * @throws YarnRemoteException
-   */
-  public boolean run() throws YarnRemoteException
-  {
-    LOG.info("Starting ApplicationMaster");
-
-    // Connect to ResourceManager
-    resourceManager = yarnClient.connectToRM();
-
-    // Register self with ResourceManager
-    RegisterApplicationMasterResponse response = registerToRM();
-    // Dump out information about cluster capability as seen by the resource manager
-    int minMem = response.getMinimumResourceCapability().getMemory();
-    int maxMem = response.getMaximumResourceCapability().getMemory();
-    LOG.info("Min mem capabililty of resources in this cluster " + minMem);
-    LOG.info("Max mem capabililty of resources in this cluster " + maxMem);
-
-    // A resource ask has to be atleast the minimum of the capability of the cluster, the value has to be
-    // a multiple of the min value and cannot exceed the max.
-    // If it is not an exact multiple of min, the RM will allocate to the nearest multiple of min
-    int containerMemory = dag.getContainerMemoryMB();
-    if (containerMemory < minMem) {
-      LOG.info("Container memory specified below min threshold of cluster. Using min value."
-               + ", specified=" + containerMemory
-               + ", min=" + minMem);
-      containerMemory = minMem;
-    }
-    else if (containerMemory > maxMem) {
-      LOG.info("Container memory specified above max threshold of cluster. Using max value."
-               + ", specified=" + containerMemory
-               + ", max=" + maxMem);
-      containerMemory = maxMem;
-    }
-    stats.containerMemory = containerMemory;
-
-    // Setup heartbeat emitter
-    // TODO poll RM every now and then with an empty request to let RM know that we are alive
-    // The heartbeat interval after which an AM is timed out by the RM is defined by a config setting:
-    // RM_AM_EXPIRY_INTERVAL_MS with default defined by DEFAULT_RM_AM_EXPIRY_INTERVAL_MS
-    // The allocate calls to the RM count as heartbeats so, for now, this additional heartbeat emitter
-    // is not required.
-
-    // Setup ask for containers from RM
-    // Send request for containers to RM
-    // Until we get our fully allocated quota, we keep on polling RM for containers
-    // Keep looping until all containers finished processing
-    // ( regardless of success/failure).
-
-    int loopCounter = -1;
-    List<ContainerId> releasedContainers = new ArrayList<ContainerId>();
-    int numTotalContainers = 0;
-    // keep track of already requested containers to not request them again while waiting for allocation
-    int numRequestedContainers = 0;
-    int nextRequestPriority = 0;
-
-    while (!appDone) {
-      loopCounter++;
-
-      // log current state
-      /*
-      LOG.info("Current application state: loop=" + loopCounter
-               + ", appDone=" + appDone
-               + ", total=" + numTotalContainers
-               + ", requested=" + numRequestedContainers
-               + ", completed=" + numCompletedContainers
-               + ", failed=" + numFailedContainers
-               + ", currentAllocated=" + this.allAllocatedContainers.size());
-      */
-      // Sleep before each loop when asking RM for containers
-      // to avoid flooding RM with spurious requests when it
-      // need not have any available containers
-      try {
-        Thread.sleep(1000);
-      }
-      catch (InterruptedException e) {
-        LOG.info("Sleep interrupted " + e.getMessage());
-      }
-
-      // Setup request to be sent to RM to allocate containers
-      List<ResourceRequest> resourceReq = new ArrayList<ResourceRequest>();
-      // request containers for pending deploy requests
-      if (!dnmgr.containerStartRequests.isEmpty()) {
-        StramChildAgent.ContainerStartRequest csr;
-        while ((csr = dnmgr.containerStartRequests.poll()) != null) {
-          csr.container.setResourceRequestPriority(nextRequestPriority++);
-          ResourceRequest containerAsk = setupContainerAskForRM(csr.container.getResourceRequestPriority(), 1, containerMemory);
-          resourceReq.add(containerAsk);
-          numTotalContainers++;
-          numRequestedContainers++;
-        }
-      }
-
-      AMResponse amResp = sendContainerAskToRM(resourceReq, releasedContainers);
-      releasedContainers.clear();
-
-      // Retrieve list of allocated containers from the response
-      List<Container> newAllocatedContainers = amResp.getAllocatedContainers();
-      //LOG.info("Got response from RM for container ask, allocatedCnt=" + newAllocatedContainers.size());
-      numRequestedContainers -= newAllocatedContainers.size();
-      for (Container allocatedContainer : newAllocatedContainers) {
-        LOG.info("Got new container."
-                 + ", containerId=" + allocatedContainer.getId()
-                 + ", containerNode=" + allocatedContainer.getNodeId()
-                 + ", containerNodeURI=" + allocatedContainer.getNodeHttpAddress()
-                 + ", containerState" + allocatedContainer.getState()
-                 + ", containerResourceMemory" + allocatedContainer.getResource().getMemory()
-                 + ", priority" + allocatedContainer.getPriority());
-        //+ ", containerToken" + allocatedContainer.getContainerToken().getIdentifier().toString());
-
-        // allocate resource to container
-        ContainerResource resource = new ContainerResource(allocatedContainer.getPriority().getPriority(), allocatedContainer.getId().toString(), allocatedContainer.getNodeId().getHost(), allocatedContainer.getResource().getMemory());
-        StramChildAgent sca = dnmgr.assignContainer(resource, null);
-        if (sca == null) {
-          // allocated container no longer needed, add release request
-          LOG.warn("Container {} allocated but nothing to deploy, going to release this container.", allocatedContainer.getId());
-          releasedContainers.add(allocatedContainer.getId());
-        } else {
-          this.allAllocatedContainers.put(allocatedContainer.getId().toString(), allocatedContainer);
-          // launch and start the container on a separate thread to keep the main thread unblocked
-          LaunchContainerRunnable runnableLaunchContainer = new LaunchContainerRunnable(allocatedContainer, yarnClient, dag, rpcImpl.getAddress());
-          Thread launchThread = new Thread(runnableLaunchContainer);
-          launchThreads.add(launchThread);
-          launchThread.start();
-        }
-      }
-
-      // TODO: we need to obtain the initial list...
-      // keep track of updated operators - we use this info to make decisions about where to request new containers
-      List<NodeReport> nodeReports = amResp.getUpdatedNodes();
-      //LOG.debug("Got {} updated node reports.", nodeReports.size());
-      for (NodeReport nr : nodeReports) {
-        StringBuilder sb = new StringBuilder();
-        sb.append("rackName=").append(nr.getRackName()).append("nodeid=").append(nr.getNodeId()).append("numContainers=").append(nr.getNumContainers()).append("capability=").append(nr.getCapability()).append("used=").append(nr.getUsed()).append("state=").append(nr.getNodeState());
-        LOG.info("Node report: " + sb);
-      }
-
-      // Check what the current available resources in the cluster are
-      //Resource availableResources = amResp.getAvailableResources();
-      //LOG.debug("Current available resources in the cluster " + availableResources);
-
-      // Check the completed containers
-      List<ContainerStatus> completedContainers = amResp.getCompletedContainersStatuses();
-      //LOG.debug("Got response from RM for container ask, completedCnt=" + completedContainers.size());
-      for (ContainerStatus containerStatus : completedContainers) {
-        LOG.info("Got container status for containerID= " + containerStatus.getContainerId()
-                 + ", state=" + containerStatus.getState()
-                 + ", exitStatus=" + containerStatus.getExitStatus()
-                 + ", diagnostics=" + containerStatus.getDiagnostics());
-
-        // non complete containers should not be here
-        assert (containerStatus.getState() == ContainerState.COMPLETE);
-        Container allocatedContainer = allAllocatedContainers.remove(containerStatus.getContainerId().toString());
-
-        // increment counters for completed/failed containers
-        int exitStatus = containerStatus.getExitStatus();
-        LOG.info("Container {} exit status {}.", containerStatus.getContainerId(), exitStatus);
-        if (0 != exitStatus) {
-          if (allocatedContainer != null) {
-            numFailedContainers.incrementAndGet();
-          }
-          if (exitStatus == 1) {
-            // StramChild failure
-            appDone = true;
-            LOG.info("Exiting due to unrecoverable failure in container {}", containerStatus.getContainerId());
-          } else {
-            // Recoverable failure or process killed (externally or via stop request by AM)
-            LOG.info("Container {} failed or killed.", containerStatus.getContainerId());
-            dnmgr.scheduleContainerRestart(containerStatus.getContainerId().toString());
-          }
-        }
-        else {
-          // container completed successfully
-          numCompletedContainers.incrementAndGet();
-          dnmgr.markComplete(containerStatus.getContainerId().toString());
-          LOG.info("Container completed successfully."
-                   + ", containerId=" + containerStatus.getContainerId());
-        }
-
-      }
-
-      if (allAllocatedContainers.size() == 0 && numRequestedContainers == 0) {
-        appDone = true;
-      }
-
-      LOG.debug("Current application state: loop=" + loopCounter
-               + ", appDone=" + appDone
-               + ", total=" + numTotalContainers
-               + ", requested=" + numRequestedContainers
-               + ", completed=" + numCompletedContainers
-               + ", failed=" + numFailedContainers
-               + ", currentAllocated=" + allAllocatedContainers.size());
-
-      // monitor child containers
-      dnmgr.monitorHeartbeat();
-    }
-
-    // Join all launched threads
-    // needed for when we time out
-    // and we need to release containers
-    for (Thread launchThread : launchThreads) {
-      try {
-        launchThread.join(10000);
-      }
-      catch (InterruptedException e) {
-        LOG.info("Exception thrown in thread join: " + e.getMessage());
-        e.printStackTrace();
-      }
-    }
-
-    // When the application completes, it should send a finish application signal
-    // to the RM
-    LOG.info("Application completed. Signalling finish to RM");
-
-    FinishApplicationMasterRequest finishReq = Records.newRecord(FinishApplicationMasterRequest.class);
-    finishReq.setAppAttemptId(appAttemptID);
-    boolean isSuccess = true;
-    if (numFailedContainers.get() == 0) {
-      finishReq.setFinishApplicationStatus(FinalApplicationStatus.SUCCEEDED);
-    }
-    else {
-      finishReq.setFinishApplicationStatus(FinalApplicationStatus.FAILED);
-      String diagnostics = "Diagnostics."
-                           + ", total=" + numTotalContainers
-                           + ", completed=" + numCompletedContainers.get()
-                           + ", allocated=" + allAllocatedContainers.size()
-                           + ", failed=" + numFailedContainers.get();
-      if (!StringUtils.isEmpty(dnmgr.shutdownDiagnosticsMessage)) {
-        diagnostics += "\n";
-        diagnostics += dnmgr.shutdownDiagnosticsMessage;
-      }
-      // YARN-208 - as of 2.0.1-alpha dropped by the RM
-      finishReq.setDiagnostics(diagnostics);
-      // return true to indicates expected termination of the master process
-      // application status and diagnostics message are set above
-      isSuccess = true;
-    }
-    LOG.info("diagnostics: " + finishReq.getDiagnostics());
-    resourceManager.finishApplicationMaster(finishReq);
-    return isSuccess;
-  }
-
-  /**
-   * Register the Application Master to the Resource Manager
-   *
-   * @return the registration response from the RM
-   * @throws YarnRemoteException
-   */
-  private RegisterApplicationMasterResponse registerToRM() throws YarnRemoteException
-  {
-    RegisterApplicationMasterRequest appMasterRequest = Records.newRecord(RegisterApplicationMasterRequest.class);
-    appMasterRequest.setApplicationAttemptId(appAttemptID);
-    appMasterRequest.setHost(appMasterHostname);
-    appMasterRequest.setRpcPort(0);
-    appMasterRequest.setTrackingUrl(appMasterTrackingUrl);
-    return resourceManager.registerApplicationMaster(appMasterRequest);
-  }
-
-  /**
-   * Setup the request that will be sent to the RM for the container ask.
-   *
-   * @param numContainers Containers to ask for from RM
-   * @return the setup ResourceRequest to be sent to RM
-   */
-  private ResourceRequest setupContainerAskForRM(int requestPriority, int numContainers, int containerMemory)
-  {
-    ResourceRequest request = Records.newRecord(ResourceRequest.class);
-
-    // setup requirements for hosts
-    // whether a particular rack/host is needed
-    // Refer to apis under org.apache.hadoop.net for more
-    // details on how to get figure out rack/host mapping.
-    // using * as any host will do for the distributed shell app
-    request.setHostName("*");
-
-    // set no. of containers needed
-    request.setNumContainers(numContainers);
-
-    // set the priority for the request
-    Priority pri = Records.newRecord(Priority.class);
-    // TODO - what is the range for priority? how to decide?
-    pri.setPriority(requestPriority);
-    request.setPriority(pri);
-
-    // Set up resource type requirements
-    // For now, only memory is supported so we set memory requirements
-    Resource capability = Records.newRecord(Resource.class);
-    capability.setMemory(containerMemory);
-    request.setCapability(capability);
-
-    return request;
-  }
-
-  /**
-   * Ask RM to allocate given no. of containers to this Application Master
-   *
-   * @param requestedContainers Containers to ask for from RM
-   * @return Response from RM to AM with allocated containers
-   * @throws YarnRemoteException
-   */
-  private AMResponse sendContainerAskToRM(List<ResourceRequest> requestedContainers, List<ContainerId> releasedContainers)
-    throws YarnRemoteException
-  {
-    AllocateRequest req = Records.newRecord(AllocateRequest.class);
-    req.setResponseId(rmRequestID.incrementAndGet());
-    req.setApplicationAttemptId(appAttemptID);
-    req.addAllAsks(requestedContainers);
-    // Send the request to RM
-    if (requestedContainers.size() > 0) {
-      LOG.info("Asking RM for containers" + ", askCount=" + requestedContainers.size());
-    }
-
-    for (String containerIdStr : dnmgr.containerStopRequests.values()) {
-      Container allocatedContainer = this.allAllocatedContainers.get(containerIdStr);
-      if (allocatedContainer != null) {
-         // issue stop container - TODO: separate thread to not block heartbeat
-        ContainerManager cm = yarnClient.connectToCM(allocatedContainer);
-        StopContainerRequest stopContainer = Records.newRecord(StopContainerRequest.class);
-        stopContainer.setContainerId(allocatedContainer.getId());
-        cm.stopContainer(stopContainer);
-        LOG.info("Stopped container {}", containerIdStr);
-      }
-      dnmgr.containerStopRequests.remove(containerIdStr);
-    }
-
-    req.addAllReleases(releasedContainers);
-    //req.setProgress((float) numCompletedContainers.get() / numTotalContainers);
-
-    //LOG.info("Sending request to RM for containers"
-    //         + ", requestedSet=" + requestedContainers.size()
-    //         + ", releasedSet=" + releasedContainers.size()
-    //         + ", progress=" + req.getProgress());
-
-    for (ResourceRequest rsrcReq : requestedContainers) {
-      LOG.info("Requested container ask: " + rsrcReq.toString());
-    }
-    for (ContainerId id : releasedContainers) {
-      LOG.info("Released container, id=" + id.getId());
-    }
-
-    AllocateResponse resp = resourceManager.allocate(req);
-    return resp.getAMResponse();
-  }
-}
-=======
-/*
- *  Copyright (c) 2012 Malhar, Inc.
- *  All Rights Reserved.
- */
-package com.malhartech.stram;
-
-import java.io.BufferedReader;
-import java.io.FileInputStream;
-import java.io.IOException;
-import java.io.InputStreamReader;
-import java.io.PrintWriter;
-import java.io.StringWriter;
-import java.util.ArrayList;
-import java.util.HashMap;
-import java.util.List;
-import java.util.Map;
-import java.util.concurrent.atomic.AtomicInteger;
-
-import javax.xml.bind.annotation.XmlElement;
-
-import org.apache.commons.cli.CommandLine;
-import org.apache.commons.cli.GnuParser;
-import org.apache.commons.cli.HelpFormatter;
-import org.apache.commons.cli.Options;
-import org.apache.commons.cli.ParseException;
-import org.apache.commons.lang.StringUtils;
-import org.apache.hadoop.conf.Configuration;
-import org.apache.hadoop.net.NetUtils;
-import org.apache.hadoop.yarn.Clock;
-import org.apache.hadoop.yarn.SystemClock;
-import org.apache.hadoop.yarn.api.AMRMProtocol;
-import org.apache.hadoop.yarn.api.ApplicationConstants;
-import org.apache.hadoop.yarn.api.ContainerManager;
-import org.apache.hadoop.yarn.api.protocolrecords.AllocateRequest;
-import org.apache.hadoop.yarn.api.protocolrecords.AllocateResponse;
-import org.apache.hadoop.yarn.api.protocolrecords.FinishApplicationMasterRequest;
-import org.apache.hadoop.yarn.api.protocolrecords.RegisterApplicationMasterRequest;
-import org.apache.hadoop.yarn.api.protocolrecords.RegisterApplicationMasterResponse;
-import org.apache.hadoop.yarn.api.protocolrecords.StopContainerRequest;
-import org.apache.hadoop.yarn.api.records.AMResponse;
-import org.apache.hadoop.yarn.api.records.ApplicationAttemptId;
-import org.apache.hadoop.yarn.api.records.ApplicationId;
-import org.apache.hadoop.yarn.api.records.Container;
-import org.apache.hadoop.yarn.api.records.ContainerId;
-import org.apache.hadoop.yarn.api.records.ContainerState;
-import org.apache.hadoop.yarn.api.records.ContainerStatus;
-import org.apache.hadoop.yarn.api.records.FinalApplicationStatus;
-import org.apache.hadoop.yarn.api.records.NodeReport;
-import org.apache.hadoop.yarn.api.records.Priority;
-import org.apache.hadoop.yarn.api.records.Resource;
-import org.apache.hadoop.yarn.api.records.ResourceRequest;
-import org.apache.hadoop.yarn.conf.YarnConfiguration;
-import org.apache.hadoop.yarn.exceptions.YarnRemoteException;
-import org.apache.hadoop.yarn.util.ConverterUtils;
-import org.apache.hadoop.yarn.util.Records;
-import org.apache.hadoop.yarn.webapp.WebApp;
-import org.apache.hadoop.yarn.webapp.WebApps;
-import org.slf4j.Logger;
-import org.slf4j.LoggerFactory;
-
-import com.malhartech.api.DAG;
 import com.malhartech.debug.StdOutErrLog;
 import com.malhartech.stram.PhysicalPlan.PTContainer;
 import com.malhartech.stram.StreamingContainerManager.ContainerResource;
@@ -885,14 +112,9 @@
   // For status update for clients - yet to be implemented
   // Hostname of the container
   private final String appMasterHostname = "";
-  // Port on which the app master listens for status update requests from clients
-  private final int appMasterRpcPort = 0;
   // Tracking url to which app master publishes info for clients to monitor
   private String appMasterTrackingUrl = "";
   // App Master configuration
-  // No. of containers to run shell command on
-  // Priority of the request
-  private int requestPriority;
   // Incremental counter for rpc calls to the RM
   private final AtomicInteger rmRequestID = new AtomicInteger();
   // Simple flag to denote whether all works is done
@@ -915,36 +137,25 @@
   /**
    * Overrides getters to pull live info.
    */
-  protected class ClusterAppStats extends AppInfo.AppStats
-  {
-    @Override
-    public int getAllocatedContainers()
-    {
+  protected class ClusterAppStats extends AppInfo.AppStats {
+    @Override
+    public int getAllocatedContainers() {
       return allAllocatedContainers.size();
     }
 
     @Override
-    public int getRequestedContainers()
-    {
-      return dnmgr.getNumRequiredContainers();
-    }
-
-    @Override
-    public int getPlannedContainers()
-    {
+    public int getPlannedContainers() {
       return dnmgr.getPhysicalPlan().getContainers().size();
     }
 
     @Override
     @XmlElement
-    public int getFailedContainers()
-    {
+    public int getFailedContainers() {
       return numFailedContainers.get();
     }
 
     @Override
-    public int getNumOperators()
-    {
+    public int getNumOperators() {
       int num = 0;
       for (PTContainer c: dnmgr.getPhysicalPlan().getContainers()) {
         num += c.operators.size();
@@ -1005,14 +216,12 @@
     }
 
     @Override
-    public String getAppMasterTrackingUrl()
-    {
+    public String getAppMasterTrackingUrl() {
       return appMasterTrackingUrl;
     }
 
     @Override
-    public ClusterAppStats getStats()
-    {
+    public ClusterAppStats getStats() {
       return stats;
     }
 
@@ -1142,7 +351,6 @@
 
     Options opts = new Options();
     opts.addOption("app_attempt_id", true, "App Attempt ID. Not to be used unless for testing purposes");
-    opts.addOption("priority", true, "Application Priority. Default 0");
 
     opts.addOption("help", false, "Print usage");
     CommandLine cliParser = new GnuParser().parse(opts, args);
@@ -1174,8 +382,6 @@
             + ", appId=" + appAttemptID.getApplicationId().getId()
             + ", clustertimestamp=" + appAttemptID.getApplicationId().getClusterTimestamp()
             + ", attemptId=" + appAttemptID.getAttemptId());
-
-    requestPriority = Integer.parseInt(cliParser.getOptionValue("priority", "0"));
 
     FileInputStream fis = new FileInputStream("./" + DAG.SER_FILE_NAME);
     this.dag = DAG.read(fis);
@@ -1193,7 +399,7 @@
     rpcImpl.start();
     LOG.info("Container callback server listening at " + rpcImpl.getAddress());
 
-    LOG.info("Initializing application with {} operators in {} containers", dag.getAllOperators().size(), dnmgr.getNumRequiredContainers());
+    LOG.info("Initializing application with {} operators in {} containers", dag.getAllOperators().size(), dnmgr.getPhysicalPlan().getContainers().size());
 
     StramAppContext appContext = new ClusterAppContextImpl();
     // start web service
@@ -1294,24 +500,24 @@
     int numTotalContainers = 0;
     // keep track of already requested containers to not request them again while waiting for allocation
     int numRequestedContainers = 0;
+    int nextRequestPriority = 0;
 
     while (!appDone) {
       loopCounter++;
 
       // log current state
       /*
-       LOG.info("Current application state: loop=" + loopCounter
-       + ", appDone=" + appDone
-       + ", total=" + numTotalContainers
-       + ", requested=" + numRequestedContainers
-       + ", completed=" + numCompletedContainers
-       + ", failed=" + numFailedContainers
-       + ", currentAllocated=" + this.allAllocatedContainers.size());
-       */
+      LOG.info("Current application state: loop=" + loopCounter
+               + ", appDone=" + appDone
+               + ", total=" + numTotalContainers
+               + ", requested=" + numRequestedContainers
+               + ", completed=" + numCompletedContainers
+               + ", failed=" + numFailedContainers
+               + ", currentAllocated=" + this.allAllocatedContainers.size());
+      */
       // Sleep before each loop when asking RM for containers
       // to avoid flooding RM with spurious requests when it
       // need not have any available containers
-      // Sleeping for 1000 ms.
       try {
         Thread.sleep(1000);
       }
@@ -1319,37 +525,20 @@
         LOG.info("Sleep interrupted " + e.getMessage());
       }
 
-      // No. of containers to request
-      // For the first loop, askCount will be equal to total containers needed
-      // From that point on, askCount will be based on incremental deploy requests
-      int askCount = 0;
-
+      // Setup request to be sent to RM to allocate containers
+      List<ResourceRequest> resourceReq = new ArrayList<ResourceRequest>();
       // request containers for pending deploy requests
       if (!dnmgr.containerStartRequests.isEmpty()) {
-        while (dnmgr.containerStartRequests.poll() != null) {
-          askCount++;
+        StramChildAgent.ContainerStartRequest csr;
+        while ((csr = dnmgr.containerStartRequests.poll()) != null) {
+          csr.container.setResourceRequestPriority(nextRequestPriority++);
+          ResourceRequest containerAsk = setupContainerAskForRM(csr.container.getResourceRequestPriority(), 1, containerMemory);
+          resourceReq.add(containerAsk);
+          numTotalContainers++;
+          numRequestedContainers++;
         }
       }
 
-      // Setup request to be sent to RM to allocate containers
-      List<ResourceRequest> resourceReq = new ArrayList<ResourceRequest>();
-      if (askCount > 0) {
-        ResourceRequest containerAsk = setupContainerAskForRM(askCount, containerMemory);
-        resourceReq.add(containerAsk);
-        numTotalContainers += askCount;
-        numRequestedContainers += askCount;
-      }
-      else {
-        if (askCount < 0) {
-          LOG.warn("negative container ask count: {}", askCount);
-          // container will be released once allocated and no deploy request pending
-        }
-      }
-
-      // Send the request to RM
-      if (askCount > 0) {
-        LOG.info("Asking RM for containers" + ", askCount=" + askCount);
-      }
       AMResponse amResp = sendContainerAskToRM(resourceReq, releasedContainers);
       releasedContainers.clear();
 
@@ -1357,25 +546,24 @@
       List<Container> newAllocatedContainers = amResp.getAllocatedContainers();
       //LOG.info("Got response from RM for container ask, allocatedCnt=" + newAllocatedContainers.size());
       numRequestedContainers -= newAllocatedContainers.size();
-      for (Container allocatedContainer: newAllocatedContainers) {
+      for (Container allocatedContainer : newAllocatedContainers) {
         LOG.info("Got new container."
-                + ", containerId=" + allocatedContainer.getId()
-                + ", containerNode=" + allocatedContainer.getNodeId().getHost()
-                + ":" + allocatedContainer.getNodeId().getPort()
-                + ", containerNodeURI=" + allocatedContainer.getNodeHttpAddress()
-                + ", containerState" + allocatedContainer.getState()
-                + ", containerResourceMemory" + allocatedContainer.getResource().getMemory());
+                 + ", containerId=" + allocatedContainer.getId()
+                 + ", containerNode=" + allocatedContainer.getNodeId()
+                 + ", containerNodeURI=" + allocatedContainer.getNodeHttpAddress()
+                 + ", containerState" + allocatedContainer.getState()
+                 + ", containerResourceMemory" + allocatedContainer.getResource().getMemory()
+                 + ", priority" + allocatedContainer.getPriority());
         //+ ", containerToken" + allocatedContainer.getContainerToken().getIdentifier().toString());
 
         // allocate resource to container
-        ContainerResource resource = new ContainerResource(allocatedContainer.getId().toString(), allocatedContainer.getNodeId().getHost(), allocatedContainer.getResource().getMemory());
+        ContainerResource resource = new ContainerResource(allocatedContainer.getPriority().getPriority(), allocatedContainer.getId().toString(), allocatedContainer.getNodeId().getHost(), allocatedContainer.getResource().getMemory());
         StramChildAgent sca = dnmgr.assignContainer(resource, null);
         if (sca == null) {
           // allocated container no longer needed, add release request
           LOG.warn("Container {} allocated but nothing to deploy, going to release this container.", allocatedContainer.getId());
           releasedContainers.add(allocatedContainer.getId());
-        }
-        else {
+        } else {
           this.allAllocatedContainers.put(allocatedContainer.getId().toString(), allocatedContainer);
           // launch and start the container on a separate thread to keep the main thread unblocked
           LaunchContainerRunnable runnableLaunchContainer = new LaunchContainerRunnable(allocatedContainer, yarnClient, dag, rpcImpl.getAddress());
@@ -1389,7 +577,7 @@
       // keep track of updated operators - we use this info to make decisions about where to request new containers
       List<NodeReport> nodeReports = amResp.getUpdatedNodes();
       //LOG.debug("Got {} updated node reports.", nodeReports.size());
-      for (NodeReport nr: nodeReports) {
+      for (NodeReport nr : nodeReports) {
         StringBuilder sb = new StringBuilder();
         sb.append("rackName=").append(nr.getRackName()).append("nodeid=").append(nr.getNodeId()).append("numContainers=").append(nr.getNumContainers()).append("capability=").append(nr.getCapability()).append("used=").append(nr.getUsed()).append("state=").append(nr.getNodeState());
         LOG.info("Node report: " + sb);
@@ -1402,11 +590,11 @@
       // Check the completed containers
       List<ContainerStatus> completedContainers = amResp.getCompletedContainersStatuses();
       //LOG.debug("Got response from RM for container ask, completedCnt=" + completedContainers.size());
-      for (ContainerStatus containerStatus: completedContainers) {
+      for (ContainerStatus containerStatus : completedContainers) {
         LOG.info("Got container status for containerID= " + containerStatus.getContainerId()
-                + ", state=" + containerStatus.getState()
-                + ", exitStatus=" + containerStatus.getExitStatus()
-                + ", diagnostics=" + containerStatus.getDiagnostics());
+                 + ", state=" + containerStatus.getState()
+                 + ", exitStatus=" + containerStatus.getExitStatus()
+                 + ", diagnostics=" + containerStatus.getDiagnostics());
 
         // non complete containers should not be here
         assert (containerStatus.getState() == ContainerState.COMPLETE);
@@ -1423,8 +611,7 @@
             // StramChild failure
             appDone = true;
             LOG.info("Exiting due to unrecoverable failure in container {}", containerStatus.getContainerId());
-          }
-          else {
+          } else {
             // Recoverable failure or process killed (externally or via stop request by AM)
             LOG.info("Container {} failed or killed.", containerStatus.getContainerId());
             dnmgr.scheduleContainerRestart(containerStatus.getContainerId().toString());
@@ -1435,7 +622,7 @@
           numCompletedContainers.incrementAndGet();
           dnmgr.markComplete(containerStatus.getContainerId().toString());
           LOG.info("Container completed successfully."
-                  + ", containerId=" + containerStatus.getContainerId());
+                   + ", containerId=" + containerStatus.getContainerId());
         }
 
       }
@@ -1445,12 +632,12 @@
       }
 
       LOG.debug("Current application state: loop=" + loopCounter
-              + ", appDone=" + appDone
-              + ", total=" + numTotalContainers
-              + ", requested=" + numRequestedContainers
-              + ", completed=" + numCompletedContainers
-              + ", failed=" + numFailedContainers
-              + ", currentAllocated=" + allAllocatedContainers.size());
+               + ", appDone=" + appDone
+               + ", total=" + numTotalContainers
+               + ", requested=" + numRequestedContainers
+               + ", completed=" + numCompletedContainers
+               + ", failed=" + numFailedContainers
+               + ", currentAllocated=" + allAllocatedContainers.size());
 
       // monitor child containers
       dnmgr.monitorHeartbeat();
@@ -1500,7 +687,6 @@
     resourceManager.finishApplicationMaster(finishReq);
     return isSuccess;
   }
-  // Connect to ResourceManager
 
   /**
    * Register the Application Master to the Resource Manager
@@ -1511,22 +697,11 @@
   private RegisterApplicationMasterResponse registerToRM() throws YarnRemoteException
   {
     RegisterApplicationMasterRequest appMasterRequest = Records.newRecord(RegisterApplicationMasterRequest.class);
-
-    // set the required info into the registration request:
-    // application attempt id,
-    // host on which the app master is running
-    // rpc port on which the app master accepts requests from the client
-    // tracking url for the app master
     appMasterRequest.setApplicationAttemptId(appAttemptID);
-
     appMasterRequest.setHost(appMasterHostname);
-
-    appMasterRequest.setRpcPort(appMasterRpcPort);
-
+    appMasterRequest.setRpcPort(0);
     appMasterRequest.setTrackingUrl(appMasterTrackingUrl);
-
     return resourceManager.registerApplicationMaster(appMasterRequest);
-
   }
 
   /**
@@ -1535,7 +710,7 @@
    * @param numContainers Containers to ask for from RM
    * @return the setup ResourceRequest to be sent to RM
    */
-  private ResourceRequest setupContainerAskForRM(int numContainers, int containerMemory)
+  private ResourceRequest setupContainerAskForRM(int requestPriority, int numContainers, int containerMemory)
   {
     ResourceRequest request = Records.newRecord(ResourceRequest.class);
 
@@ -1544,8 +719,7 @@
     // Refer to apis under org.apache.hadoop.net for more
     // details on how to get figure out rack/host mapping.
     // using * as any host will do for the distributed shell app
-    request.setHostName(
-            "*");
+    request.setHostName("*");
 
     // set no. of containers needed
     request.setNumContainers(numContainers);
@@ -1553,17 +727,13 @@
     // set the priority for the request
     Priority pri = Records.newRecord(Priority.class);
     // TODO - what is the range for priority? how to decide?
-
     pri.setPriority(requestPriority);
-
     request.setPriority(pri);
 
     // Set up resource type requirements
     // For now, only memory is supported so we set memory requirements
     Resource capability = Records.newRecord(Resource.class);
-
     capability.setMemory(containerMemory);
-
     request.setCapability(capability);
 
     return request;
@@ -1584,6 +754,10 @@
     req.setApplicationAttemptId(appAttemptID);
 
     req.addAllAsks(requestedContainers);
+    // Send the request to RM
+    if (requestedContainers.size() > 0) {
+      LOG.info("Asking RM for containers" + ", askCount=" + requestedContainers.size());
+    }
 
     for (String containerIdStr: dnmgr.containerStopRequests.values()) {
       Container allocatedContainer = this.allAllocatedContainers.get(containerIdStr);
@@ -1619,5 +793,4 @@
 
   }
 
-}
->>>>>>> 15abb41c
+}