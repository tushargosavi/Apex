--- conflicted
+++ resolved
@@ -42,26 +42,9 @@
   private long baseSeconds;
   private int windowId;
 
-<<<<<<< HEAD
-=======
-  /**
-   * 
-   * @param inputs
-   * @param startMillis
-   * @param intervalMillis 
-   */
-  public WindowGenerator(Collection<? extends InputAdapter> inputs, long startMillis, int intervalMillis)
-  {
-    this.inputAdapters = inputs;
-    this.startMillis = startMillis;
-    this.intervalMillis = intervalMillis;
-    this.currentWindowMillis = this.startMillis;
-  }
-
   /**
    * Increments window by 1
    */
->>>>>>> 761db55f
   public final void advanceWindow()
   {
     currentWindowMillis += intervalMillis;
@@ -123,7 +106,6 @@
     }
   }
 
-<<<<<<< HEAD
   @Override
   public void setup(Configuration config)
   {
@@ -133,12 +115,6 @@
 
   @Override
   public void activate(Context context)
-=======
-  /**
-   * 
-   */
-  public void start()
->>>>>>> 761db55f
   {
     sinks = outputs.values();
     currentWindowMillis = startMillis;
@@ -168,15 +144,8 @@
     stpe.scheduleAtFixedRate(subsequentRun, currentWindowMillis - currentTms + intervalMillis, intervalMillis, TimeUnit.MILLISECONDS);
   }
 
-<<<<<<< HEAD
   @Override
   public void deactivate()
-=======
-  /**
-   * 
-   */
-  public void stop()
->>>>>>> 761db55f
   {
     sinks = Collections.EMPTY_LIST;
     stpe.shutdown();
