/**
 * Copyright (c) 2012-2012 Malhar, Inc.
 * All rights reserved.
 */
package com.malhartech.stram;

import java.net.InetSocketAddress;
import java.util.ArrayList;
import java.util.Arrays;
import java.util.HashMap;
import java.util.HashSet;
import java.util.LinkedHashMap;
import java.util.LinkedList;
import java.util.List;
import java.util.Map;
import java.util.Set;
import java.util.Stack;
import java.util.concurrent.atomic.AtomicInteger;

import org.apache.commons.lang.builder.ToStringBuilder;
import org.apache.commons.lang.builder.ToStringStyle;
import org.slf4j.Logger;
import org.slf4j.LoggerFactory;

import com.malhartech.api.DAG;
import com.malhartech.api.DAG.OperatorWrapper;
import com.malhartech.dag.SerDe;
<<<<<<< HEAD
import com.malhartech.dag.DAG.InputPort;
import com.malhartech.dag.DAG.OperatorInstance;
import com.malhartech.dag.DAG.StreamDecl;
=======
import com.malhartech.api.DAG.StreamDecl;
>>>>>>> 4038c5d5

/**
 *
 * Derives the physical model from the logical dag and assigned to hadoop container. Is the initial query planner<p>
 * <br>
 * Does the static binding of dag to physical operators. Parse the dag and figures out the topology. The upstream
 * dependencies are deployed first. Static partitions are defined by the dag are enforced. Stram an later on do
 * dynamic optimization.<br>
 * In current implementation optimization is not done with number of containers. The number provided in the dag
 * specification is treated as minimum as well as maximum. Once the optimization layer is built this would change<br>
 * DAG deployment thus blocks successful running of a streaming job in the current version of the streaming platform<br>
 * <br>
 */
public class PhysicalPlan {

  private final static Logger LOG = LoggerFactory.getLogger(PhysicalPlan.class);

  /**
   * Common abstraction for streams and operators for heartbeat/monitoring.<p>
   * <br>
   *
   */
  public abstract static class PTComponent {
    String id;
    PTContainer container;

    /**
     *
     * @return String
     */
    abstract public String getLogicalId();
    // stats

    /**
     *
     * @return String
     */
    @Override
    public String toString() {
      return new ToStringBuilder(this, ToStringStyle.SHORT_PREFIX_STYLE).
          append("id", id).
          append("logicalId", getLogicalId()).
          toString();
    }

  }

  /**
   *
   * Representation of an input in the physical layout. A source in the DAG<p>
   * <br>
   * This can come from another node or from outside the DAG<br>
   * <br>
   *
   */
  public static class PTInput {
    final DAG.StreamDecl logicalStream;
    final PTComponent target;
    final byte[] partition;
    final PTComponent source;
    final String portName;

    /**
     *
     * @param logicalStream
     * @param target
     * @param partition
     * @param source
     */
    protected PTInput(String portName, StreamDecl logicalStream, PTComponent target, byte[] partition, PTComponent source) {
      this.logicalStream = logicalStream;
      this.target = target;
      this.partition = partition;
      this.source = source;
      this.portName = portName;
    }

    /**
     *
     * @return String
     */
    @Override
    public String toString() {
      return new ToStringBuilder(this, ToStringStyle.SHORT_PREFIX_STYLE).
          append("target", this.target).
          append("port", this.portName).
          append("stream", this.logicalStream.getId()).
          toString();
    }

  }

  /**
   *
   * Representation of an output in the physical layout. A sink in the DAG<p>
   * <br>
   * This can go to another node or to a output Adapter (i.e. outside the DAG)<br>
   * <br>
   *
   */
  public static class PTOutput {
    final DAG.StreamDecl logicalStream;
    final PTComponent source;
    final String portName;

    /**
     * Constructor
     * @param logicalStream
     * @param source
     */
    protected PTOutput(String portName, StreamDecl logicalStream, PTComponent source) {
      this.logicalStream = logicalStream;
      this.source = source;
      this.portName = portName;
    }

    /**
     *
     * @return String
     */
    @Override
    public String toString() {
      return new ToStringBuilder(this, ToStringStyle.SHORT_PREFIX_STYLE).
          append("source", this.source).
          append("port", this.portName).
          append("stream", this.logicalStream.getId()).
          toString();
    }

  }

  /**
   *
   * Representation of a node in the physical layout<p>
   * <br>
   * A generic node in the DAG<br>
   * <br>
   *
   */
  public static class PTOperator extends PTComponent {
<<<<<<< HEAD
    DAG.OperatorInstance logicalNode;
=======
    DAG.OperatorWrapper logicalNode;
>>>>>>> 4038c5d5
    List<PTInput> inputs;
    List<PTOutput> outputs;
    LinkedList<Long> checkpointWindows = new LinkedList<Long>();

    /**
     *
     * @return Operator
     */
<<<<<<< HEAD
    public OperatorInstance getLogicalNode() {
=======
    public OperatorWrapper getLogicalNode() {
>>>>>>> 4038c5d5
      return this.logicalNode;
    }

    /**
     *
     * @return long
     */
    public long getRecentCheckpoint() {
      if (checkpointWindows != null && !checkpointWindows.isEmpty())
        return checkpointWindows.getLast();
      return 0;
    }

    /**
     *
     * @return String
     */
    @Override
    public String getLogicalId() {
      return logicalNode.getId();
    }

  }

  /**
   *
   * Representation of a container for physical objects of dag to be placed in<p>
   * <br>
   * This class directly maps to a hadoop container<br>
   * <br>
   *
   */

  public static class PTContainer {
    List<PTOperator> operators = new ArrayList<PTOperator>();
    String containerId; // assigned to yarn container id
    String host;
    InetSocketAddress bufferServerAddress;

    /**
     *
     * @return String
     */
    @Override
    public String toString() {
      return new ToStringBuilder(this, ToStringStyle.SHORT_PREFIX_STYLE).
          append("operators", this.operators).
          toString();
    }
  }

<<<<<<< HEAD
  private final Map<OperatorInstance, List<PTOperator>> deployedOperators = new LinkedHashMap<OperatorInstance, List<PTOperator>>();
=======
  private final Map<OperatorWrapper, List<PTOperator>> deployedOperators = new LinkedHashMap<OperatorWrapper, List<PTOperator>>();
>>>>>>> 4038c5d5
  private final List<PTContainer> containers = new ArrayList<PTContainer>();
  private final DAG dag;
  private int maxContainers = 1;

  private PTContainer getContainer(int index) {
    if (index >= containers.size()) {
      if (index >= maxContainers) {
        index = maxContainers - 1;
      }
      for (int i=containers.size(); i<index+1; i++) {
        containers.add(i, new PTContainer());
      }
    }
    return containers.get(index);
  }

  /**
   *
   * @param dag
   */
  public PhysicalPlan(DAG dag) {

    this.dag = dag;
    this.maxContainers = Math.max(dag.getMaxContainerCount(),1);
    LOG.debug("Initializing for {} containers.", this.maxContainers);

<<<<<<< HEAD
    Map<OperatorInstance, Set<PTOperator>> inlineGroups = new HashMap<OperatorInstance, Set<PTOperator>>();

    Stack<OperatorInstance> pendingNodes = new Stack<OperatorInstance>();
    for (OperatorInstance n : dag.getAllOperators()) {
=======
    Map<OperatorWrapper, Set<PTOperator>> inlineGroups = new HashMap<OperatorWrapper, Set<PTOperator>>();

    Stack<OperatorWrapper> pendingNodes = new Stack<OperatorWrapper>();
    for (OperatorWrapper n : dag.getAllOperators()) {
>>>>>>> 4038c5d5
      pendingNodes.push(n);
    }

    while (!pendingNodes.isEmpty()) {
<<<<<<< HEAD
      OperatorInstance n = pendingNodes.pop();
=======
      OperatorWrapper n = pendingNodes.pop();
>>>>>>> 4038c5d5

      if (inlineGroups.containsKey(n)) {
        // node already processed as upstream dependency
        continue;
      }

      // look at all input streams to determine partitioning / number of operators
      byte[][] partitions = null;
      boolean upstreamDeployed = true;
      boolean isSingleNodeInstance = true;
      for (StreamDecl s : n.getInputStreams().values()) {
        if (s.getSource() != null && !inlineGroups.containsKey(s.getSource().getOperator())) {
          pendingNodes.push(n);
          pendingNodes.push(s.getSource().getOperator());
          upstreamDeployed = false;
          break;
        }

        byte[][] streamPartitions = getStreamPartitions(s);
        if (streamPartitions != null) {
          if (partitions != null) {
            if (!Arrays.deepEquals(partitions, streamPartitions)) {
              throw new IllegalArgumentException("Node cannot have multiple input streams with different partitions.");
            }
          }
          partitions = streamPartitions;
          isSingleNodeInstance = false;
        }
      }

      if (upstreamDeployed) {
        // ready to look at this node
        Set<PTOperator> inlineSet = new HashSet<PTOperator>();
        if (isSingleNodeInstance) {
          for (StreamDecl s : n.getInputStreams().values()) {
            if (s.isInline()) {
              // if stream is marked inline, join the upstream operators
              Set<PTOperator> inlineNodes = inlineGroups.get(s.getSource().getOperator());
              // empty set for partitioned upstream node
              if (!inlineNodes.isEmpty()) {
                // update group index for each of the member operators
                for (PTOperator upstreamNode : inlineNodes) {
                  inlineSet.add(upstreamNode);
                  inlineGroups.put(upstreamNode.logicalNode, inlineSet);
                }
              }
            }
          }
        }

        // add new physical node(s)
        List<PTOperator> pnodes = new ArrayList<PTOperator>();
        if (partitions != null) {
          // create node per partition
          for (int i = 0; i < partitions.length; i++) {
            PTOperator pNode = createPTOperator(n, partitions[i], pnodes.size());
            pnodes.add(pNode);
          }
        } else {
          // single instance, no partitions
          PTOperator pNode = createPTOperator(n, null, pnodes.size());
          pnodes.add(pNode);
          inlineSet.add(pNode);
        }

        inlineGroups.put(n, inlineSet);
        this.deployedOperators.put(n, pnodes);
      }
    }

    // assign operators to containers
    int groupCount = 0;
<<<<<<< HEAD
    for (Map.Entry<OperatorInstance, List<PTOperator>> e : deployedOperators.entrySet()) {
=======
    for (Map.Entry<OperatorWrapper, List<PTOperator>> e : deployedOperators.entrySet()) {
>>>>>>> 4038c5d5
      for (PTOperator node : e.getValue()) {
        if (node.container == null) {
          PTContainer container = getContainer((groupCount++) % maxContainers);
          Set<PTOperator> inlineNodes = inlineGroups.get(node.logicalNode);
          if (!inlineNodes.isEmpty()) {
            for (PTOperator inlineNode : inlineNodes) {
              inlineNode.container = container;
              container.operators.add(inlineNode);
              inlineGroups.remove(inlineNode.logicalNode);
            }
          } else {
            node.container = container;
            container.operators.add(node);
          }
        }
      }
    }

  }

  private final AtomicInteger nodeSequence = new AtomicInteger();

<<<<<<< HEAD
  private PTOperator createPTOperator(OperatorInstance nodeDecl, byte[] partition, int instanceCount) {
=======
  private PTOperator createPTOperator(OperatorWrapper nodeDecl, byte[] partition, int instanceCount) {
>>>>>>> 4038c5d5

    PTOperator pOperator = new PTOperator();
    pOperator.logicalNode = nodeDecl;
    pOperator.inputs = new ArrayList<PTInput>();
    pOperator.outputs = new ArrayList<PTOutput>();
    pOperator.id = ""+nodeSequence.incrementAndGet();

    for (Map.Entry<DAG.InputPortMeta, StreamDecl> inputEntry : nodeDecl.getInputStreams().entrySet()) {
      // find upstream node(s),
      // (can be multiple with partitioning or load balancing)
      StreamDecl streamDecl = inputEntry.getValue();
      if (streamDecl.getSource() != null) {
        List<PTOperator> upstreamNodes = deployedOperators.get(streamDecl.getSource().getOperator());
        for (PTOperator upNode : upstreamNodes) {
          // link to upstream output(s) for this stream
          for (PTOutput upstreamOut : upNode.outputs) {
            if (upstreamOut.logicalStream == streamDecl) {
              PTInput input = new PTInput(inputEntry.getKey().getPortName(), streamDecl, pOperator, partition, upNode);
              pOperator.inputs.add(input);
            }
          }
        }
      }
    }

    for (Map.Entry<DAG.OutputPortMeta, StreamDecl> outputEntry : nodeDecl.getOutputStreams().entrySet()) {
      pOperator.outputs.add(new PTOutput(outputEntry.getKey().getPortName(), outputEntry.getValue(), pOperator));
    }

    return pOperator;
  }

  private byte[][] getStreamPartitions(StreamDecl streamConf)
  {
    if (streamConf.getSerDeClass() != null) {
      try {
        SerDe serde = StramUtils.newInstance(streamConf.getSerDeClass());
        byte[][] partitions = serde.getPartitions();
        if (partitions != null) {
          return partitions;
        }
      }
      catch (Exception e) {
        throw new RuntimeException("Failed to get partition info from " + streamConf.getSerDeClass(), e);
      }
    }
    return null;
  }


  protected List<PTContainer> getContainers() {
    return this.containers;
  }

<<<<<<< HEAD
  protected List<PTOperator> getOperators(OperatorInstance logicalOperator) {
    return this.deployedOperators.get(logicalOperator);
  }

  protected List<OperatorInstance> getRootOperators() {
=======
  protected List<PTOperator> getOperators(OperatorWrapper logicalOperator) {
    return this.deployedOperators.get(logicalOperator);
  }

  protected List<OperatorWrapper> getRootOperators() {
>>>>>>> 4038c5d5
    return dag.getRootOperators();
  }

  /**
   * Determine whether downstream operators are deployed inline.
   * (all instances of the logical downstream node are in the same container)
   * @param output
   */
  protected boolean isDownStreamInline(PTOutput output) {
    StreamDecl logicalStream = output.logicalStream;
    for (DAG.InputPortMeta downStreamPort : logicalStream.getSinks()) {
      for (PTOperator downStreamNode : getOperators(downStreamPort.getOperator())) {
        if (output.source.container != downStreamNode.container) {
            return false;
        }
      }
    }
    return true;
  }

}<|MERGE_RESOLUTION|>--- conflicted
+++ resolved
@@ -25,13 +25,7 @@
 import com.malhartech.api.DAG;
 import com.malhartech.api.DAG.OperatorWrapper;
 import com.malhartech.dag.SerDe;
-<<<<<<< HEAD
-import com.malhartech.dag.DAG.InputPort;
-import com.malhartech.dag.DAG.OperatorInstance;
-import com.malhartech.dag.DAG.StreamDecl;
-=======
 import com.malhartech.api.DAG.StreamDecl;
->>>>>>> 4038c5d5
 
 /**
  *
@@ -172,11 +166,7 @@
    *
    */
   public static class PTOperator extends PTComponent {
-<<<<<<< HEAD
-    DAG.OperatorInstance logicalNode;
-=======
     DAG.OperatorWrapper logicalNode;
->>>>>>> 4038c5d5
     List<PTInput> inputs;
     List<PTOutput> outputs;
     LinkedList<Long> checkpointWindows = new LinkedList<Long>();
@@ -185,11 +175,7 @@
      *
      * @return Operator
      */
-<<<<<<< HEAD
-    public OperatorInstance getLogicalNode() {
-=======
     public OperatorWrapper getLogicalNode() {
->>>>>>> 4038c5d5
       return this.logicalNode;
     }
 
@@ -241,11 +227,7 @@
     }
   }
 
-<<<<<<< HEAD
-  private final Map<OperatorInstance, List<PTOperator>> deployedOperators = new LinkedHashMap<OperatorInstance, List<PTOperator>>();
-=======
   private final Map<OperatorWrapper, List<PTOperator>> deployedOperators = new LinkedHashMap<OperatorWrapper, List<PTOperator>>();
->>>>>>> 4038c5d5
   private final List<PTContainer> containers = new ArrayList<PTContainer>();
   private final DAG dag;
   private int maxContainers = 1;
@@ -272,26 +254,15 @@
     this.maxContainers = Math.max(dag.getMaxContainerCount(),1);
     LOG.debug("Initializing for {} containers.", this.maxContainers);
 
-<<<<<<< HEAD
-    Map<OperatorInstance, Set<PTOperator>> inlineGroups = new HashMap<OperatorInstance, Set<PTOperator>>();
-
-    Stack<OperatorInstance> pendingNodes = new Stack<OperatorInstance>();
-    for (OperatorInstance n : dag.getAllOperators()) {
-=======
     Map<OperatorWrapper, Set<PTOperator>> inlineGroups = new HashMap<OperatorWrapper, Set<PTOperator>>();
 
     Stack<OperatorWrapper> pendingNodes = new Stack<OperatorWrapper>();
     for (OperatorWrapper n : dag.getAllOperators()) {
->>>>>>> 4038c5d5
       pendingNodes.push(n);
     }
 
     while (!pendingNodes.isEmpty()) {
-<<<<<<< HEAD
-      OperatorInstance n = pendingNodes.pop();
-=======
       OperatorWrapper n = pendingNodes.pop();
->>>>>>> 4038c5d5
 
       if (inlineGroups.containsKey(n)) {
         // node already processed as upstream dependency
@@ -364,11 +335,7 @@
 
     // assign operators to containers
     int groupCount = 0;
-<<<<<<< HEAD
-    for (Map.Entry<OperatorInstance, List<PTOperator>> e : deployedOperators.entrySet()) {
-=======
     for (Map.Entry<OperatorWrapper, List<PTOperator>> e : deployedOperators.entrySet()) {
->>>>>>> 4038c5d5
       for (PTOperator node : e.getValue()) {
         if (node.container == null) {
           PTContainer container = getContainer((groupCount++) % maxContainers);
@@ -391,11 +358,7 @@
 
   private final AtomicInteger nodeSequence = new AtomicInteger();
 
-<<<<<<< HEAD
-  private PTOperator createPTOperator(OperatorInstance nodeDecl, byte[] partition, int instanceCount) {
-=======
   private PTOperator createPTOperator(OperatorWrapper nodeDecl, byte[] partition, int instanceCount) {
->>>>>>> 4038c5d5
 
     PTOperator pOperator = new PTOperator();
     pOperator.logicalNode = nodeDecl;
@@ -450,19 +413,11 @@
     return this.containers;
   }
 
-<<<<<<< HEAD
-  protected List<PTOperator> getOperators(OperatorInstance logicalOperator) {
-    return this.deployedOperators.get(logicalOperator);
-  }
-
-  protected List<OperatorInstance> getRootOperators() {
-=======
   protected List<PTOperator> getOperators(OperatorWrapper logicalOperator) {
     return this.deployedOperators.get(logicalOperator);
   }
 
   protected List<OperatorWrapper> getRootOperators() {
->>>>>>> 4038c5d5
     return dag.getRootOperators();
   }
 
