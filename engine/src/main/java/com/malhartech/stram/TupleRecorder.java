--- conflicted
+++ resolved
@@ -10,15 +10,11 @@
 import com.malhartech.engine.Tuple;
 import java.io.*;
 import java.util.HashMap;
-<<<<<<< HEAD
-=======
 import java.util.Map.Entry;
-import java.util.logging.Level;
-import java.util.logging.Logger;
->>>>>>> 8015b9c3
 import org.apache.hadoop.conf.Configuration;
-import org.apache.hadoop.fs.*;
+import org.apache.hadoop.fs.FSDataOutputStream;
 import org.apache.hadoop.fs.FileSystem;
+import org.apache.hadoop.fs.Path;
 import org.codehaus.jackson.JsonGenerationException;
 import org.codehaus.jackson.map.JsonMappingException;
 import org.codehaus.jackson.map.ObjectMapper;
@@ -210,8 +206,6 @@
       metaOs.close();
 
       pa = new Path(basePath, INDEX_FILE);
-<<<<<<< HEAD
-//      indexOs = fs.create(pa, true, 10);
       if (isLocalMode) {
         localIndexOutput = new FileOutputStream(localBasePath + "/" + INDEX_FILE);
         indexOs = new FSDataOutputStream(localIndexOutput, null);
@@ -219,10 +213,6 @@
       else {
         indexOs = fs.create(pa);
       }
-=======
-      //      indexOs = fs.create(pa, true, 10);
-      indexOs = fs.create(pa);
->>>>>>> 8015b9c3
     }
     catch (IOException ex) {
       logger.error(ex.toString());
@@ -274,13 +264,7 @@
           fsOutput.close();
           logger.info("Writing index file for windows {} to {}", indexBeginWindowId, windowId);
           fsOutput = null;
-<<<<<<< HEAD
-          indexOs.write(("F:" + indexBeginWindowId + ":" + windowId + ":T:" + tupleCount + ":" + hdfsFile + "\n").getBytes());
-          indexOs.hflush();
-          indexOs.hsync();
-=======
           writeIndex();
->>>>>>> 8015b9c3
           logger.info("Closing current part file because it's full");
         }
       }
