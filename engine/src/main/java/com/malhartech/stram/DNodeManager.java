--- conflicted
+++ resolved
@@ -50,14 +50,8 @@
     final String containerId;
     int tuplesTotal;
     int bytesTotal;
-<<<<<<< HEAD
     
     private NodeStatus(String containerId, NodePConf pnode) {
-=======
-
-    private NodeStatus(NodePConf pnode)
-    {
->>>>>>> c365c8fd
       this.pnode = pnode;
       this.containerId = containerId;
     }
@@ -85,23 +79,11 @@
   private Map<NodeConf, Map<String, NodePConf>> logical2PhysicalNode = new ConcurrentHashMap<NodeConf, Map<String, NodePConf>>();
   private Map<String, NodeConf> nodeId2NodeConfMap = new ConcurrentHashMap<String, NodeConf>();
   private Map<StreamConf, NodePConf> adapterNodes = new ConcurrentHashMap<StreamConf, NodePConf>();
-<<<<<<< HEAD
   
   public DNodeManager(TopologyBuilder topology) {
       addNodes(topology.getAllNodes().values());
       // try to align to it pleases eyes.
       windowStartMillis -= (windowStartMillis % windowSizeMillis);
-=======
-
-  public DNodeManager(TopologyBuilder topology)
-  {
-    addNodes(topology.getAllNodes().values());
-
-    /*
-     * try to align to it pleases eyes.
-     */
-    windowStartMillis -= (windowStartMillis % windowSizeMillis);
->>>>>>> c365c8fd
   }
 
   public int getNumRequiredContainers()
@@ -630,7 +612,6 @@
     }
 
   }
-<<<<<<< HEAD
 
   public ArrayList<NodeInfo> getNodeInfoList() {
     ArrayList<NodeInfo> nodeInfoList = new ArrayList<NodeInfo>(deployedNodes.size());
@@ -651,6 +632,4 @@
     return nodeInfoList;
   }
   
-=======
->>>>>>> c365c8fd
 }