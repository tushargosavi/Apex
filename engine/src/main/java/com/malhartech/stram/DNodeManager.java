--- conflicted
+++ resolved
@@ -84,16 +84,11 @@
   
   
   public DNodeManager(TopologyBuilder topology) {
-<<<<<<< HEAD
-      addNodes(topology.getAllNodes().values());
-      windowStartMillis -= (windowStartMillis % 1000);
-=======
     this.deployer = new TopologyDeployer();
     // TODO: get min/max containers from topology configuration
     this.deployer.init(topology.getContainerCount(), topology);
     // try to align to it pleases eyes.
-    windowStartMillis -= (windowStartMillis % windowSizeMillis);
->>>>>>> 3c8563b7
+    windowStartMillis -= (windowStartMillis % 1000);
   }
 
   public int getNumRequiredContainers()
