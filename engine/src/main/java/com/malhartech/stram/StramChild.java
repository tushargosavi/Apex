/*
 *  Copyright (c) 2012 Malhar, Inc.
 *  All Rights Reserved.
 */
package com.malhartech.stram;

import java.io.ByteArrayOutputStream;
import java.io.IOException;
import java.io.InputStream;
import java.io.OutputStream;
import java.io.PrintStream;
import java.net.InetSocketAddress;
import java.security.PrivilegedExceptionAction;
import java.util.ArrayList;
import java.util.Collections;
import java.util.HashMap;
import java.util.List;
import java.util.Map;
import java.util.Map.Entry;
import java.util.concurrent.ConcurrentHashMap;

import org.apache.hadoop.conf.Configuration;
import org.apache.hadoop.fs.FSDataInputStream;
import org.apache.hadoop.fs.FSDataOutputStream;
import org.apache.hadoop.fs.FSError;
import org.apache.hadoop.fs.FileSystem;
import org.apache.hadoop.fs.Path;
import org.apache.hadoop.ipc.RPC;
import org.apache.hadoop.metrics2.lib.DefaultMetricsSystem;
import org.apache.hadoop.net.NetUtils;
import org.apache.hadoop.security.UserGroupInformation;
import org.apache.hadoop.security.token.Token;
import org.apache.hadoop.util.StringUtils;
import org.apache.hadoop.yarn.api.ApplicationConstants;
import org.apache.log4j.LogManager;
import org.slf4j.Logger;
import org.slf4j.LoggerFactory;

import com.malhartech.dag.BackupAgent;
import com.malhartech.dag.InputAdapter;
import com.malhartech.dag.InternalNode;
import com.malhartech.dag.NodeConfiguration;
import com.malhartech.dag.NodeContext;
import com.malhartech.dag.Sink;
import com.malhartech.dag.Stream;
import com.malhartech.dag.StreamConfiguration;
import com.malhartech.dag.StreamContext;
import com.malhartech.stram.StreamingNodeUmbilicalProtocol.ContainerHeartbeat;
import com.malhartech.stram.StreamingNodeUmbilicalProtocol.ContainerHeartbeatResponse;
import com.malhartech.stram.StreamingNodeUmbilicalProtocol.StramToNodeRequest;
import com.malhartech.stram.StreamingNodeUmbilicalProtocol.StreamingContainerContext;
import com.malhartech.stram.StreamingNodeUmbilicalProtocol.StreamingNodeHeartbeat;
import com.malhartech.stram.StreamingNodeUmbilicalProtocol.StreamingNodeHeartbeat.DNodeState;
import com.malhartech.stream.BufferServerInputStream;
import com.malhartech.stream.BufferServerOutputStream;
import com.malhartech.stream.BufferServerStreamContext;
import com.malhartech.stream.InlineStream;

/**
 *
 * The main() for streaming node processes launched by {@link com.malhartech.stram.StramAppMaster}.<p>
 * <br>
 *
 */
public class StramChild
{
    private static Logger LOG = LoggerFactory.getLogger(StramChild.class);
    final private String containerId;
    final private Configuration conf;
    final private StreamingNodeUmbilicalProtocol umbilical;
    final private Map<String, InternalNode> nodeList = new ConcurrentHashMap<String, InternalNode>();
    final private Map<String, Thread> activeNodeList = new ConcurrentHashMap<String, Thread>();
    final private List<Stream> streams = new ArrayList<Stream>();
    final private List<InputAdapter> inputAdapters = new ArrayList<InputAdapter>();
    private long heartbeatIntervalMillis = 1000;
    private boolean exitHeartbeatLoop = false;
    private Object heartbeatTrigger = new Object();
    private WindowGenerator windowGenerator;
    private String checkpointDfsPath;
    /**
     * Map of last backup window id that is used to communicate checkpoint state back to Stram. TODO: Consider adding this to the node context instead.
     */
    private Map<String, Long> backupInfo = new ConcurrentHashMap<String, Long>();

    protected StramChild(String containerId, Configuration conf, StreamingNodeUmbilicalProtocol umbilical)
    {
        this.umbilical = umbilical;
        this.containerId = containerId;
        this.conf = conf;
    }

    /**
     * Make accessible for unit testing
     */
    protected List<InputAdapter> getInputAdapters()
    {
        return Collections.unmodifiableList(this.inputAdapters);
    }

    protected Map<String, InternalNode> getNodeMap()
    {
        return Collections.unmodifiableMap(this.nodeList);
    }

    protected String getContainerId()
    {
        return this.containerId;
    }

    /**
     * Initialize stream between 2 nodes
     *
     * @param sc
     * @param ctx
     */
    private void initStream(StreamPConf sc, Map<String, NodePConf> nodeConfMap)
    {
        InternalNode sourceNode = nodeList.get(sc.getSourceNodeId());

        if (sourceNode instanceof AdapterWrapperNode) {
            AdapterWrapperNode wrapper = (AdapterWrapperNode)sourceNode;
            // input adapter
            this.inputAdapters.add((InputAdapter)wrapper.getAdapterStream());
        }

        InternalNode targetNode = nodeList.get(sc.getTargetNodeId());
        if (sc.isInline()) {
            LOG.info("inline connection from {} to {}", sc.getSourceNodeId(), sc.getTargetNodeId());
            InlineStream stream = new InlineStream();
            StreamContext dsc = new StreamContext(sc.getSourceNodeId(), sc.getTargetNodeId());
            dsc.setStartingWindowId(nodeConfMap.get(sc.getSourceNodeId()).getCheckpointWindowId());
            stream.setContext(dsc);

            Sink sink = targetNode.getSink(dsc);
//      LOG.info(dsc + " setting sink to " + sink);
            dsc.setSink(sink);
            // operation is additive - there can be multiple output streams
            sourceNode.addOutputStream(dsc);

            this.streams.add(stream);
        }
        else {

            // buffer server connection between nodes
            LOG.info("buffer server stream from {} to {}", sc.getSourceNodeId(), sc.getTargetNodeId());

            StreamConfiguration streamConf = new StreamConfiguration(sc.getProperties());
            streamConf.setSocketAddr(StreamConfiguration.SERVER_ADDRESS, InetSocketAddress.createUnresolved(sc.getBufferServerHost(), sc.getBufferServerPort()));
            if (sourceNode != null) {
                BufferServerStreamContext streamContext = new BufferServerStreamContext(sc.getSourceNodeId(), sc.getTargetNodeId());
                streamContext.setSerde(StramUtils.getSerdeInstance(sc.getProperties()));
                streamContext.setId(sc.getId());

                // setup output stream as sink for source node
//        LOG.info("Node {} is publisher for {}/{}", new Object[]{sourceNode, sc.getId(), sc.getSourceNodeId()});
                streamContext.setStartingWindowId(nodeConfMap.get(sc.getSourceNodeId()).getCheckpointWindowId());
                BufferServerOutputStream oss = new BufferServerOutputStream();
                oss.setup(streamConf);

                oss.setContext(streamContext);
//        LOG.info(streamContext + " setting sink to " + oss);

                streamContext.setSink(oss);
                sourceNode.addOutputStream(streamContext);
                this.streams.add(oss);
            }

            if (targetNode != null) {
                BufferServerStreamContext streamContext = new BufferServerStreamContext(sc.getSourceNodeId(), sc.getTargetNodeId());
                streamContext.setSerde(StramUtils.getSerdeInstance(sc.getProperties()));
                streamContext.setId(sc.getId());


                streamContext.setStartingWindowId(nodeConfMap.get(sc.getTargetNodeId()).getCheckpointWindowId());

                Sink sink = targetNode.getSink(streamContext);
//        LOG.info(streamContext + " setting sink to " + sink);

                streamContext.setSink(sink);

                // setup input stream for target node
//        LOG.info("Node {} is subscriber for {}/{}", new Object[]{targetNode, sc.getId(), sc.getSourceNodeId()});
                BufferServerInputStream iss = new BufferServerInputStream();
                iss.setup(streamConf);

                streamContext.setPartitions(sc.getPartitionKeys());

                iss.setContext(streamContext);
                this.streams.add(iss);
            }
        }
    }

    protected void init(StreamingContainerContext ctx) throws IOException
    {
        this.heartbeatIntervalMillis = ctx.getHeartbeatIntervalMillis();
        if (this.heartbeatIntervalMillis == 0) {
            this.heartbeatIntervalMillis = 1000;
        }

        if ((this.checkpointDfsPath = ctx.getCheckpointDfsPath()) == null) {
            this.checkpointDfsPath = "checkpoint-dfs-path-not-configured";
        }

        final Map<String, NodePConf> nodeConfMap = new HashMap<String, NodePConf>();

        // create nodes
        for (NodePConf nodeConf: ctx.getNodes()) {
            nodeConfMap.put(nodeConf.getDnodeId(), nodeConf);
            InternalNode dnode = initOrRestoreNode(nodeConf, conf);
            NodeConfiguration nc = new NodeConfiguration(nodeConf.getProperties());
            dnode.setup(nc);
//      LOG.info("Initialized node {} ({})", snc.getDnodeId(), snc.getLogicalId());
            nodeList.put(nodeConf.getDnodeId(), dnode);
        }

        // wire stream connections
        for (StreamPConf sc: ctx.getStreams()) {
//      LOG.debug("Deploying stream " + sc.getId());
            if (sc.getSourceNodeId() == null || sc.getTargetNodeId() == null) {
                throw new IllegalArgumentException("Invalid stream conf (source and target need to be set): " + sc.getId());
            }
            initStream(sc, nodeConfMap);
        }

        // ideally we would like to activate the output streams for a node before the input streams
        // are activated. But does not look like we have that fine control here. we should get it.
        for (Stream s: this.streams) {
            LOG.debug("activate {} with startWindowId {}", s, s.getContext().getStartingWindowId());
            s.activate();
        }

        for (Entry<String, InternalNode> e: nodeList.entrySet()) {
            final InternalNode node = e.getValue();
            final String id = e.getKey();
            // launch nodes
            Runnable nodeRunnable = new Runnable()
            {
                @Override
                public void run()
                {
                    NodePConf nodeConf = nodeConfMap.get(id);
                    NodeContext nc = new NodeContext(id);
                    nc.setCurrentWindowId(nodeConf.getCheckpointWindowId());
                    node.start(nc);
                    /*
                     * processing has ended
                     */
                    activeNodeList.remove(id);
                }
            };

            Thread launchThread = new Thread(nodeRunnable, "node-" + e.getKey());
            activeNodeList.put(e.getKey(), launchThread);
            launchThread.start();
        }

        // activate all the input adapters if any
        for (Stream ia: inputAdapters) {
            ia.activate();
        }

        windowGenerator = new WindowGenerator(this.inputAdapters, ctx.getStartWindowMillis(), ctx.getWindowSizeMillis());
        if (ctx.getWindowSizeMillis() > 0) {
            windowGenerator.start();
        }
    }

    protected void shutdown()
    {
        windowGenerator.stop();

        // ideally we should do the graph traversal and shutdown as we descend down. At this time
        // we do not have a choice because the things are not setup to facilitate it, so brute force.

        /*
         * first stop all the input adapters.
         */
        for (InternalNode node: nodeList.values()) {
            if (node instanceof AdapterWrapperNode && ((AdapterWrapperNode)node).isInput()) {
                LOG.debug("teardown " + node);
                node.stop();
            }
        }

        /*
         * now stop all the nodes.
         */
        for (InternalNode node: nodeList.values()) {
            if (!(node instanceof AdapterWrapperNode)) {
                LOG.debug("teardown " + node);
                node.stop();
            }
        }

        /*
         * stop all the streams.
         */
        for (Stream s: this.streams) {
            LOG.debug("teardown " + s);
            s.teardown();
            s.setContext(Stream.DISCONNECTED_STREAM_CONTEXT);
        }


        /*
         * stop all the output adapters
         */
        for (InternalNode node: this.nodeList.values()) {
            if (node instanceof AdapterWrapperNode && !((AdapterWrapperNode)node).isInput()) {
                LOG.debug("teardown " + node);
                node.stop();
            }
        }

        for (Thread t: activeNodeList.values()) {
            try {
                LOG.debug("Joining thread {}", t.getName());
                t.join(2000);
            }
            catch (Exception e) {
                LOG.warn("Interrupted while waiting for thread {} to complete.", t.getName());
            }
        }

    }

    protected void triggerHeartbeat()
    {
        synchronized (heartbeatTrigger) {
            heartbeatTrigger.notifyAll();
        }
    }

    protected void heartbeatLoop() throws IOException
    {
        umbilical.log(containerId, "[" + containerId + "] Entering heartbeat loop..");
        LOG.debug("Entering hearbeat loop (interval is {} ms)", this.heartbeatIntervalMillis);
        while (!exitHeartbeatLoop) {

            synchronized (this.heartbeatTrigger) {
                try {
                    this.heartbeatTrigger.wait(heartbeatIntervalMillis);
                }
                catch (InterruptedException e1) {
                    LOG.warn("Interrupted in heartbeat loop, exiting..");
                    break;
                }
            }

            long currentTime = System.currentTimeMillis();
            ContainerHeartbeat msg = new ContainerHeartbeat();
            msg.setContainerId(this.containerId);
            List<StreamingNodeHeartbeat> heartbeats = new ArrayList<StreamingNodeHeartbeat>(nodeList.size());

            // gather heartbeat info for all nodes
            for (Map.Entry<String, InternalNode> e: nodeList.entrySet()) {
                StreamingNodeHeartbeat hb = new StreamingNodeHeartbeat();
                hb.setNodeId(e.getKey());
                hb.setGeneratedTms(currentTime);
                hb.setIntervalMs(heartbeatIntervalMillis);
                hb.setCurrentWindowId(e.getValue().getContext().getCurrentWindowId());
                e.getValue().getContext().drainHeartbeatCounters(hb.getHeartbeatsContainer());
                DNodeState state = DNodeState.PROCESSING;
                if (!activeNodeList.containsKey(e.getKey())) {
                    state = DNodeState.IDLE;
                }
                hb.setState(state.name());
                // propagate the backup window, if any
                Long backupWindowId = backupInfo.get(e.getKey());
                if (backupWindowId != null) {
                    hb.setLastBackupWindowId(backupWindowId);
                }
                heartbeats.add(hb);
            }
            msg.setDnodeEntries(heartbeats);

            // heartbeat call and follow-up processing
            LOG.debug("Sending heartbeat for {} nodes.", msg.getDnodeEntries().size());
            try {
                ContainerHeartbeatResponse rsp = umbilical.processHeartbeat(msg);
                if (rsp != null) {
                    processHeartbeatResponse(rsp);
                    // keep polling at smaller interval if work is pending
                    while (rsp != null && rsp.isPendingRequests()) {
                        LOG.info("Waiting for pending request.");
                        Thread.sleep(500);
                        rsp = umbilical.pollRequest(this.containerId);
                        if (rsp != null) {
                            processHeartbeatResponse(rsp);
                        }
                    }
                }
            }
            catch (Exception e) {
                LOG.warn("Exception received (may be during shutdown?) {}", e.getLocalizedMessage(), e);
            }
        }
        LOG.debug("Exiting hearbeat loop");
        umbilical.log(containerId, "[" + containerId + "] Exiting heartbeat loop..");
    }

<<<<<<< HEAD
    if (rsp.getUndeployRequest() != null) {
      LOG.warn("Ignoring undeploy request: {}", rsp.getUndeployRequest());
    }
    
    if (rsp.getDeployRequest() != null) {
      try {
        LOG.warn("Re-initializing container from deploy request: {}", rsp.getDeployRequest());
        // TODO: this should not affect existing objects
        rsp.getDeployRequest().setHeartbeatIntervalMillis(this.heartbeatIntervalMillis);
        rsp.getDeployRequest().setCheckpointDfsPath(this.checkpointDfsPath);
        init(rsp.getDeployRequest());
      } catch (Exception e) {
        throw new RuntimeException("Failed to initialize container", e);
      }
    }
    
    if (rsp.getNodeRequests() != null) {
      // extended processing per node
      for (StramToNodeRequest req : rsp.getNodeRequests()) {
        InternalNode n = nodeList.get(req.getNodeId());
        if (n == null) {
          LOG.warn("Received request with invalid node id {} ({})", req.getNodeId(), req);
=======
    protected void processHeartbeatResponse(ContainerHeartbeatResponse rsp)
    {
        if (rsp.isShutdown()) {
            LOG.info("Received shutdown request");
            this.exitHeartbeatLoop = true;
            return;
>>>>>>> d5c8cb2d
        }

        if (rsp.getUndeployRequest() != null) {
            LOG.warn("Ignoring undeploy request: {}", rsp.getUndeployRequest());
        }

        if (rsp.getDeployRequest() != null) {
            try {
                LOG.warn("Re-initializing container from deploy request: {}", rsp.getDeployRequest());
                // TODO: this should not replace existing objects
                init(rsp.getDeployRequest());
            }
            catch (Exception e) {
                throw new RuntimeException("Failed to initialize container");
            }
        }

        if (rsp.getNodeRequests() != null) {
            // extended processing per node
            for (StramToNodeRequest req: rsp.getNodeRequests()) {
                InternalNode n = nodeList.get(req.getNodeId());
                if (n == null) {
                    LOG.warn("Received request with invalid node id {} ({})", req.getNodeId(), req);
                }
                else {
                    LOG.debug("Stram request: {}", req);
                    processStramRequest(n, req);
                }
            }
        }
    }

    // look at the implementation of the stream context it stores the source and sink ids.
    // I am not sure of node_id is unique (should be since it's stored in the map) and
    // whether the source id and sink id are unique in a container. Does it still hold true
    // when load balancing happens within a container? The following logic works provided
    // assumption of node_id, source and sink ids are correct.
    public void shutdown(String node_id)
    {
        /*
         * make sure that we have a node we are asked to shutdown in this container.
         */
        InternalNode in = nodeList.get(node_id);
        if (in == null) {
            throw new IllegalArgumentException("node with nodeid " + node_id + " does not exist");
        }

        ArrayList<Stream> inputStreams = new ArrayList<Stream>();
        /*
         * lets find out all the input streams for this node.
         */
        for (Stream s: inputAdapters) {
            if (s.getContext().getSinkId().equals(node_id)) {
                inputStreams.add(s);
            }
        }


        ArrayList<Stream> outputStreams = new ArrayList<Stream>();
        /*
         * lets also find out remaining input streams and output streams.
         */
        for (Stream s: streams) {
            if (node_id.equals(s.getContext().getSinkId())) {
                inputStreams.add(s);
            }
            else if (node_id.equals(s.getContext().getSourceId())) {
                outputStreams.add(s);
            }
        }

        assert (!(inputStreams.isEmpty() && outputStreams.isEmpty()));

        /*
         * we bring down the node by first stopping inputs, then outputs and then the nodes itself.
         */

        for (Stream s: inputStreams) {
            s.teardown();
            s.setContext(Stream.DISCONNECTED_STREAM_CONTEXT);
            if (s instanceof InputAdapter) {
                inputAdapters.remove((InputAdapter)s);
            }
            else {
                streams.remove(s);
            }
        }

        for (Stream s: outputStreams) {
            s.teardown();
            s.setContext(Stream.DISCONNECTED_STREAM_CONTEXT);
            streams.remove(s);
        }

        if (activeNodeList.containsKey(node_id)) {
            in.stop();
            activeNodeList.remove(node_id);
        }

        nodeList.remove(node_id);
    }

    /**
     * Process request from stram for further communication through the protocol. Extended reporting is on a per node basis (won't occur under regular operation)
     *
     * @param n
     * @param snr
     */
    private void processStramRequest(InternalNode n, StramToNodeRequest snr)
    {
        assert (n.getContext() != null);
        switch (snr.getRequestType()) {
            case REPORT_PARTION_STATS:
                LOG.warn("Ignoring stram request {}", snr);
                break;

            case CHECKPOINT:
                n.getContext().requestBackup(new HdfsBackupAgent());
                break;

            default:
                LOG.error("Unknown request from stram {}", snr);
        }
    }

    public static void main(String[] args) throws Throwable
    {
        LOG.debug("Child starting with classpath: {}", System.getProperty("java.class.path"));

        final Configuration defaultConf = new Configuration();
        // TODO: streaming node config
        //defaultConf.addResource(MRJobConfig.JOB_CONF_FILE);
        UserGroupInformation.setConfiguration(defaultConf);

        String host = args[0];
        int port = Integer.parseInt(args[1]);
        final InetSocketAddress address =
                NetUtils.createSocketAddrForHost(host, port);

        final String childId = args[2];
        //Token<JobTokenIdentifier> jt = loadCredentials(defaultConf, address);

        // Communicate with parent as actual task owner.
        UserGroupInformation taskOwner =
                UserGroupInformation.createRemoteUser(StramChild.class.getName());
        //taskOwner.addToken(jt);
        final StreamingNodeUmbilicalProtocol umbilical =
                taskOwner.doAs(new PrivilegedExceptionAction<StreamingNodeUmbilicalProtocol>()
        {
            @Override
            public StreamingNodeUmbilicalProtocol run() throws Exception
            {
                return RPC.getProxy(StreamingNodeUmbilicalProtocol.class,
                                    StreamingNodeUmbilicalProtocol.versionID, address, defaultConf);
            }
        });

        LOG.debug("PID: " + System.getenv().get("JVM_PID"));
        UserGroupInformation childUGI;

        try {
            childUGI = UserGroupInformation.createRemoteUser(System.getenv(ApplicationConstants.Environment.USER.toString()));
            // Add tokens to new user so that it may execute its task correctly.
            for (Token<?> token: UserGroupInformation.getCurrentUser().getTokens()) {
                childUGI.addToken(token);
            }

            // TODO: start node in doAs block
            childUGI.doAs(new PrivilegedExceptionAction<Object>()
            {
                @Override
                public Object run() throws Exception
                {
                    StramChild stramChild = new StramChild(childId, defaultConf, umbilical);
                    StreamingContainerContext ctx = umbilical.getInitContext(childId);
                    LOG.debug("Got context: " + ctx);
                    stramChild.init(ctx);
                    // main thread enters heartbeat loop
                    stramChild.heartbeatLoop();
                    // shutdown
                    stramChild.shutdown();
                    return null;
                }
            });
        }
        catch (FSError e) {
            LOG.error("FSError from child", e);
            umbilical.log(childId, e.getMessage());
        }
        catch (Exception exception) {
            LOG.warn("Exception running child : "
                    + StringUtils.stringifyException(exception));
            // Report back any failures, for diagnostic purposes
            ByteArrayOutputStream baos = new ByteArrayOutputStream();
            exception.printStackTrace(new PrintStream(baos));
            umbilical.log(childId, "FATAL: " + baos.toString());
        }
        catch (Throwable throwable) {
            LOG.error("Error running child : "
                    + StringUtils.stringifyException(throwable));
            Throwable tCause = throwable.getCause();
            String cause = tCause == null
                           ? throwable.getMessage()
                           : StringUtils.stringifyException(tCause);
            umbilical.log(childId, cause);
        }
        finally {
            RPC.stopProxy(umbilical);
            DefaultMetricsSystem.shutdown();
            // Shutting down log4j of the child-vm...
            // This assumes that on return from Task.start()
            // there is no more logging done.
            LogManager.shutdown();
        }
    }

    private InternalNode initOrRestoreNode(NodePConf nodeConf, Configuration conf)
    {
        if (nodeConf.getCheckpointWindowId() != 0) {
            LOG.info("Restore node {} to checkpoint {}", nodeConf, nodeConf.getCheckpointWindowId());

            // NodeContext here only required to pass the id to restore.
            // The actual node context will be set when activating the node.
            NodeContext restoreCtx = new NodeContext(nodeConf.getDnodeId());
            try {
                return (InternalNode)restoreCtx.restore(new HdfsBackupAgent(), nodeConf.getCheckpointWindowId());
            }
            catch (Exception e) {
                throw new RuntimeException("Failed to restore node from checkpoint.", e);
            }
        }
        else {
            return StramUtils.initNode(nodeConf, conf);
        }
    }

    private class HdfsBackupAgent implements BackupAgent
    {
        private FSDataOutputStream output;
        private String outputNodeId;
        private long outputWindowId;

        @Override
        public OutputStream borrowOutputStream(String id, long windowId) throws IOException
        {
            FileSystem fs = FileSystem.get(conf);
            Path path = new Path(StramChild.this.checkpointDfsPath + "/" + id + "/" + windowId);
            LOG.debug("Backup path: {}", path);
            outputNodeId = id;
            outputWindowId = windowId;
            return (output = fs.create(path));
        }

        @Override
        public void returnOutputStream(OutputStream os) throws IOException
        {
            assert (output == os);
            output.close();
            // record last backup window id for heartbeat
            StramChild.this.backupInfo.put(outputNodeId, outputWindowId);
        }

        @Override
        public InputStream getInputStream(String id, long windowId) throws IOException
        {
            FileSystem fs = FileSystem.get(conf);
            FSDataInputStream input = fs.open(new Path(StramChild.this.checkpointDfsPath + "/" + id + "/" + windowId));
            return input;
        }
    }
}<|MERGE_RESOLUTION|>--- conflicted
+++ resolved
@@ -400,66 +400,42 @@
         umbilical.log(containerId, "[" + containerId + "] Exiting heartbeat loop..");
     }
 
-<<<<<<< HEAD
-    if (rsp.getUndeployRequest() != null) {
-      LOG.warn("Ignoring undeploy request: {}", rsp.getUndeployRequest());
-    }
-    
-    if (rsp.getDeployRequest() != null) {
-      try {
-        LOG.warn("Re-initializing container from deploy request: {}", rsp.getDeployRequest());
-        // TODO: this should not affect existing objects
-        rsp.getDeployRequest().setHeartbeatIntervalMillis(this.heartbeatIntervalMillis);
-        rsp.getDeployRequest().setCheckpointDfsPath(this.checkpointDfsPath);
-        init(rsp.getDeployRequest());
-      } catch (Exception e) {
-        throw new RuntimeException("Failed to initialize container", e);
-      }
-    }
-    
-    if (rsp.getNodeRequests() != null) {
-      // extended processing per node
-      for (StramToNodeRequest req : rsp.getNodeRequests()) {
-        InternalNode n = nodeList.get(req.getNodeId());
-        if (n == null) {
-          LOG.warn("Received request with invalid node id {} ({})", req.getNodeId(), req);
-=======
     protected void processHeartbeatResponse(ContainerHeartbeatResponse rsp)
     {
         if (rsp.isShutdown()) {
             LOG.info("Received shutdown request");
             this.exitHeartbeatLoop = true;
             return;
->>>>>>> d5c8cb2d
         }
 
         if (rsp.getUndeployRequest() != null) {
-            LOG.warn("Ignoring undeploy request: {}", rsp.getUndeployRequest());
-        }
-
+          LOG.warn("Ignoring undeploy request: {}", rsp.getUndeployRequest());
+        }
+        
         if (rsp.getDeployRequest() != null) {
-            try {
-                LOG.warn("Re-initializing container from deploy request: {}", rsp.getDeployRequest());
-                // TODO: this should not replace existing objects
-                init(rsp.getDeployRequest());
-            }
-            catch (Exception e) {
-                throw new RuntimeException("Failed to initialize container");
-            }
-        }
-
+          try {
+            LOG.warn("Re-initializing container from deploy request: {}", rsp.getDeployRequest());
+            // TODO: this should not affect existing objects
+            rsp.getDeployRequest().setHeartbeatIntervalMillis(this.heartbeatIntervalMillis);
+            rsp.getDeployRequest().setCheckpointDfsPath(this.checkpointDfsPath);
+            init(rsp.getDeployRequest());
+          } catch (Exception e) {
+            throw new RuntimeException("Failed to initialize container", e);
+          }
+        }
+        
         if (rsp.getNodeRequests() != null) {
-            // extended processing per node
-            for (StramToNodeRequest req: rsp.getNodeRequests()) {
-                InternalNode n = nodeList.get(req.getNodeId());
-                if (n == null) {
-                    LOG.warn("Received request with invalid node id {} ({})", req.getNodeId(), req);
-                }
-                else {
-                    LOG.debug("Stram request: {}", req);
-                    processStramRequest(n, req);
-                }
-            }
+          // extended processing per node
+          for (StramToNodeRequest req : rsp.getNodeRequests()) {
+            InternalNode n = nodeList.get(req.getNodeId());
+            if (n == null) {
+              LOG.warn("Received request with invalid node id {} ({})", req.getNodeId(), req);
+            }
+            else {
+                LOG.debug("Stram request: {}", req);
+                processStramRequest(n, req);
+            }
+          }
         }
     }
 
