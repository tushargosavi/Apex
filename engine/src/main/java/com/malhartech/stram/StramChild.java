--- conflicted
+++ resolved
@@ -168,17 +168,8 @@
    */
   public static void main(String[] args) throws Throwable
   {
-<<<<<<< HEAD
     StdOutErrLog.tieSystemOutAndErrToLog();
 
-=======
-    try {
-      RollingLogs.initialize("clog", 1024 * 1024, 8, true);
-    }
-    catch (IOException io) {
-      logger.error("Could not initialize rolling logs", io);
-    }
->>>>>>> 1066ff76
     logger.info("Child starting with classpath: {}", System.getProperty("java.class.path"));
 
     final Configuration defaultConf = new Configuration();
