--- conflicted
+++ resolved
@@ -31,7 +31,6 @@
 import java.net.InetSocketAddress;
 import java.security.PrivilegedExceptionAction;
 import java.util.ArrayList;
-import java.util.Collection;
 import java.util.Collections;
 import java.util.HashMap;
 import java.util.List;
@@ -334,7 +333,6 @@
     LOG.debug("Entering hearbeat loop (interval is {} ms)", this.heartbeatIntervalMillis);
     while (!exitHeartbeatLoop) {
 
-<<<<<<< HEAD
       synchronized (this.heartbeatTrigger) {
         try {
           this.heartbeatTrigger.wait(heartbeatIntervalMillis);
@@ -407,37 +405,6 @@
 
     if (rsp.getUndeployRequest() != null) {
       LOG.warn("Ignoring undeploy request: {}", rsp.getUndeployRequest());
-=======
-        if (rsp.getUndeployRequest() != null) {
-          LOG.warn("Ignoring undeploy request: {}", rsp.getUndeployRequest());
-        }
-        
-        if (rsp.getDeployRequest() != null) {
-          try {
-            LOG.warn("Re-initializing container from deploy request: {}", rsp.getDeployRequest());
-            // TODO: this should not affect existing objects
-            rsp.getDeployRequest().setHeartbeatIntervalMillis(this.heartbeatIntervalMillis);
-            rsp.getDeployRequest().setCheckpointDfsPath(this.checkpointDfsPath);
-            init(rsp.getDeployRequest());
-          } catch (Exception e) {
-            throw new RuntimeException("Failed to initialize container", e);
-          }
-        }
-        
-        if (rsp.getNodeRequests() != null) {
-          // extended processing per node
-          for (StramToNodeRequest req : rsp.getNodeRequests()) {
-            InternalNode n = nodeList.get(req.getNodeId());
-            if (n == null) {
-              LOG.warn("Received request with invalid node id {} ({})", req.getNodeId(), req);
-            }
-            else {
-                LOG.debug("Stram request: {}", req);
-                processStramRequest(n, req);
-            }
-          }
-        }
->>>>>>> 8043a1a4
     }
 
     if (rsp.getDeployRequest() != null) {
