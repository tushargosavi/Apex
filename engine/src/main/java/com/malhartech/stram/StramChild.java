/*
 *  Copyright (c) 2012 Malhar, Inc.
 *  All Rights Reserved.
 */
package com.malhartech.stram;

import com.esotericsoftware.kryo.Kryo;
import com.esotericsoftware.kryo.io.Input;
import com.malhartech.dag.BackupAgent;
import com.malhartech.dag.Component;
import com.malhartech.dag.ComponentContextPair;
import com.malhartech.dag.Node;
import com.malhartech.dag.NodeConfiguration;
import com.malhartech.dag.NodeContext;
import com.malhartech.dag.Sink;
import com.malhartech.dag.Stream;
import com.malhartech.dag.StreamConfiguration;
import com.malhartech.dag.StreamContext;
import com.malhartech.stram.StreamingNodeUmbilicalProtocol.ContainerHeartbeat;
import com.malhartech.stram.StreamingNodeUmbilicalProtocol.ContainerHeartbeatResponse;
import com.malhartech.stram.StreamingNodeUmbilicalProtocol.StramToNodeRequest;
import com.malhartech.stram.StreamingNodeUmbilicalProtocol.StreamingContainerContext;
import com.malhartech.stram.StreamingNodeUmbilicalProtocol.StreamingNodeHeartbeat;
import com.malhartech.stram.StreamingNodeUmbilicalProtocol.StreamingNodeHeartbeat.DNodeState;
import com.malhartech.stream.BufferServerInputStream;
import com.malhartech.stream.BufferServerOutputStream;
import com.malhartech.stream.BufferServerStreamContext;
import com.malhartech.stream.InlineStream;
import com.malhartech.stream.MuxStream;
import com.malhartech.stream.PartitionAwareSink;
import com.malhartech.stream.SocketInputStream;
import com.malhartech.util.ScheduledThreadPoolExecutor;
import java.io.ByteArrayOutputStream;
import java.io.IOException;
import java.io.InputStream;
import java.io.OutputStream;
import java.io.PrintStream;
import java.net.InetSocketAddress;
import java.security.PrivilegedExceptionAction;
import java.util.ArrayList;
import java.util.HashMap;
import java.util.HashSet;
import java.util.List;
import java.util.Map;
import java.util.Set;
import java.util.concurrent.ConcurrentHashMap;
import org.apache.hadoop.conf.Configuration;
import org.apache.hadoop.fs.FSDataInputStream;
import org.apache.hadoop.fs.FSDataOutputStream;
import org.apache.hadoop.fs.FSError;
import org.apache.hadoop.fs.FileSystem;
import org.apache.hadoop.fs.Path;
import org.apache.hadoop.ipc.RPC;
import org.apache.hadoop.metrics2.lib.DefaultMetricsSystem;
import org.apache.hadoop.net.NetUtils;
import org.apache.hadoop.security.UserGroupInformation;
import org.apache.hadoop.security.token.Token;
import org.apache.hadoop.util.StringUtils;
import org.apache.hadoop.yarn.api.ApplicationConstants;
import org.apache.log4j.LogManager;
import org.slf4j.Logger;
import org.slf4j.LoggerFactory;

/**
 *
 * The main() for streaming node processes launched by {@link com.malhartech.stram.StramAppMaster}.<p>
 * <br>
 *
 */
public class StramChild
{
  private static Logger LOG = LoggerFactory.getLogger(StramChild.class);
  final private String containerId;
  final private Configuration conf;
  final private StreamingNodeUmbilicalProtocol umbilical;
  final private Map<String, ComponentContextPair<Node, NodeContext>> nodes = new ConcurrentHashMap<String, ComponentContextPair<Node, NodeContext>>();
  final private Set<ComponentContextPair<Node, NodeContext>> activeNodes = new HashSet<ComponentContextPair<Node, NodeContext>>();
  final private Map<String, ComponentContextPair<Stream, StreamContext>> streams = new ConcurrentHashMap<String, ComponentContextPair<Stream, StreamContext>>();
  final private Set<ComponentContextPair<Stream, StreamContext>> activeStreams = new HashSet<ComponentContextPair<Stream, StreamContext>>();
  private long heartbeatIntervalMillis = 1000;
  private boolean exitHeartbeatLoop = false;
  private Object heartbeatTrigger = new Object();
  private WindowGenerator windowGenerator;
  private String checkpointDfsPath;
  private Configuration dagConfig = new Configuration(); // STRAM should provide this object, we are mimicking here.
  /**
   * Map of last backup window id that is used to communicate checkpoint state back to Stram. TODO: Consider adding this to the node context instead.
   */
  private Map<String, Long> backupInfo = new ConcurrentHashMap<String, Long>();

  protected StramChild(String containerId, Configuration conf, StreamingNodeUmbilicalProtocol umbilical)
  {
    this.umbilical = umbilical;
    this.containerId = containerId;
    this.conf = conf;
  }

  public String getContainerId()
  {
    return this.containerId;
  }

  protected Map<String, ComponentContextPair<Node, NodeContext>> getNodes()
  {
    return this.nodes;
  }

  protected void setWindowGenerator(WindowGenerator wgen)
  {
    this.windowGenerator = wgen;
  }

  /**
   * Initialize container with nodes and streams in the context.
   * Existing nodes are not affected by this operation.
   *
   * @param ctx
   * @throws IOException
   */
  protected void init(StreamingContainerContext ctx) throws IOException
  {

    this.heartbeatIntervalMillis = ctx.getHeartbeatIntervalMillis();
    if (this.heartbeatIntervalMillis == 0) {
      this.heartbeatIntervalMillis = 1000;
    }

    if ((this.checkpointDfsPath = ctx.getCheckpointDfsPath()) == null) {
      this.checkpointDfsPath = "checkpoint-dfs-path-not-configured";
    }

    dagConfig.setLong(WindowGenerator.FIRST_WINDOW_MILLIS, ctx.getStartWindowMillis());
    dagConfig.setInt(WindowGenerator.WINDOW_WIDTH_MILLIS, ctx.getWindowSizeMillis());

    deployNodes(ctx.nodeList);
  }

  protected void triggerHeartbeat()
  {
    synchronized (heartbeatTrigger) {
      heartbeatTrigger.notifyAll();
    }
  }

  protected void heartbeatLoop() throws IOException
  {
    umbilical.log(containerId, "[" + containerId + "] Entering heartbeat loop..");
    LOG.debug("Entering hearbeat loop (interval is {} ms)", this.heartbeatIntervalMillis);
    while (!exitHeartbeatLoop) {

      synchronized (this.heartbeatTrigger) {
        try {
          this.heartbeatTrigger.wait(heartbeatIntervalMillis);
        }
        catch (InterruptedException e1) {
          LOG.warn("Interrupted in heartbeat loop, exiting..");
          break;
        }
      }

      long currentTime = System.currentTimeMillis();
      ContainerHeartbeat msg = new ContainerHeartbeat();
      msg.setContainerId(this.containerId);
      List<StreamingNodeHeartbeat> heartbeats = new ArrayList<StreamingNodeHeartbeat>(nodes.size());

      // gather heartbeat info for all nodes
      for (Map.Entry<String, ComponentContextPair<Node, NodeContext>> e: nodes.entrySet()) {
        StreamingNodeHeartbeat hb = new StreamingNodeHeartbeat();
        hb.setNodeId(e.getKey());
        hb.setGeneratedTms(currentTime);
        hb.setIntervalMs(heartbeatIntervalMillis);
        e.getValue().context.drainHeartbeatCounters(hb.getHeartbeatsContainer());
        DNodeState state = DNodeState.PROCESSING;
        synchronized (activeNodes) {
          if (!activeNodes.contains(e.getValue())) {
            state = DNodeState.IDLE;
          }
        }
        hb.setState(state.name());
        // propagate the backup window, if any
        Long backupWindowId = backupInfo.get(e.getKey());
        if (backupWindowId != null) {
          hb.setLastBackupWindowId(backupWindowId);
        }
        heartbeats.add(hb);
      }
      msg.setDnodeEntries(heartbeats);

      // heartbeat call and follow-up processing
      LOG.debug("Sending heartbeat for {} nodes.", msg.getDnodeEntries().size());
      try {
        ContainerHeartbeatResponse rsp = umbilical.processHeartbeat(msg);
        if (rsp != null) {
          processHeartbeatResponse(rsp);
          // keep polling at smaller interval if work is pending
          while (rsp != null && rsp.isPendingRequests()) {
            LOG.info("Waiting for pending request.");
            synchronized (this.heartbeatTrigger) {
              try {
                this.heartbeatTrigger.wait(500);
              }
              catch (InterruptedException e1) {
                LOG.warn("Interrupted in heartbeat loop, exiting..");
                break;
              }
            }
            rsp = umbilical.pollRequest(this.containerId);
            if (rsp != null) {
              processHeartbeatResponse(rsp);
            }
          }
        }
      }
      catch (Exception e) {
        LOG.warn("Exception received (may be during shutdown?) {}", e.getLocalizedMessage(), e);
      }
    }
    LOG.debug("Exiting hearbeat loop");
    umbilical.log(containerId, "[" + containerId + "] Exiting heartbeat loop..");
  }

  protected void processHeartbeatResponse(ContainerHeartbeatResponse rsp)
  {
    if (rsp.isShutdown()) {
      LOG.info("Received shutdown request");
      this.exitHeartbeatLoop = true;
      return;
    }

    if (rsp.getUndeployRequest() != null) {
      LOG.info("Undeploy request: {}", rsp.getUndeployRequest());
      undeployNodes(rsp.getUndeployRequest().nodeList);
    }

    if (rsp.getDeployRequest() != null) {
      LOG.info("Deploy request: {}", rsp.getDeployRequest());
      deployNodes(rsp.getDeployRequest().nodeList);
    }

    if (rsp.getNodeRequests() != null) {
      // extended processing per node
      for (StramToNodeRequest req: rsp.getNodeRequests()) {
        ComponentContextPair<Node, NodeContext> pair = nodes.get(req.getNodeId());
        if (pair == null) {
          LOG.warn("Received request with invalid node id {} ({})", req.getNodeId(), req);
        }
        else {
          LOG.debug("Stram request: {}", req);
          processStramRequest(pair, req);
        }
      }
    }
  }

  /**
   * Process request from stram for further communication through the protocol. Extended reporting is on a per node basis (won't occur under regular operation)
   *
   * @param n
   * @param snr
   */
  private void processStramRequest(ComponentContextPair<Node, NodeContext> pair, StramToNodeRequest snr)
  {
    switch (snr.getRequestType()) {
      case REPORT_PARTION_STATS:
        LOG.warn("Ignoring stram request {}", snr);
        break;

      case CHECKPOINT:
        pair.context.requestBackup(new HdfsBackupAgent());
        break;

      default:
        LOG.error("Unknown request from stram {}", snr);
    }
  }

  public static void main(String[] args) throws Throwable
  {
    LOG.debug("Child starting with classpath: {}", System.getProperty("java.class.path"));

    final Configuration defaultConf = new Configuration();
    // TODO: streaming node config
    //defaultConf.addResource(MRJobConfig.JOB_CONF_FILE);
    UserGroupInformation.setConfiguration(defaultConf);

    String host = args[0];
    int port = Integer.parseInt(args[1]);
    final InetSocketAddress address =
            NetUtils.createSocketAddrForHost(host, port);

    final String childId = args[2];
    //Token<JobTokenIdentifier> jt = loadCredentials(defaultConf, address);

    // Communicate with parent as actual task owner.
    UserGroupInformation taskOwner =
            UserGroupInformation.createRemoteUser(StramChild.class.getName());
    //taskOwner.addToken(jt);
    final StreamingNodeUmbilicalProtocol umbilical =
            taskOwner.doAs(new PrivilegedExceptionAction<StreamingNodeUmbilicalProtocol>()
    {
      @Override
      public StreamingNodeUmbilicalProtocol run() throws Exception
      {
        return RPC.getProxy(StreamingNodeUmbilicalProtocol.class,
                            StreamingNodeUmbilicalProtocol.versionID, address, defaultConf);
      }
    });

    LOG.debug("PID: " + System.getenv().get("JVM_PID"));
    UserGroupInformation childUGI;

    try {
      childUGI = UserGroupInformation.createRemoteUser(System.getenv(ApplicationConstants.Environment.USER.toString()));
      // Add tokens to new user so that it may execute its task correctly.
      for (Token<?> token: UserGroupInformation.getCurrentUser().getTokens()) {
        childUGI.addToken(token);
      }

      // TODO: activate node in doAs block
      childUGI.doAs(new PrivilegedExceptionAction<Object>()
      {
        @Override
        public Object run() throws Exception
        {
          StramChild stramChild = new StramChild(childId, defaultConf, umbilical);
          StreamingContainerContext ctx = umbilical.getInitContext(childId);
          LOG.debug("Got context: " + ctx);
          stramChild.init(ctx);
          // main thread enters heartbeat loop
          stramChild.heartbeatLoop();
          // shutdown
          stramChild.shutdown();
          return null;
        }
      });
    }
    catch (FSError e) {
      LOG.error("FSError from child", e);
      umbilical.log(childId, e.getMessage());
    }
    catch (Exception exception) {
      LOG.warn("Exception running child : "
              + StringUtils.stringifyException(exception));
      // Report back any failures, for diagnostic purposes
      ByteArrayOutputStream baos = new ByteArrayOutputStream();
      exception.printStackTrace(new PrintStream(baos));
      umbilical.log(childId, "FATAL: " + baos.toString());
    }
    catch (Throwable throwable) {
      LOG.error("Error running child : "
              + StringUtils.stringifyException(throwable));
      Throwable tCause = throwable.getCause();
      String cause = tCause == null
                     ? throwable.getMessage()
                     : StringUtils.stringifyException(tCause);
      umbilical.log(childId, cause);
    }
    finally {
      RPC.stopProxy(umbilical);
      DefaultMetricsSystem.shutdown();
      // Shutting down log4j of the child-vm...
      // This assumes that on return from Task.activate()
      // there is no more logging done.
      LogManager.shutdown();
    }
  }

  private void deactivate()
  {
    if (windowGenerator != null) {
      windowGenerator.deactivate();
    }

<<<<<<< HEAD
    for (ComponentContextPair<Node, NodeContext> pair: activeNodes) {
      pair.component.deactivate();
=======
    synchronized (activeNodes) {
      for (ComponentContextPair<Node, NodeContext> pair: activeNodes) {
        pair.component.deactivate();
      }
>>>>>>> f7b0c60e
    }

    for (ComponentContextPair<Stream, StreamContext> pair: activeStreams) {
      pair.component.deactivate();
    }
    activeStreams.clear();
  }

  @SuppressWarnings("SleepWhileInLoop")
  private void deployNodes(List<NodeDeployInfo> nodeList)
  {
    for (NodeDeployInfo ndi: nodeList) {
      if (nodes.containsKey(ndi.id)) {
        throw new IllegalStateException("Node with id: " + ndi.id + " already present in the container");
      }
    }

    /**
     * changes midflight are always dangerous and will always result in disaster.
     * So we temporarily halt the engine. We will need to discuss the midflight changes.
     */
    deactivate();

    Kryo kryo = new Kryo();
    HashMap<String, ArrayList<String>> groupedInputStreams = new HashMap<String, ArrayList<String>>();
    for (NodeDeployInfo ndi: nodeList) {
      NodeContext nc = new NodeContext(ndi.id);
      Object foreignObject = kryo.readClassAndObject(new Input(ndi.serializedNode));
      try {
        Node node = (Node)foreignObject;
        node.setup(new NodeConfiguration(ndi.properties));
        nodes.put(ndi.id, new ComponentContextPair<Node, NodeContext>(node, nc));

        groupInputStreams(groupedInputStreams, ndi);
      }
      catch (ClassCastException cce) {
        LOG.error(cce.getLocalizedMessage());
      }
    }

    // lets create all the output streams
    for (NodeDeployInfo ndi: nodeList) {
      Node node = nodes.get(ndi.id).component;

      for (NodeDeployInfo.NodeOutputDeployInfo nodi: ndi.outputs) {
        String sourceIdentifier = ndi.id.concat(".").concat(nodi.portName);
        String sinkIdentifier;

        Stream stream;

        ArrayList<String> collection = groupedInputStreams.get(sourceIdentifier);
        if (collection == null) {
          /**
           * Let's create a stream to carry the data to the Buffer Server.
           * Nobody in this container is interested in the output placed on this stream, but
           * this stream exists. That means someone outside of this container must be interested.
           */
          assert (nodi.isInline() == false);

          StreamConfiguration config = new StreamConfiguration();
          config.setSocketAddr(StreamConfiguration.SERVER_ADDRESS, InetSocketAddress.createUnresolved(nodi.bufferServerHost, nodi.bufferServerPort));

          stream = new BufferServerOutputStream(StramUtils.getSerdeInstance(nodi.serDeClassName));
          stream.setup(config);

          sinkIdentifier = nodi.bufferServerHost.concat(":").concat(String.valueOf(nodi.bufferServerPort)).concat("/").concat(sourceIdentifier);
        }
        else if (collection.size() == 1) {
          if (nodi.isInline()) {
            /**
             * Let's create an inline stream to carry data from output port to input port of some other node.
             * There is only one node interested in output placed on this stream, and that node is in this container.
             */
            stream = new InlineStream();
            stream.setup(new StreamConfiguration());

            sinkIdentifier = null;
          }
          else {
            /**
             * Let's create 2 streams: 1 inline and 1 going to the Buffer Server.
             * Although there is a node in this container interested in output placed on this stream, there
             * seems to at least one more party interested but place in a container other than this one.
             */
            stream = new MuxStream();
            stream.setup(new StreamConfiguration());

            StreamConfiguration config = new StreamConfiguration();
            config.setSocketAddr(StreamConfiguration.SERVER_ADDRESS, InetSocketAddress.createUnresolved(nodi.bufferServerHost, nodi.bufferServerPort));

            BufferServerOutputStream bsos = new BufferServerOutputStream(StramUtils.getSerdeInstance(nodi.serDeClassName));
            bsos.setup(config);

            sinkIdentifier = nodi.bufferServerHost.concat(":").concat(String.valueOf(nodi.bufferServerPort)).concat("/").concat(sourceIdentifier);

            BufferServerStreamContext bssc = new BufferServerStreamContext(nodi.declaredStreamId);
            bssc.setSourceId(sourceIdentifier);
            bssc.setSinkId(sinkIdentifier);

            Sink s = bsos.connect(Component.INPUT, stream);
            stream.connect(sinkIdentifier, s);

            streams.put(sinkIdentifier, new ComponentContextPair<Stream, StreamContext>(bsos, bssc));
          }
        }
        else {
          /**
           * Since there are multiple parties interested in this node itself, we are going to come
           * to this block multiple times. The actions we take subsequent times are going to be different
           * than the first time.
           */
          ComponentContextPair<Stream, StreamContext> pair = streams.get(sourceIdentifier);
          if (pair == null) {
            /**
             * Let's multiplex the output placed on this stream.
             * This container itself contains more than one parties interested.
             */
            stream = new MuxStream();
            stream.setup(new StreamConfiguration());
          }
          else {
            stream = pair.component;
          }

          if (nodi.isInline()) {
            sinkIdentifier = null;
          }
          else {
            StreamConfiguration config = new StreamConfiguration();
            config.setSocketAddr(StreamConfiguration.SERVER_ADDRESS, InetSocketAddress.createUnresolved(nodi.bufferServerHost, nodi.bufferServerPort));

            BufferServerOutputStream bsos = new BufferServerOutputStream(StramUtils.getSerdeInstance(nodi.serDeClassName));
            bsos.setup(config);

            sinkIdentifier = nodi.bufferServerHost.concat(":").concat(String.valueOf(nodi.bufferServerPort)).concat("/").concat(sourceIdentifier);

            BufferServerStreamContext bssc = new BufferServerStreamContext(nodi.declaredStreamId);
            bssc.setSourceId(sourceIdentifier);
            bssc.setSinkId(sinkIdentifier);

            Sink s = bsos.connect(Component.INPUT, stream);
            stream.connect(sinkIdentifier, s);

            streams.put(sinkIdentifier, new ComponentContextPair<Stream, StreamContext>(bsos, bssc));
          }
        }

        if (!streams.containsKey(sourceIdentifier)) {
          Sink s = stream.connect(Component.INPUT, node);
          node.connect(nodi.portName, s);

          StreamContext context = new StreamContext(nodi.declaredStreamId);
          context.setSourceId(sourceIdentifier);
          context.setSinkId(sinkIdentifier);

          streams.put(sourceIdentifier, new ComponentContextPair<Stream, StreamContext>(stream, context));
        }
      }
    }

    // lets create all the input streams
    for (NodeDeployInfo ndi: nodeList) {
      Node node = nodes.get(ndi.id).component;
      if (ndi.inputs == null || ndi.inputs.isEmpty()) {
        /**
         * This has to be AbstractInputNode, so let's hook the WindowGenerator to it.
         * A node which does not take any input cannot exist in the DAG since it would be completely
         * unaware of the windows. So for that reason, AbstractInputNode allows Component.INPUT port.
         */
        if (windowGenerator == null) {
          windowGenerator = new WindowGenerator(new ScheduledThreadPoolExecutor(1));
          windowGenerator.setup(dagConfig);
        }

        Sink s = node.connect(Component.INPUT, windowGenerator);
        windowGenerator.connect(containerId, s);
      }
      else {
        for (NodeDeployInfo.NodeInputDeployInfo nidi: ndi.inputs) {
          String sourceIdentifier = nidi.sourceNodeId.concat(".").concat(nidi.sourcePortName);
          String sinkIdentifier = ndi.id.concat(".").concat(nidi.portName);

          ComponentContextPair<Stream, StreamContext> pair = streams.get(sourceIdentifier);
          if (pair == null) {
            // it's buffer server stream
            assert (nidi.isInline() == false);
            sourceIdentifier = nidi.bufferServerHost.concat(":").concat(String.valueOf(nidi.bufferServerPort)).concat("/").concat(sourceIdentifier);

            StreamConfiguration config = new StreamConfiguration();
            config.setSocketAddr(StreamConfiguration.SERVER_ADDRESS, InetSocketAddress.createUnresolved(nidi.bufferServerHost, nidi.bufferServerPort));

            Stream stream = new BufferServerInputStream(StramUtils.getSerdeInstance(nidi.serDeClassName));
            stream.setup(config);

            BufferServerStreamContext context = new BufferServerStreamContext(nidi.declaredStreamId);
            context.setPartitions(nidi.partitionKeys);
            context.setSourceId(sourceIdentifier);
            context.setSinkId(sinkIdentifier);

            pair = new ComponentContextPair<Stream, StreamContext>(stream, context);
            streams.put(sinkIdentifier, pair);

            Sink s = node.connect(nidi.portName, stream);
            stream.connect(sinkIdentifier, s);
          }
          else {
            Sink s = node.connect(nidi.portName, pair.component);
            String streamSinkId = pair.context.getSinkId();

            if (streamSinkId == null) {
              pair.context.setSinkId(sinkIdentifier);
            }
            else {
              pair.context.setSinkId(streamSinkId.concat(", ").concat(sinkIdentifier));
            }

            if (nidi.partitionKeys == null || nidi.partitionKeys.isEmpty()) {
              pair.component.connect(sinkIdentifier, s);
            }
            else {
              /*
               * generally speaking we do not have partitions on the inline streams so the control should not
               * come here but if it comes, then we are ready to handle it using the partition aware streams.
               */
              PartitionAwareSink pas = new PartitionAwareSink(StramUtils.getSerdeInstance(nidi.serDeClassName), nidi.partitionKeys, s);
              pair.component.connect(sinkIdentifier, pas);
            }
          }
        }
      }
    }

    for (ComponentContextPair<Stream, StreamContext> pair: streams.values()) {
      if (!(pair.component instanceof SocketInputStream)) {
        pair.component.activate(pair.context);
        activeStreams.add(pair);
      }
    }

    for (final ComponentContextPair<Node, NodeContext> pair: nodes.values()) {
      Thread t = new Thread("node-" + pair.context.getId())
      {
        @Override
        public void run()
        {
          synchronized (activeNodes) {
            activeNodes.add(pair);
          }
          pair.component.activate(pair.context);
          synchronized (activeNodes) {
            activeNodes.remove(pair);
          }
        }
      };
      t.start();
    }

    /**
     * we need to make sure that before any of the nodes gets the first message, it's activated.
     */
    try {
      int size;
      do {
        Thread.sleep(20);
        synchronized (activeNodes) {
          size = activeNodes.size();
        }
      }
      while (size < nodes.size());
    }
    catch (InterruptedException ex) {
      LOG.debug(ex.getLocalizedMessage());
    }

    for (ComponentContextPair<Stream, StreamContext> pair: streams.values()) {
      if (pair.component instanceof SocketInputStream) {
        pair.component.activate(pair.context);
        activeStreams.add(pair);
      }
    }

    if (windowGenerator != null) {
      windowGenerator.activate(null);
    }
  }

  private void groupInputStreams(HashMap<String, ArrayList<String>> plumbing, NodeDeployInfo ndi)
  {
    for (NodeDeployInfo.NodeInputDeployInfo nidi: ndi.inputs) {
      String source = nidi.sourceNodeId.concat(".").concat(nidi.sourcePortName);

      /**
       * if we do not want to combine multiple streams with different partitions from the
       * same upstream node, we could also use the partition to group the streams together.
       * This logic comes with the danger that the performance of the group which shares the same
       * stream is bounded on the higher side by the performance of the lowest performer. May be
       * combining the streams is not such a good thing but let's see if we allow this as an option
       * to the user, what they end up choosing the most.
       */
      ArrayList<String> collection = plumbing.get(source);
      if (collection == null) {
        collection = new ArrayList<String>();
        plumbing.put(source, collection);
      }
      collection.add(ndi.id.concat(".").concat(nidi.portName));
    }
  }

  protected void shutdown()
  {
    if (windowGenerator != null) {
      windowGenerator.deactivate();
      windowGenerator.teardown();
      windowGenerator = null;
    }

    synchronized (activeNodes) {
      for (ComponentContextPair<Node, NodeContext> pair: activeNodes) {
        pair.component.deactivate();
        pair.component.teardown();
      }
    }

    for (ComponentContextPair<Stream, StreamContext> pair: activeStreams) {
      pair.component.deactivate();
      pair.component.teardown();
    }
    activeStreams.clear();
  }

  private void undeployNodes(List<NodeDeployInfo> nodeList)
  {
    for (NodeDeployInfo ndi: nodeList) {
      ComponentContextPair<Node, NodeContext> pair = nodes.get(ndi.id);
      boolean contains;
      synchronized (activeNodes) {
        contains = activeNodes.contains(pair);
      }

      if (contains) {
        pair.component.deactivate();
        pair.component.teardown();

        // find out the streams connected to the output ports and undeploy them
        for (NodeDeployInfo.NodeOutputDeployInfo nodi: ndi.outputs) {
        }
      }
    }


  }

  private class HdfsBackupAgent implements BackupAgent
  {
    private FSDataOutputStream output;
    private String outputNodeId;
    private long outputWindowId;

    @Override
    public OutputStream borrowOutputStream(String id, long windowId) throws IOException
    {
      FileSystem fs = FileSystem.get(conf);
      Path path = new Path(StramChild.this.checkpointDfsPath + "/" + id + "/" + windowId);
      LOG.debug("Backup path: {}", path);
      outputNodeId = id;
      outputWindowId = windowId;
      return (output = fs.create(path));
    }

    @Override
    public void returnOutputStream(OutputStream os) throws IOException
    {
      assert (output == os);
      output.close();
      // record last backup window id for heartbeat
      StramChild.this.backupInfo.put(outputNodeId, outputWindowId);
    }

    @Override
    public InputStream getInputStream(String id, long windowId) throws IOException
    {
      FileSystem fs = FileSystem.get(conf);
      FSDataInputStream input = fs.open(new Path(StramChild.this.checkpointDfsPath + "/" + id + "/" + windowId));
      return input;
    }
  }
}<|MERGE_RESOLUTION|>--- conflicted
+++ resolved
@@ -371,15 +371,10 @@
       windowGenerator.deactivate();
     }
 
-<<<<<<< HEAD
-    for (ComponentContextPair<Node, NodeContext> pair: activeNodes) {
-      pair.component.deactivate();
-=======
     synchronized (activeNodes) {
       for (ComponentContextPair<Node, NodeContext> pair: activeNodes) {
         pair.component.deactivate();
       }
->>>>>>> f7b0c60e
     }
 
     for (ComponentContextPair<Stream, StreamContext> pair: activeStreams) {
