--- conflicted
+++ resolved
@@ -652,13 +652,8 @@
 
     if (rsp.nodeRequests != null) {
       // processing of per operator requests
-<<<<<<< HEAD
-      for (StramToNodeRequest req : rsp.nodeRequests) {
-        OperatorContext nc = activeNodes.get(req.getNodeId());
-=======
       for (StramToNodeRequest req: rsp.nodeRequests) {
         OperatorContext nc = activeNodes.get(req.getOperatorId());
->>>>>>> 116f8078
         if (nc == null) {
           logger.warn("Received request with invalid operator id {} ({})", req.getOperatorId(), req);
         }
@@ -754,27 +749,6 @@
                   conflict = true;
                   break;
                 }
-<<<<<<< HEAD
-                tupleRecorder.setBasePath(basePath);
-                tupleRecorder.setBytesPerPartFile(StramChild.this.tupleRecordingPartFileSize);
-                HashMap<String, Sink<Object>> sinkMap = new HashMap<String, Sink<Object>>();
-                PortMappingDescriptor descriptor = node.getPortMappingDescriptor();
-                for (Map.Entry<String, InputPort<?>> entry : descriptor.inputPorts.entrySet()) {
-                  String streamId = getDeclaredStreamId(operatorId, entry.getKey());
-                  if (streamId != null) {
-                    logger.info("Adding recorder sink to input port {}, stream {}", entry.getKey(), streamId);
-                    tupleRecorder.addInputPortInfo(entry.getKey(), streamId);
-                    sinkMap.put(entry.getKey(), tupleRecorder.newSink(entry.getKey()));
-                  }
-                }
-                for (Map.Entry<String, OutputPort<?>> entry : descriptor.outputPorts.entrySet()) {
-                  String streamId = getDeclaredStreamId(operatorId, entry.getKey());
-                  if (streamId != null) {
-                    logger.info("Adding recorder sink to output port {}, stream {}", entry.getKey(), streamId);
-                    tupleRecorder.addOutputPortInfo(entry.getKey(), streamId);
-                    sinkMap.put(entry.getKey(), tupleRecorder.newSink(entry.getKey()));
-                  }
-=======
               }
             }
             else {
@@ -808,7 +782,6 @@
                   logger.info("Adding recorder sink to input port {}, stream {}", entry.getKey(), streamId);
                   tupleRecorder.addInputPortInfo(entry.getKey(), streamId);
                   sinkMap.put(entry.getKey(), tupleRecorder.newSink(entry.getKey()));
->>>>>>> 116f8078
                 }
               }
               for (Map.Entry<String, OutputPort<?>> entry: descriptor.outputPorts.entrySet()) {
