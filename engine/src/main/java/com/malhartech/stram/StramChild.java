--- conflicted
+++ resolved
@@ -663,13 +663,8 @@
    */
   private void processStramRequest(OperatorContext context, final StramToNodeRequest snr)
   {
-<<<<<<< HEAD
     int operatorId = snr.getOperatorId();
     final Node<?> node = nodes.get(operatorId);
-=======
-    final Node<?> node = nodes.get(context.getId());
-    final String name = snr.getName();
->>>>>>> 57b09e19
     switch (snr.getRequestType()) {
 
       case CHECKPOINT:
@@ -703,14 +698,9 @@
         });
         break;
 
-<<<<<<< HEAD
       case START_RECORDING: {
         final String portName = snr.getPortName();
         final String operatorPortName = getRecorderKey(operatorId, portName);
-=======
-      case START_RECORDING:
-        logger.debug("Received start recording request for " + node.id + " with name " + name);
->>>>>>> 57b09e19
 
         logger.debug("Received start recording request for {}", operatorPortName);
         context.request(new OperatorContext.NodeRequest()
@@ -797,15 +787,10 @@
       }
       break;
 
-<<<<<<< HEAD
       case STOP_RECORDING: {
         final String portName = snr.getPortName();
         final String operatorPortName = getRecorderKey(operatorId, portName);
         logger.debug("Received stop recording request for {}" + operatorPortName);
-=======
-      case STOP_RECORDING:
-        logger.debug("Received stop recording request for " + node.id);
->>>>>>> 57b09e19
 
         context.request(new OperatorContext.NodeRequest()
         {
@@ -831,15 +816,10 @@
       }
       break;
 
-<<<<<<< HEAD
       case SYNC_RECORDING: {
         final String portName = snr.getPortName();
         final String operatorPortName = getRecorderKey(operatorId, portName);
         logger.debug("Received sync recording request for " + operatorId);
-=======
-      case SYNC_RECORDING:
-        logger.debug("Received sync recording request for " + node.id);
->>>>>>> 57b09e19
 
         context.request(new OperatorContext.NodeRequest()
         {
