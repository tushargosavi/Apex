/*
 *  Copyright (c) 2012 Malhar, Inc.
 *  All Rights Reserved.
 */
package com.malhartech.stram;

import com.malhartech.api.Context.PortContext;
import com.malhartech.api.Operator.InputPort;
import com.malhartech.api.Operator.OutputPort;
import com.malhartech.api.Operator.Unifier;
import com.malhartech.api.*;
import com.malhartech.bufferserver.server.Server;
import com.malhartech.bufferserver.storage.DiskStorage;
import com.malhartech.bufferserver.util.Codec;
import com.malhartech.debug.StdOutErrLog;
import com.malhartech.engine.Operators.PortMappingDescriptor;
import com.malhartech.engine.*;
import com.malhartech.netlet.DefaultEventLoop;
import com.malhartech.stram.StreamingContainerUmbilicalProtocol.ContainerHeartbeat;
import com.malhartech.stram.StreamingContainerUmbilicalProtocol.ContainerHeartbeatResponse;
import com.malhartech.stram.StreamingContainerUmbilicalProtocol.StramToNodeRequest;
import com.malhartech.stram.StreamingContainerUmbilicalProtocol.StreamingContainerContext;
import com.malhartech.stram.StreamingContainerUmbilicalProtocol.StreamingNodeHeartbeat;
import com.malhartech.stram.StreamingContainerUmbilicalProtocol.StreamingNodeHeartbeat.DNodeState;
import com.malhartech.stream.*;
import com.malhartech.util.AttributeMap;
import com.malhartech.util.ScheduledThreadPoolExecutor;
import java.io.ByteArrayInputStream;
import java.io.ByteArrayOutputStream;
import java.io.IOException;
import java.io.PrintStream;
import java.net.*;
import java.security.PrivilegedExceptionAction;
import java.util.AbstractMap.SimpleEntry;
import java.util.*;
import java.util.Map.Entry;
import java.util.concurrent.ConcurrentHashMap;
import java.util.concurrent.atomic.AtomicInteger;
import org.apache.commons.lang.exception.ExceptionUtils;
import org.apache.hadoop.conf.Configuration;
import org.apache.hadoop.ipc.RPC;
import org.apache.hadoop.metrics2.lib.DefaultMetricsSystem;
import org.apache.hadoop.net.NetUtils;
import org.apache.hadoop.security.UserGroupInformation;
import org.apache.hadoop.security.token.Token;
import org.apache.hadoop.util.StringUtils;
import org.apache.hadoop.yarn.api.ApplicationConstants;
import org.apache.log4j.LogManager;
import org.slf4j.Logger;
import org.slf4j.LoggerFactory;

/**
 *
 * The main() for streaming container processes launched by {@link com.malhartech.stram.StramAppMaster}.<p>
 * <br>
 *
 */
public class StramChild
{
  private static final String NODE_PORT_SPLIT_SEPARATOR = "\\.";
  public static final String NODE_PORT_CONCAT_SEPARATOR = ".";
  public static final int PORT_QUEUE_CAPACITY = 1024;
  private static final int SPIN_MILLIS = 20;
  private final String containerId;
  private final Configuration conf;
  private final StreamingContainerUmbilicalProtocol umbilical;
  protected final Map<Integer, Node<?>> nodes = new ConcurrentHashMap<Integer, Node<?>>();
<<<<<<< HEAD
  private final Map<String, ComponentContextPair<Stream, StreamContext>> streams = new ConcurrentHashMap<String, ComponentContextPair<Stream, StreamContext>>();
=======

  // Key of this map is NodeID.PortID
  private final Map<String, ComponentContextPair<Stream<Object>, StreamContext>> streams = new ConcurrentHashMap<String, ComponentContextPair<Stream<Object>, StreamContext>>();

>>>>>>> d0e69638
  protected final Map<Integer, WindowGenerator> generators = new ConcurrentHashMap<Integer, WindowGenerator>();
  protected final Map<Integer, OperatorContext> activeNodes = new ConcurrentHashMap<Integer, OperatorContext>();
  private final Map<Stream, StreamContext> activeStreams = new ConcurrentHashMap<Stream, StreamContext>();
  private final Map<WindowGenerator, Object> activeGenerators = new ConcurrentHashMap<WindowGenerator, Object>();
  private int heartbeatIntervalMillis = 1000;
  private volatile boolean exitHeartbeatLoop = false;
  private final Object heartbeatTrigger = new Object();
  private String checkpointFsPath;
  private String appPath;
  public static DefaultEventLoop eventloop;

  static {
    try {
      eventloop = new DefaultEventLoop("ProcessWideEventLoop");
    }
    catch (IOException io) {
      throw new RuntimeException(io);
    }
  }

  /**
   * Map of last backup window id that is used to communicate checkpoint state back to Stram. TODO: Consider adding this to the node context instead.
   */
  private final Map<Integer, Long> backupInfo = new ConcurrentHashMap<Integer, Long>();
  private long firstWindowMillis;
  private int windowWidthMillis;
  private InetSocketAddress bufferServerAddress;
  private com.malhartech.bufferserver.server.Server bufferServer;
  private AttributeMap<DAGContext> applicationAttributes;
  protected HashMap<String, TupleRecorder> tupleRecorders = new HashMap<String, TupleRecorder>();
  private int tupleRecordingPartFileSize;
  private String daemonAddress;
  private long tupleRecordingPartFileTimeMillis;

  protected StramChild(String containerId, Configuration conf, StreamingContainerUmbilicalProtocol umbilical)
  {
    logger.debug("instantiated StramChild {}", containerId);
    this.umbilical = umbilical;
    this.containerId = containerId;
    this.conf = conf;
  }

  public void setup(StreamingContainerContext ctx)
  {
    this.applicationAttributes = ctx.applicationAttributes;
    heartbeatIntervalMillis = ctx.applicationAttributes.attrValue(DAG.STRAM_HEARTBEAT_INTERVAL_MILLIS, 1000);
    firstWindowMillis = ctx.startWindowMillis;
    windowWidthMillis = ctx.applicationAttributes.attrValue(DAG.STRAM_WINDOW_SIZE_MILLIS, 500);

    this.appPath = ctx.applicationAttributes.attrValue(DAG.STRAM_APP_PATH, "app-dfs-path-not-configured");
    this.checkpointFsPath = this.appPath + "/" + DAG.SUBDIR_CHECKPOINTS;
    this.tupleRecordingPartFileSize = ctx.applicationAttributes.attrValue(DAG.STRAM_TUPLE_RECORDING_PART_FILE_SIZE, 100 * 1024);
    this.tupleRecordingPartFileTimeMillis = ctx.applicationAttributes.attrValue(DAG.STRAM_TUPLE_RECORDING_PART_FILE_TIME_MILLIS, 30 * 60 * 60 * 1000);
    this.daemonAddress = ctx.applicationAttributes.attrValue(DAG.STRAM_DAEMON_ADDRESS, null);

    try {
      if (ctx.deployBufferServer) {
        eventloop.start();
        // start buffer server, if it was not set externally
        bufferServer = new Server(0, 64 * 1024 * 1024);
        bufferServer.setSpoolStorage(new DiskStorage());
        SocketAddress bindAddr = bufferServer.run(eventloop);
        logger.info("Buffer server started: {}", bindAddr);
        this.bufferServerAddress = NetUtils.getConnectAddress(((InetSocketAddress)bindAddr));
      }
    }
    catch (Exception ex) {
      logger.warn("deploy request failed due to {}", ex);
      throw new IllegalStateException("Failed to deploy buffer server", ex);
    }
  }

  public String getContainerId()
  {
    return this.containerId;
  }

  public TupleRecorder getTupleRecorder(int operId, String portName)
  {
    return tupleRecorders.get(getRecorderKey(operId, portName));
  }

  /**
   * Initialize container. Establishes heartbeat connection to the master
   * distribute through the callback address provided on the command line. Deploys
   * initial modules, then enters the heartbeat loop, which will only terminate
   * once container receives shutdown request from the master. On shutdown,
   * after exiting heartbeat loop, deactivate all modules and terminate
   * processing threads.
   *
   * @param args
   * @throws Throwable
   */
  public static void main(String[] args) throws Throwable
  {
    StdOutErrLog.tieSystemOutAndErrToLog();

    logger.info("Child starting with classpath: {}", System.getProperty("java.class.path"));

    final Configuration defaultConf = new Configuration();
    //defaultConf.addResource(MRJobConfig.JOB_CONF_FILE);
    UserGroupInformation.setConfiguration(defaultConf);

    String host = args[0];
    int port = Integer.parseInt(args[1]);
    final InetSocketAddress address =
            NetUtils.createSocketAddrForHost(host, port);

    final String childId = System.getProperty("stram.cid");

    //Token<JobTokenIdentifier> jt = loadCredentials(defaultConf, address);

    // Communicate with parent as actual task owner.
    UserGroupInformation taskOwner =
            UserGroupInformation.createRemoteUser(StramChild.class.getName());
    //taskOwner.addToken(jt);
    final StreamingContainerUmbilicalProtocol umbilical =
            taskOwner.doAs(new PrivilegedExceptionAction<StreamingContainerUmbilicalProtocol>()
    {
      @Override
      public StreamingContainerUmbilicalProtocol run() throws Exception
      {
        return RPC.getProxy(StreamingContainerUmbilicalProtocol.class,
                            StreamingContainerUmbilicalProtocol.versionID, address, defaultConf);
      }

    });

    logger.debug("PID: " + System.getenv().get("JVM_PID"));
    UserGroupInformation childUGI;
    int exitStatus = 1;

    try {
      childUGI = UserGroupInformation.createRemoteUser(System.getenv(ApplicationConstants.Environment.USER.toString()));
      // Add tokens to new user so that it may execute its task correctly.
      for (Token<?> token: UserGroupInformation.getCurrentUser().getTokens()) {
        childUGI.addToken(token);
      }

      childUGI.doAs(new PrivilegedExceptionAction<Object>()
      {
        @Override
        public Object run() throws Exception
        {
          StreamingContainerContext ctx = umbilical.getInitContext(childId);
          StramChild stramChild = new StramChild(childId, defaultConf, umbilical);
          logger.debug("Got context: " + ctx);
          stramChild.setup(ctx);
          try {
            // main thread enters heartbeat loop
            stramChild.monitorHeartbeat();
          }
          finally {
            // teardown
            stramChild.teardown();
          }
          return null;
        }

      });
      exitStatus = 0;
    }
    catch (Exception exception) {
      logger.warn("Exception running child : "
              + StringUtils.stringifyException(exception));
      // Report back any failures, for diagnostic purposes
      ByteArrayOutputStream baos = new ByteArrayOutputStream();
      exception.printStackTrace(new PrintStream(baos));
      umbilical.log(childId, "FATAL: " + baos.toString());
    }
    catch (Throwable throwable) {
      logger.error("Error running child : "
              + StringUtils.stringifyException(throwable));
      Throwable tCause = throwable.getCause();
      String cause = tCause == null
                     ? throwable.getMessage()
                     : StringUtils.stringifyException(tCause);
      umbilical.log(childId, cause);
    }
    finally {
      RPC.stopProxy(umbilical);
      DefaultMetricsSystem.shutdown();
      // Shutting down log4j of the child-vm...
      // This assumes that on return from Task.activate()
      // there is no more logging done.
      LogManager.shutdown();
    }

    if (exitStatus != 0) {
      System.exit(exitStatus);
    }

  }

  public synchronized void deactivate()
  {
    ArrayList<Thread> activeThreads = new ArrayList<Thread>();
    ArrayList<Integer> activeOperators = new ArrayList<Integer>();

    for (Entry<Integer, Node<?>> e: nodes.entrySet()) {
      OperatorContext oc = activeNodes.get(e.getKey());
      if (oc == null) {
        disconnectNode(e.getKey());
      }
      else {
        activeThreads.add(oc.getThread());
        activeOperators.add(e.getKey());
        e.getValue().deactivate();
      }
    }

    try {
      Iterator<Integer> iterator = activeOperators.iterator();
      for (Thread t: activeThreads) {
        t.join();
        disconnectNode(iterator.next());
      }
      assert (activeNodes.isEmpty());
    }
    catch (InterruptedException ex) {
      logger.info("Aborting wait for for operators to get deactivated as got interrupted with {}", ex);
    }

    for (WindowGenerator wg: activeGenerators.keySet()) {
      wg.deactivate();
    }
    activeGenerators.clear();

    for (Stream stream: activeStreams.keySet()) {
      stream.deactivate();
    }
    activeStreams.clear();
  }

  private void disconnectNode(int nodeid)
  {
    Node<?> node = nodes.get(nodeid);
    disconnectWindowGenerator(nodeid, node);

    PortMappingDescriptor portMappingDescriptor = node.getPortMappingDescriptor();
    Iterator<String> outputPorts = portMappingDescriptor.outputPorts.keySet().iterator();
    while (outputPorts.hasNext()) {
      String sourceIdentifier = String.valueOf(nodeid).concat(NODE_PORT_CONCAT_SEPARATOR).concat(outputPorts.next());
      ComponentContextPair<Stream, StreamContext> pair = streams.remove(sourceIdentifier);
      if (pair != null) {
        if (activeStreams.remove(pair.component) != null) {
          pair.component.deactivate();
        }

        if (pair.component.isMultiSinkCapable()) {
          String sinks = pair.context.getSinkId();
          if (sinks == null) {
            logger.error("mux sinks found connected at {} with sink id null", sourceIdentifier);
          }
          else {
            String[] split = sinks.split(", ");
            for (int i = split.length; i-- > 0;) {
              ComponentContextPair<Stream, StreamContext> spair = streams.remove(split[i]);
              if (spair == null) {
                logger.error("mux is missing the stream for sink {}", split[i]);
              }
              else {
                if (activeStreams.remove(spair.component) != null) {
                  spair.component.deactivate();
                }

                spair.component.teardown();
              }
            }
          }
        }
        else {
          // it's either inline stream or it's bufferserver publisher.
        }

        pair.component.teardown();
      }
    }

    Iterator<String> inputPorts = portMappingDescriptor.inputPorts.keySet().iterator();
    while (inputPorts.hasNext()) {
      String sinkIdentifier = String.valueOf(nodeid).concat(NODE_PORT_CONCAT_SEPARATOR).concat(inputPorts.next());
      ComponentContextPair<Stream, StreamContext> pair = streams.remove(sinkIdentifier);
      if (pair != null) {
        if (activeStreams.remove(pair.component) != null) {
          pair.component.deactivate();
        }

        pair.component.teardown();
      }
    }
  }

  private void disconnectWindowGenerator(int nodeid, Node<?> node)
  {
    WindowGenerator chosen1 = generators.remove(nodeid);
    if (chosen1 != null) {
      SweepableReservoir releaseReservoir = chosen1.releaseReservoir(Integer.toString(nodeid).concat(NODE_PORT_CONCAT_SEPARATOR).concat(Node.INPUT));
      // should we send the closure of the port to the node?

      int count = 0;
      for (WindowGenerator wg: generators.values()) {
        if (chosen1 == wg) {
          count++;
        }
      }

      if (count == 0) {
        activeGenerators.remove(chosen1);
        chosen1.deactivate();
        chosen1.teardown();
      }
    }
  }

  private synchronized void undeploy(List<OperatorDeployInfo> nodeList)
  {
    logger.info("got undeploy request {}", nodeList);
    /**
     * make sure that all the operators which we are asked to undeploy are in this container.
     */
    HashMap<Integer, Node<?>> toUndeploy = new HashMap<Integer, Node<?>>();
    for (OperatorDeployInfo ndi: nodeList) {
      Node<?> node = nodes.get(ndi.id);
      if (node == null) {
        throw new IllegalArgumentException("Node " + ndi.id + " is not hosted in this container!");
      }
      else if (toUndeploy.containsKey(ndi.id)) {
        throw new IllegalArgumentException("Node " + ndi.id + " is requested to be undeployed more than once");
      }
      else {
        toUndeploy.put(ndi.id, node);
      }
    }

    ArrayList<Thread> joinList = new ArrayList<Thread>();
    ArrayList<Integer> discoList = new ArrayList<Integer>();
    for (OperatorDeployInfo ndi: nodeList) {
      OperatorContext oc = activeNodes.get(ndi.id);
      if (oc == null) {
        disconnectNode(ndi.id);
      }
      else {
        joinList.add(oc.getThread());
        discoList.add(ndi.id);
        nodes.get(ndi.id).deactivate();
      }
    }

    try {
      Iterator<Integer> iterator = discoList.iterator();
      for (Thread t: joinList) {
        t.join();
        disconnectNode(iterator.next());
      }
      logger.info("undeploy complete");
    }
    catch (InterruptedException ex) {
      logger.warn("Aborted waiting for the deactivate to finish!");
    }

    for (OperatorDeployInfo ndi: nodeList) {
      nodes.remove(ndi.id);
    }
  }

  public void teardown()
  {
    deactivate();

    assert (streams.isEmpty());

    nodes.clear();

    for (TupleRecorder entry: tupleRecorders.values()) {
      entry.teardown();
    }
    tupleRecorders.clear();

    HashSet<WindowGenerator> gens = new HashSet<WindowGenerator>();
    gens.addAll(generators.values());
    generators.clear();
    for (WindowGenerator wg: gens) {
      wg.teardown();
    }

    if (bufferServer != null) {
      eventloop.stop(bufferServer);
      eventloop.stop();
    }

    gens.clear();
  }

  protected void triggerHeartbeat()
  {
    synchronized (heartbeatTrigger) {
      heartbeatTrigger.notifyAll();
    }
  }

  protected void monitorHeartbeat() throws IOException
  {
    umbilical.log(containerId, "[" + containerId + "] Entering heartbeat loop..");
    logger.debug("Entering heartbeat loop (interval is {} ms)", this.heartbeatIntervalMillis);
    while (!exitHeartbeatLoop) {

      synchronized (this.heartbeatTrigger) {
        try {
          this.heartbeatTrigger.wait(heartbeatIntervalMillis);
        }
        catch (InterruptedException e1) {
          logger.warn("Interrupted in heartbeat loop, exiting..");
          break;
        }
      }

      long currentTime = System.currentTimeMillis();
      ContainerHeartbeat msg = new ContainerHeartbeat();
      msg.setContainerId(this.containerId);
      msg.jvmName = java.lang.management.ManagementFactory.getRuntimeMXBean().getName();
      if (this.bufferServerAddress != null) {
        msg.bufferServerHost = this.bufferServerAddress.getHostName();
        msg.bufferServerPort = this.bufferServerAddress.getPort();
      }
      msg.setMemoryMBFree((int)(Runtime.getRuntime().freeMemory() / (1024 * 1024)));

      List<StreamingNodeHeartbeat> heartbeats = new ArrayList<StreamingNodeHeartbeat>(nodes.size());

      // gather heartbeat info for all operators
      for (Map.Entry<Integer, Node<?>> e: nodes.entrySet()) {
        StreamingNodeHeartbeat hb = new StreamingNodeHeartbeat();
        hb.setNodeId(e.getKey());
        hb.setGeneratedTms(currentTime);
        hb.setIntervalMs(heartbeatIntervalMillis);
        if (activeNodes.containsKey(e.getKey())) {
          activeNodes.get(e.getKey()).drainHeartbeatCounters(hb.getWindowStats());
          hb.setState(DNodeState.ACTIVE.toString());
        }
        else {
          hb.setState(e.getValue().isAlive() ? DNodeState.FAILED.toString() : DNodeState.IDLE.toString());
        }

        // propagate the backup window, if any
        Long backupWindowId = backupInfo.get(e.getKey());
        if (backupWindowId != null) {
          hb.setLastBackupWindowId(backupWindowId);
        }
        TupleRecorder tupleRecorder = tupleRecorders.get(String.valueOf(e.getKey()));
        if (tupleRecorder != null) {
          hb.addRecordingName(tupleRecorder.getRecordingName());
        }
        PortMappingDescriptor portMappingDescriptor = e.getValue().getPortMappingDescriptor();
        for (String portName: portMappingDescriptor.inputPorts.keySet()) {
          tupleRecorder = tupleRecorders.get(this.getRecorderKey(e.getKey(), portName));
          if (tupleRecorder != null) {
            hb.addRecordingName(tupleRecorder.getRecordingName());
          }
          if (bufferServerAddress != null) {
            String streamId = e.getKey().toString().concat(StramChild.NODE_PORT_CONCAT_SEPARATOR).concat(portName);
            //String bspStreamKey = "tcp://".concat(bufferServerAddress.toString()).concat("/").concat(streamId);
            ComponentContextPair<Stream<Object>, StreamContext> stream = streams.get(streamId);
            if (stream != null && (stream.component instanceof BufferServerSubscriber)) {
              BufferServerSubscriber bsp = (BufferServerSubscriber) stream.component;
              hb.setBufferServerBytes(portName, bsp.getReadByteCount());
              bsp.resetReadByteCount();
            }
          }
        }
        for (String portName: portMappingDescriptor.outputPorts.keySet()) {
          tupleRecorder = tupleRecorders.get(this.getRecorderKey(e.getKey(), portName));
          if (tupleRecorder != null) {
            hb.addRecordingName(tupleRecorder.getRecordingName());
          }
          if (bufferServerAddress != null) {
            String streamId = e.getKey().toString().concat(StramChild.NODE_PORT_CONCAT_SEPARATOR).concat(portName);
            //String bspStreamKey = "tcp://".concat(bufferServerAddress.toString()).concat("/").concat(streamId);
            ComponentContextPair<Stream<Object>, StreamContext> stream = streams.get(streamId);
            if (stream != null && (stream.component instanceof BufferServerPublisher)) {
              BufferServerPublisher bsp = (BufferServerPublisher) stream.component;
              hb.setBufferServerBytes(portName, bsp.getPublishedByteCount());
              bsp.resetPublishedByteCount();
            }
          }
        }
        heartbeats.add(hb);
      }
      msg.setDnodeEntries(heartbeats);

      // heartbeat call and follow-up processing
      //logger.debug("Sending heartbeat for {} operators.", msg.getDnodeEntries().size());
      try {
        ContainerHeartbeatResponse rsp = umbilical.processHeartbeat(msg);
        if (rsp != null) {
          processHeartbeatResponse(rsp);
          // keep polling at smaller interval if work is pending
          while (rsp != null && rsp.hasPendingRequests) {
            logger.info("Waiting for pending request.");
            synchronized (this.heartbeatTrigger) {
              try {
                this.heartbeatTrigger.wait(500);
              }
              catch (InterruptedException e1) {
                logger.warn("Interrupted in heartbeat loop, exiting..");
                break;
              }
            }
            rsp = umbilical.pollRequest(this.containerId);
            if (rsp != null) {
              processHeartbeatResponse(rsp);
            }
          }
        }
      }
      catch (Exception e) {
        logger.warn("Exception received (may be during shutdown?)", e);
      }
    }
    logger.debug("Exiting hearbeat loop");
    umbilical.log(containerId, "[" + containerId + "] Exiting heartbeat loop..");
  }

  protected void processHeartbeatResponse(ContainerHeartbeatResponse rsp)
  {
    if (rsp.shutdown) {
      logger.info("Received shutdown request");
      this.exitHeartbeatLoop = true;
      return;
    }

    if (rsp.undeployRequest != null) {
      logger.info("Undeploy request: {}", rsp.undeployRequest);
      undeploy(rsp.undeployRequest);
    }

    if (rsp.deployRequest != null) {
      logger.info("Deploy request: {}", rsp.deployRequest);
      try {
        deploy(rsp.deployRequest);
      }
      catch (Exception e) {
        logger.error("deploy request failed due to {}", e);
        // TODO: report it to stram?
        try {
          umbilical.log(this.containerId, "deploy request failed: " + rsp.deployRequest + " " + ExceptionUtils.getStackTrace(e));
        }
        catch (IOException ioe) {
          // ignore
        }
        this.exitHeartbeatLoop = true;
        throw new IllegalStateException("Deploy request failed: " + rsp.deployRequest, e);
      }
    }

    if (rsp.nodeRequests != null) {
      // processing of per operator requests
      for (StramToNodeRequest req: rsp.nodeRequests) {
        OperatorContext nc = activeNodes.get(req.getOperatorId());
        if (nc == null) {
          logger.warn("Received request with invalid operator id {} ({})", req.getOperatorId(), req);
        }
        else {
          logger.debug("Stram request: {}", req);
          processStramRequest(nc, req);
        }
      }
    }
  }

  private int getOutputQueueCapacity(List<OperatorDeployInfo> operatorList, int sourceOperatorId, String sourcePortName)
  {
    for (OperatorDeployInfo odi: operatorList) {
      if (odi.id == sourceOperatorId) {
        for (OperatorDeployInfo.OutputDeployInfo odiodi: odi.outputs) {
          if (odiodi.portName.equals(sourcePortName)) {
            return odiodi.contextAttributes.attrValue(PortContext.QUEUE_CAPACITY, PORT_QUEUE_CAPACITY);
          }
        }
      }
    }

    return PORT_QUEUE_CAPACITY;
  }

  abstract private class AbstractNodeRequest implements OperatorContext.NodeRequest
  {
    final Node<?> node;
    final StramToNodeRequest snr;

    AbstractNodeRequest(OperatorContext context, final StramToNodeRequest snr)
    {
      this.node = nodes.get(context.getId());
      this.snr = snr;
    }

  };

  /**
   * Process request from stram for further communication through the protocol. Extended reporting is on a per node basis (won't occur under regular operation)
   *
   * @param n
   * @param snr
   */
  private void processStramRequest(OperatorContext context, final StramToNodeRequest snr)
  {
    int operatorId = snr.getOperatorId();
    final Node<?> node = nodes.get(operatorId);
    switch (snr.getRequestType()) {

      case CHECKPOINT:
        // avoid filling queue with checkpoint requests that would write same state multiple times
        OperatorContext.NodeRequest nr = context.getRequests().peek();
        if (nr != null && nr instanceof AbstractNodeRequest) {
          AbstractNodeRequest aor = (AbstractNodeRequest)nr;
          if (aor.snr.getRequestType() == StramToNodeRequest.RequestType.CHECKPOINT) {
            aor.snr.setRecoveryCheckpoint(snr.getRecoveryCheckpoint());
            logger.debug("Duplicates queued request, skipping {}", snr);
            return;
          }
        }
        context.request(new AbstractNodeRequest(context, snr)
        {
          @Override
          public void execute(Operator operator, int id, long windowId) throws IOException
          {
            new HdfsBackupAgent(StramChild.this.conf, StramChild.this.checkpointFsPath).backup(id, windowId, operator, StramUtils.getNodeSerDe(null));
            // record last backup window id for heartbeat
            StramChild.this.backupInfo.put(id, windowId);

            node.emitCheckpoint(windowId);

            if (operator instanceof CheckpointListener) {
              ((CheckpointListener)operator).checkpointed(windowId);
              ((CheckpointListener)operator).committed(snr.getRecoveryCheckpoint());
            }
          }

        });
        break;

      case START_RECORDING: {
        final String portName = snr.getPortName();
        logger.debug("Received start recording request for {}", getRecorderKey(operatorId, portName));
        context.request(new OperatorContext.NodeRequest()
        {
          @Override
          public void execute(Operator operator, int operatorId, long windowId) throws IOException
          {
            startRecording(node, operatorId, portName, false);
          }

        });
      }
      break;

      case STOP_RECORDING: {
        final String portName = snr.getPortName();
        logger.debug("Received stop recording request for {}", getRecorderKey(operatorId, portName));

        context.request(new OperatorContext.NodeRequest()
        {
          @Override
          public void execute(Operator operator, int operatorId, long windowId) throws IOException
          {
            stopRecording(node, operatorId, portName);
          }

        });
      }
      break;

      case SYNC_RECORDING: {
        final String portName = snr.getPortName();
        logger.debug("Received sync recording request for {}", getRecorderKey(operatorId, portName));

        context.request(new OperatorContext.NodeRequest()
        {
          @Override
          public void execute(Operator operator, int operatorId, long windowId) throws IOException
          {
            syncRecording(node, operatorId, portName);
          }

        });
      }
      break;

      case SET_PROPERTY:
        context.request(new OperatorContext.NodeRequest()
        {
          @Override
          public void execute(Operator operator, int id, long windowId) throws IOException
          {
            final Map<String, String> properties = Collections.singletonMap(snr.setPropertyKey, snr.setPropertyValue);
            logger.info("Setting property {} on operator {}", properties, operator);
            DAGPropertiesBuilder.setOperatorProperties(operator, properties);
          }

        });
        break;

      default:
        logger.error("Unknown request {}", snr);
    }
  }

  private synchronized void deploy(List<OperatorDeployInfo> nodeList) throws Exception
  {
    /*
     * A little bit of up front sanity check would reduce the percentage of deploy failures later.
     */
    for (OperatorDeployInfo ndi: nodeList) {
      if (nodes.containsKey(ndi.id)) {
        throw new IllegalStateException("Node with id: " + ndi.id + " already present in the container");
      }
    }

    deployNodes(nodeList);

    HashMap<String, ArrayList<String>> groupedInputStreams = new HashMap<String, ArrayList<String>>();
    for (OperatorDeployInfo ndi: nodeList) {
      groupInputStreams(groupedInputStreams, ndi);
    }

    HashMap<String, ComponentContextPair<Stream, StreamContext>> newStreams = deployOutputStreams(nodeList, groupedInputStreams);
    deployInputStreams(nodeList, newStreams);
    for (ComponentContextPair<Stream, StreamContext> pair: newStreams.values()) {
      pair.component.setup(pair.context);
    }
    streams.putAll(newStreams);

    activate(nodeList, newStreams);
  }

  private void massageUnifierDeployInfo(OperatorDeployInfo odi)
  {
    for (OperatorDeployInfo.InputDeployInfo idi: odi.inputs) {
      idi.portName += "(" + idi.sourceNodeId + NODE_PORT_CONCAT_SEPARATOR + idi.sourcePortName + ")";
    }
  }

  @SuppressWarnings({"unchecked"})
  private void deployNodes(List<OperatorDeployInfo> nodeList) throws Exception
  {
    OperatorCodec operatorSerDe = StramUtils.getNodeSerDe(null);
    BackupAgent backupAgent = new HdfsBackupAgent(this.conf, this.checkpointFsPath);
    for (OperatorDeployInfo ndi: nodeList) {
      try {
        final Object foreignObject;
        if (ndi.checkpointWindowId > 0) {
          logger.debug("Restoring node {} to checkpoint {}", ndi.id, Codec.getStringWindowId(ndi.checkpointWindowId));
          foreignObject = backupAgent.restore(ndi.id, ndi.checkpointWindowId, operatorSerDe);
        }
        else {
          foreignObject = operatorSerDe.read(new ByteArrayInputStream(ndi.serializedNode));
        }

        String nodeid = Integer.toString(ndi.id).concat("/").concat(ndi.declaredId).concat(":").concat(foreignObject.getClass().getSimpleName());
        if (foreignObject instanceof InputOperator && ndi.type == OperatorDeployInfo.OperatorType.INPUT) {
          nodes.put(ndi.id, new InputNode(nodeid, (InputOperator)foreignObject));
        }
        else if (foreignObject instanceof Unifier && ndi.type == OperatorDeployInfo.OperatorType.UNIFIER) {
          nodes.put(ndi.id, new UnifierNode(nodeid, (Unifier<Object>)foreignObject));
          massageUnifierDeployInfo(ndi);
        }
        else {
          nodes.put(ndi.id, new GenericNode(nodeid, (Operator)foreignObject));
        }
      }
      catch (Exception e) {
        logger.error(e.getLocalizedMessage());
        throw e;
      }
    }
  }

  private HashMap.SimpleEntry<String, ComponentContextPair<Stream, StreamContext>> deployBufferServerPublisher(
          String sourceIdentifier, long startingWindowId, int queueCapacity, OperatorDeployInfo.OutputDeployInfo nodi)
          throws UnknownHostException
  {
    /*
     * Although there is a node in this container interested in output placed on this stream, there
     * seems to at least one more party interested but placed in a container other than this one.
     */
    String sinkIdentifier = "tcp://".concat(nodi.bufferServerHost).concat(":").concat(String.valueOf(nodi.bufferServerPort)).concat("/").concat(sourceIdentifier);

    StreamContext bssc = new StreamContext(nodi.declaredStreamId);
    bssc.setSourceId(sourceIdentifier);
    bssc.setSinkId(sinkIdentifier);
    bssc.setStartingWindowId(startingWindowId);
    bssc.attr(StreamContext.CODEC).set(StramUtils.getSerdeInstance(nodi.serDeClassName));
    bssc.attr(StreamContext.EVENT_LOOP).set(eventloop);
    bssc.setBufferServerAddress(InetSocketAddress.createUnresolved(nodi.bufferServerHost, nodi.bufferServerPort));
    if (NetUtils.isLocalAddress(bssc.getBufferServerAddress().getAddress())) {
      bssc.setBufferServerAddress(new InetSocketAddress(InetAddress.getByName(null), nodi.bufferServerPort));
    }

    BufferServerPublisher bsp = new BufferServerPublisher(sourceIdentifier, queueCapacity);
    return new HashMap.SimpleEntry<String, ComponentContextPair<Stream, StreamContext>>(sinkIdentifier, new ComponentContextPair<Stream, StreamContext>(bsp, bssc));
  }

  private HashMap<String, ComponentContextPair<Stream, StreamContext>> deployOutputStreams(
          List<OperatorDeployInfo> nodeList, HashMap<String, ArrayList<String>> groupedInputStreams)
          throws Exception
  {
    HashMap<String, ComponentContextPair<Stream, StreamContext>> newStreams = new HashMap<String, ComponentContextPair<Stream, StreamContext>>();
    /*
     * We proceed to deploy all the output streams. At the end of this block, our streams collection
     * will contain all the streams which originate at the output port of the operators. The streams
     * are generally mapped against the "nodename.portname" string. But the BufferServerPublishers which
     * share the output port with other inline streams are mapped against the Buffer Server port to
     * avoid collision and at the same time keep track of these buffer streams.
     */
    for (OperatorDeployInfo ndi: nodeList) {
      Node<?> node = nodes.get(ndi.id);
      long finishedWindowId = ndi.checkpointWindowId > 0 ? ndi.checkpointWindowId : 0;

      for (OperatorDeployInfo.OutputDeployInfo nodi: ndi.outputs) {
        String sourceIdentifier = Integer.toString(ndi.id).concat(NODE_PORT_CONCAT_SEPARATOR).concat(nodi.portName);
        int queueCapacity = nodi.contextAttributes.attrValue(PortContext.QUEUE_CAPACITY, PORT_QUEUE_CAPACITY);

        ArrayList<String> collection = groupedInputStreams.get(sourceIdentifier);
        if (collection == null) {
          assert (nodi.isInline() == false): "resulting stream cannot be inline: " + nodi;
          /*
           * Let's create a stream to carry the data to the Buffer Server.
           * Nobody in this container is interested in the output placed on this stream, but
           * this stream exists. That means someone outside of this container must be interested.
           */
          SimpleEntry<String, ComponentContextPair<Stream, StreamContext>> deployBufferServerPublisher =
                  deployBufferServerPublisher(sourceIdentifier, finishedWindowId, queueCapacity, nodi);
          newStreams.put(sourceIdentifier, deployBufferServerPublisher.getValue());
          node.connectOutputPort(nodi.portName, deployBufferServerPublisher.getValue().component);
        }
        else {
          /*
           * In this case we have 2 possibilities, either we have 1 inline or multiple streams.
           * Since we cannot tell at this point, we assume that we will have multiple streams and
           * plan accordingly. we possibly will come to this code block multiple times. We create
           * the MuxStream only the first time and use it for subsequent calls of this block.
           */
          ComponentContextPair<Stream, StreamContext> pair = newStreams.get(sourceIdentifier);
          if (pair == null) {
            /**
             * Let's multiplex the output placed on this stream.
             * This container itself contains more than one parties interested.
             */
            StreamContext context = new StreamContext(nodi.declaredStreamId);
            context.setSourceId(sourceIdentifier);
            context.setStartingWindowId(finishedWindowId);
            Stream stream = new MuxStream();

            newStreams.put(sourceIdentifier, pair = new ComponentContextPair<Stream, StreamContext>(stream, context));
            node.connectOutputPort(nodi.portName, stream);
          }

          if (!nodi.isInline()) {
//            StreamContext context = new StreamContext(nodi.declaredStreamId);
//            context.setSourceId(sourceIdentifier);
//            context.setStartingWindowId(startingWindowId);
//
//            Stream inlineStream = new InlineStream(queueCapacity);
//            pair.component.setSink(, inlineStream);
//          }
//          else {
            SimpleEntry<String, ComponentContextPair<Stream, StreamContext>> deployBufferServerPublisher =
                    deployBufferServerPublisher(sourceIdentifier, finishedWindowId, queueCapacity, nodi);
            newStreams.put(deployBufferServerPublisher.getKey(), deployBufferServerPublisher.getValue());

            String sinkIdentifier = pair.context.getSinkId();
            if (sinkIdentifier == null) {
              pair.context.setSinkId(deployBufferServerPublisher.getKey());
            }
            else {
              pair.context.setSinkId(sinkIdentifier.concat(", ").concat(deployBufferServerPublisher.getKey()));
            }
            pair.component.setSink(deployBufferServerPublisher.getKey(), deployBufferServerPublisher.getValue().component);
          }
        }
      }
    }

    //streams.putAll(newStreams);
    return newStreams;
  }

  /**
   * If the port is connected, return the declared stream Id.
   *
   * @param operatorId id of the operator to which the port belongs.
   * @param portname name of port to which the stream is connected.
   * @return Stream Id if connected, null otherwise.
   */
  public final String getDeclaredStreamId(int operatorId, String portname)
  {
    String identifier = String.valueOf(operatorId).concat(NODE_PORT_CONCAT_SEPARATOR).concat(portname);
    ComponentContextPair<Stream, StreamContext> spair = streams.get(identifier);
    if (spair == null) {
      return null;
    }

    return spair.context.getId();
  }

  private void deployInputStreams(List<OperatorDeployInfo> operatorList, HashMap<String, ComponentContextPair<Stream, StreamContext>> newStreams)
          throws UnknownHostException
  {
    /*
     * collect any input operators along with their smallest window id,
     * those are subsequently used to setup the window generator
     */
    ArrayList<OperatorDeployInfo> inputNodes = new ArrayList<OperatorDeployInfo>();
    long smallestCheckpointedWindowId = Long.MAX_VALUE;

    /*
     * Hook up all the downstream ports. There are 2 places where we deal with more than 1
     * downstream ports. The first one follows immediately for WindowGenerator. The second
     * case is when source for the input port of some node in this container is in another
     * container. So we need to create the stream. We need to track this stream along with
     * other streams,and many such streams may exist, we hash them against buffer server
     * info as we did for outputs but throw in the sinkid in the mix as well.
     */
    for (OperatorDeployInfo ndi: operatorList) {
      if (ndi.inputs == null || ndi.inputs.isEmpty()) {
        /*
         * This has to be InputNode, so let's hook the WindowGenerator to it.
         * A node which does not take any input cannot exist in the DAG since it would be completely
         * unaware of the windows. So for that reason, AbstractInputNode allows Component.INPUT port.
         */
        inputNodes.add(ndi);
        /*
         * When we activate the window Generator, we plan to activate it only from required windowId.
         */
        if (ndi.checkpointWindowId < smallestCheckpointedWindowId) {
          smallestCheckpointedWindowId = ndi.checkpointWindowId;
        }
      }
      else {
        Node<?> node = nodes.get(ndi.id);

        for (OperatorDeployInfo.InputDeployInfo nidi: ndi.inputs) {
          String sourceIdentifier = Integer.toString(nidi.sourceNodeId).concat(NODE_PORT_CONCAT_SEPARATOR).concat(nidi.sourcePortName);
          String sinkIdentifier = Integer.toString(ndi.id).concat(NODE_PORT_CONCAT_SEPARATOR).concat(nidi.portName);

          int queueCapacity = nidi.contextAttributes == null ? PORT_QUEUE_CAPACITY : nidi.contextAttributes.attrValue(PortContext.QUEUE_CAPACITY, PORT_QUEUE_CAPACITY);
          long finishedWindowId = ndi.checkpointWindowId > 0 ? ndi.checkpointWindowId : 0;

          ComponentContextPair<Stream, StreamContext> pair = streams.get(sourceIdentifier);
          if (pair == null) {
            pair = newStreams.get(sourceIdentifier);
          }

          if (pair == null) {
            /*
             * We connect to the buffer server for the input on this port.
             * We have already placed all the output streams for all the operators in this container.
             * Yet, there is no stream which can source this port so it has to come from the buffer
             * server, so let's make a connection to it.
             */
            assert (nidi.isInline() == false);

            StreamContext context = new StreamContext(nidi.declaredStreamId);
            context.setBufferServerAddress(InetSocketAddress.createUnresolved(nidi.bufferServerHost, nidi.bufferServerPort));
            if (NetUtils.isLocalAddress(context.getBufferServerAddress().getAddress())) {
              context.setBufferServerAddress(new InetSocketAddress(InetAddress.getByName(null), nidi.bufferServerPort));
            }
            context.attr(StreamContext.CODEC).set(StramUtils.getSerdeInstance(nidi.serDeClassName));
            context.attr(StreamContext.EVENT_LOOP).set(eventloop);
            context.setPartitions(nidi.partitionMask, nidi.partitionKeys);
            context.setSourceId(sourceIdentifier);
            context.setSinkId(sinkIdentifier);
            context.setStartingWindowId(finishedWindowId);

            BufferServerSubscriber stream = new BufferServerSubscriber("tcp://".concat(nidi.bufferServerHost).concat(":").concat(String.valueOf(nidi.bufferServerPort)).concat("/").concat(sourceIdentifier), queueCapacity);

            SweepableReservoir reservoir = stream.acquireReservoir(sinkIdentifier, queueCapacity);
            if (finishedWindowId > 0) {
              node.connectInputPort(nidi.portName, new WindowIdActivatedReservoir(sinkIdentifier, reservoir, finishedWindowId));
            }
            node.connectInputPort(nidi.portName, reservoir);

            newStreams.put(sinkIdentifier, new ComponentContextPair<Stream, StreamContext>(stream, context));
            logger.debug("put input stream {} against key {}", stream, sinkIdentifier);
          }
          else {
            assert (nidi.isInline());
            /* we are still dealing with the MuxStream originating at the output of the source port */
            StreamContext inlineContext = new StreamContext(nidi.declaredStreamId);
            inlineContext.setSourceId(sourceIdentifier);
            inlineContext.setSinkId(sinkIdentifier);

            int outputQueueCapacity = getOutputQueueCapacity(operatorList, nidi.sourceNodeId, nidi.sourcePortName);
            if (outputQueueCapacity > queueCapacity) {
              queueCapacity = outputQueueCapacity;
            }
            InlineStream stream = new InlineStream(queueCapacity);
            newStreams.put(sinkIdentifier, new ComponentContextPair<Stream, StreamContext>(stream, inlineContext));
            if (finishedWindowId > 0) {
              node.connectInputPort(nidi.portName, new WindowIdActivatedReservoir(sinkIdentifier, stream, finishedWindowId));
            }
            node.connectInputPort(nidi.portName, stream);

            if (!pair.component.isMultiSinkCapable()) {
              String originalSinkId = pair.context.getSinkId();

              /* we come here only if we are trying to augment the dag */
              StreamContext muxContext = new StreamContext(nidi.declaredStreamId);
              muxContext.setSourceId(sourceIdentifier);
              muxContext.setStartingWindowId(finishedWindowId);
              muxContext.setSinkId(originalSinkId);

              MuxStream muxStream = new MuxStream();
              muxStream.setSink(originalSinkId, pair.component);
              streams.put(originalSinkId, pair);

              Node<?> sourceNode = nodes.get(nidi.sourceNodeId);
              sourceNode.connectOutputPort(nidi.sourcePortName, muxStream);
              newStreams.put(sourceIdentifier, pair = new ComponentContextPair<Stream, StreamContext>(muxStream, muxContext));
            }

            /* here everything should be multisink capable */
            if (nidi.partitionKeys == null || nidi.partitionKeys.isEmpty()) {
              pair.component.setSink(sinkIdentifier, stream);
            }
            else {
              /*
               * generally speaking we do not have partitions on the inline streams so the control should not
               * come here but if it comes, then we are ready to handle it using the partition aware streams.
               */
              PartitionAwareSink<Object> pas = new PartitionAwareSink<Object>(StramUtils.getSerdeInstance(nidi.serDeClassName), nidi.partitionKeys, nidi.partitionMask, stream);
              pair.component.setSink(sinkIdentifier, pas);
            }

            String streamSinkId = pair.context.getSinkId();
            if (streamSinkId == null) {
              pair.context.setSinkId(sinkIdentifier);
            }
            else {
              pair.context.setSinkId(streamSinkId.concat(", ").concat(sinkIdentifier));
            }
          }
        }
      }
    }

    if (!inputNodes.isEmpty()) {
      WindowGenerator windowGenerator = setupWindowGenerator(smallestCheckpointedWindowId);
      for (OperatorDeployInfo ndi: inputNodes) {
        generators.put(ndi.id, windowGenerator);

        Node<?> node = nodes.get(ndi.id);
        SweepableReservoir reservoir = windowGenerator.acquireReservoir(String.valueOf(ndi.id), 1024);
        if (ndi.checkpointWindowId > 0) {
          node.connectInputPort(Node.INPUT, new WindowIdActivatedReservoir(Integer.toString(ndi.id), reservoir, ndi.checkpointWindowId));
        }
        node.connectInputPort(Node.INPUT, reservoir);
      }
    }

  }

  /**
   * Create the window generator for the given start window id.
   * This is a hook for tests to control the window generation.
   *
   * @param finishedWindowId
   * @return WindowGenerator
   */
  protected WindowGenerator setupWindowGenerator(long finishedWindowId)
  {
    WindowGenerator windowGenerator = new WindowGenerator(new ScheduledThreadPoolExecutor(1, "WindowGenerator"), 1024);
    /**
     * let's make sure that we send the same window Ids with the same reset windows.
     */
    windowGenerator.setResetWindow(firstWindowMillis);

    long millisAtFirstWindow = (finishedWindowId >> 32) * 1000 + windowWidthMillis * (finishedWindowId & WindowGenerator.MAX_WINDOW_ID) + windowWidthMillis;
    windowGenerator.setFirstWindow(millisAtFirstWindow > firstWindowMillis ? millisAtFirstWindow : firstWindowMillis);

    windowGenerator.setWindowWidth(windowWidthMillis);
    return windowGenerator;
  }

  // take the recording mess out of here into something modular.
  @SuppressWarnings({"SleepWhileInLoop", "SleepWhileHoldingLock"})
  public synchronized void activate(List<OperatorDeployInfo> nodeList, Map<String, ComponentContextPair<Stream, StreamContext>> newStreams)
  {
    for (ComponentContextPair<Stream, StreamContext> pair: newStreams.values()) {
      if (!(pair.component instanceof BufferServerSubscriber)) {
        activeStreams.put(pair.component, pair.context);
        pair.component.activate(pair.context);
      }
    }

    final AtomicInteger activatedNodeCount = new AtomicInteger(activeNodes.size());
    for (final OperatorDeployInfo ndi: nodeList) {
      final Node<?> node = nodes.get(ndi.id);
      final Map<String, AttributeMap<PortContext>> inputPortAttributes = new HashMap<String, AttributeMap<PortContext>>();
      final Map<String, AttributeMap<PortContext>> outputPortAttributes = new HashMap<String, AttributeMap<PortContext>>();
      assert (!activeNodes.containsKey(ndi.id));

      for (OperatorDeployInfo.InputDeployInfo idi: ndi.inputs) {
        inputPortAttributes.put(idi.portName, idi.contextAttributes);
      }
      for (OperatorDeployInfo.OutputDeployInfo odi: ndi.outputs) {
        outputPortAttributes.put(odi.portName, odi.contextAttributes);
      }

      new Thread(node.id)
      {
        @Override
        public void run()
        {
          try {
            OperatorContext context = new OperatorContext(new Integer(ndi.id), this, ndi.contextAttributes, applicationAttributes, inputPortAttributes, outputPortAttributes);
            node.getOperator().setup(context);
            for (Map.Entry<String, AttributeMap<PortContext>> entry: inputPortAttributes.entrySet()) {
              AttributeMap<PortContext> attrMap = entry.getValue();
              if (attrMap != null && attrMap.attrValue(PortContext.AUTO_RECORD, false)) {
                logger.info("Automatically start recording for operator {}, input port {}", ndi.id, entry.getKey());
                startRecording(node, ndi.id, entry.getKey(), true);
              }
            }
            for (Map.Entry<String, AttributeMap<PortContext>> entry: outputPortAttributes.entrySet()) {
              AttributeMap<PortContext> attrMap = entry.getValue();
              if (attrMap != null && attrMap.attrValue(PortContext.AUTO_RECORD, false)) {
                logger.info("Automatically start recording for operator {}, output port {}", ndi.id, entry.getKey());
                startRecording(node, ndi.id, entry.getKey(), true);
              }
            }

            activeNodes.put(ndi.id, context);

            activatedNodeCount.incrementAndGet();
            logger.info("activating {} in container {}", node, containerId);
            node.activate(context);
          }
          catch (Throwable ex) {
            logger.error("Node stopped abnormally because of exception", ex);
          }
          finally {
            activeNodes.remove(ndi.id);
            node.getOperator().teardown();
            logger.info("deactivated {}", node.id);
          }
        }

      }.start();

    }

    /**
     * we need to make sure that before any of the operators gets the first message, it's activate.
     */
    try {
      do {
        Thread.sleep(SPIN_MILLIS);
      }
      while (activatedNodeCount.get() < nodes.size());
    }
    catch (InterruptedException ex) {
      logger.debug(ex.getLocalizedMessage());
    }

    for (ComponentContextPair<Stream, StreamContext> pair: newStreams.values()) {
      if (pair.component instanceof BufferServerSubscriber) {
        activeStreams.put(pair.component, pair.context);
        pair.component.activate(pair.context);
      }
    }

    for (WindowGenerator wg: generators.values()) {
      if (!activeGenerators.containsKey(wg)) {
        activeGenerators.put(wg, generators);
        wg.activate(null);
      }
    }
  }

  private void groupInputStreams(HashMap<String, ArrayList<String>> groupedInputStreams, OperatorDeployInfo ndi)
  {
    for (OperatorDeployInfo.InputDeployInfo nidi: ndi.inputs) {
      String source = Integer.toString(nidi.sourceNodeId).concat(NODE_PORT_CONCAT_SEPARATOR).concat(nidi.sourcePortName);

      /*
       * if we do not want to combine multiple streams with different partitions from the
       * same upstream node, we could also use the partition to group the streams together.
       * This logic comes with the danger that the performance of the group which shares
       * the same stream is bounded on the higher side by the performance of the lowest
       * performer upstream port. May be combining the streams is not such a good thing
       * but let's see if we allow this as an option to the user, what they end up choosing
       * the most.
       */
      ArrayList<String> collection = groupedInputStreams.get(source);
      if (collection == null) {
        collection = new ArrayList<String>();
        groupedInputStreams.put(source, collection);
      }
      collection.add(Integer.toString(ndi.id).concat(NODE_PORT_CONCAT_SEPARATOR).concat(nidi.portName));
    }
  }

  private String getRecorderKey(int operatorId, String portName)
  {
    return String.valueOf(operatorId) + (portName != null ? ("$" + portName) : "");
  }

  private void startRecording(Node<?> node, int operatorId, String portName, boolean recordEvenIfNotConnected)
  {
    PortMappingDescriptor descriptor = node.getPortMappingDescriptor();
    String operatorPortName = getRecorderKey(operatorId, portName);
    // check any recording conflict
    boolean conflict = false;
    if (tupleRecorders.containsKey(String.valueOf(operatorId))) {
      conflict = true;
    }
    else if (portName == null) {
      for (Map.Entry<String, InputPort<?>> entry: descriptor.inputPorts.entrySet()) {
        if (tupleRecorders.containsKey(getRecorderKey(operatorId, entry.getKey()))) {
          conflict = true;
          break;
        }
      }
      for (Map.Entry<String, OutputPort<?>> entry: descriptor.outputPorts.entrySet()) {
        if (tupleRecorders.containsKey(getRecorderKey(operatorId, entry.getKey()))) {
          conflict = true;
          break;
        }
      }
    }
    else {
      if (tupleRecorders.containsKey(operatorPortName)) {
        conflict = true;
      }
    }
    if (!conflict) {
      logger.debug("Executing start recording request for " + operatorPortName);

      TupleRecorder tupleRecorder = new TupleRecorder();
      String basePath = StramChild.this.appPath + "/recordings/" + operatorId + "/" + tupleRecorder.getStartTime();
      String defaultName = StramChild.this.containerId + "_" + operatorPortName + "_" + tupleRecorder.getStartTime();
      tupleRecorder.setRecordingName(defaultName);
      tupleRecorder.setBasePath(basePath);
      tupleRecorder.setBytesPerPartFile(StramChild.this.tupleRecordingPartFileSize);
      tupleRecorder.setMillisPerPartFile(StramChild.this.tupleRecordingPartFileTimeMillis);
      if (StramChild.this.daemonAddress != null) {
        String url = "ws://" + StramChild.this.daemonAddress + "/pubsub";
        try {
          tupleRecorder.setPubSubUrl(url);
        }
        catch (URISyntaxException ex) {
          logger.warn("URL {} is not valid. NOT posting live tuples to daemon.", url, ex);
        }
      }
      HashMap<String, Sink<Object>> sinkMap = new HashMap<String, Sink<Object>>();
      for (Map.Entry<String, InputPort<?>> entry: descriptor.inputPorts.entrySet()) {
        String streamId = getDeclaredStreamId(operatorId, entry.getKey());
        if (recordEvenIfNotConnected && streamId == null) {
          streamId = portName + "_implicit_stream";
        }
        if (streamId != null && (portName == null || entry.getKey().equals(portName))) {
          logger.info("Adding recorder sink to input port {}, stream {}", entry.getKey(), streamId);
          tupleRecorder.addInputPortInfo(entry.getKey(), streamId);
          sinkMap.put(entry.getKey(), tupleRecorder.newSink(entry.getKey()));
        }
      }
      for (Map.Entry<String, OutputPort<?>> entry: descriptor.outputPorts.entrySet()) {
        String streamId = getDeclaredStreamId(operatorId, entry.getKey());
        if (recordEvenIfNotConnected && streamId == null) {
          streamId = portName + "_implicit_stream";
        }
        if (streamId != null && (portName == null || entry.getKey().equals(portName))) {
          logger.info("Adding recorder sink to output port {}, stream {}", entry.getKey(), streamId);
          tupleRecorder.addOutputPortInfo(entry.getKey(), streamId);
          sinkMap.put(entry.getKey(), tupleRecorder.newSink(entry.getKey()));
        }
      }
      if (!sinkMap.isEmpty()) {
        logger.debug("Started recording (name: {}) to base path {}", operatorPortName, basePath);
        node.addSinks(sinkMap);
        tupleRecorder.setup(null);
        tupleRecorders.put(operatorPortName, tupleRecorder);
      }
      else {
        logger.warn("Tuple recording request ignored because operator is not connected on the specified port.");
      }
    }
    else {
      logger.error("Operator id {} is already being recorded.", operatorPortName);
    }
  }

  private void stopRecording(Node<?> node, int operatorId, String portName)
  {
    String operatorPortName = getRecorderKey(operatorId, portName);
    if (tupleRecorders.containsKey(operatorPortName)) {
      logger.debug("Executing stop recording request for {}", operatorPortName);

      TupleRecorder tupleRecorder = tupleRecorders.get(operatorPortName);
      if (tupleRecorder != null) {
        node.removeSinks(tupleRecorder.getSinkMap());
        tupleRecorder.teardown();
        logger.debug("Stopped recording for operator/port {}", operatorPortName);
        tupleRecorders.remove(operatorPortName);
      }
    }
    else {
      logger.error("Operator/port {} is not being recorded.", operatorPortName);
    }
  }

  private void syncRecording(Node<?> node, int operatorId, String portName)
  {
    String operatorPortName = getRecorderKey(operatorId, portName);
    if (tupleRecorders.containsKey(operatorPortName)) {
      logger.debug("Executing sync recording request for {}" + operatorPortName);

      TupleRecorder tupleRecorder = tupleRecorders.get(operatorPortName);
      if (tupleRecorder != null) {
        tupleRecorder.requestSync();
        logger.debug("Requested sync recording for operator/port {}" + operatorPortName);
      }
    }
    else {
      logger.error("(SYNC_RECORDING) Operator/port " + operatorPortName + " is not being recorded.");
    }
  }

  private static final Logger logger = LoggerFactory.getLogger(StramChild.class);
}<|MERGE_RESOLUTION|>--- conflicted
+++ resolved
@@ -65,14 +65,7 @@
   private final Configuration conf;
   private final StreamingContainerUmbilicalProtocol umbilical;
   protected final Map<Integer, Node<?>> nodes = new ConcurrentHashMap<Integer, Node<?>>();
-<<<<<<< HEAD
   private final Map<String, ComponentContextPair<Stream, StreamContext>> streams = new ConcurrentHashMap<String, ComponentContextPair<Stream, StreamContext>>();
-=======
-
-  // Key of this map is NodeID.PortID
-  private final Map<String, ComponentContextPair<Stream<Object>, StreamContext>> streams = new ConcurrentHashMap<String, ComponentContextPair<Stream<Object>, StreamContext>>();
-
->>>>>>> d0e69638
   protected final Map<Integer, WindowGenerator> generators = new ConcurrentHashMap<Integer, WindowGenerator>();
   protected final Map<Integer, OperatorContext> activeNodes = new ConcurrentHashMap<Integer, OperatorContext>();
   private final Map<Stream, StreamContext> activeStreams = new ConcurrentHashMap<Stream, StreamContext>();
