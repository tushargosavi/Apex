--- conflicted
+++ resolved
@@ -41,7 +41,6 @@
 import java.util.Iterator;
 import java.util.List;
 import java.util.Map;
-import java.util.Set;
 import java.util.concurrent.ConcurrentHashMap;
 import java.util.concurrent.atomic.AtomicInteger;
 import org.apache.hadoop.conf.Configuration;
@@ -710,30 +709,13 @@
          * A node which does not take any input cannot exist in the DAG since it would be completely
          * unaware of the windows. So for that reason, AbstractInputNode allows Component.INPUT port.
          */
-<<<<<<< HEAD
         inputNodes.add(ndi);
-=======
-        if (windowGenerator == null) {
-          windowGenerator = new WindowGenerator(new ScheduledThreadPoolExecutor(1));
-        }
-        generators.put(ndi.id, windowGenerator);
-
->>>>>>> 9d1b2b4b
         /**
          * When we activate the window Generator, we plan to activate it only from required windowId.
          */
         if (ndi.checkpointWindowId < smallestWindowId) {
           smallestWindowId = ndi.checkpointWindowId;
         }
-<<<<<<< HEAD
-=======
-
-        Sink s = node.connect(Component.INPUT, windowGenerator);
-        windowGenerator.connect(ndi.id.concat(NODE_PORT_CONCAT_SEPARATOR).concat(Component.INPUT),
-                                ndi.checkpointWindowId > 0
-                                ? new WindowIdActivatedSink(windowGenerator, ndi.id.concat(NODE_PORT_CONCAT_SEPARATOR).concat(Component.INPUT), s, ndi.checkpointWindowId)
-                                : s);
->>>>>>> 9d1b2b4b
       }
       else {
         Node node = nodes.get(ndi.id).component;
@@ -831,9 +813,7 @@
       }
     }
 
-<<<<<<< HEAD
     if (!inputNodes.isEmpty()) {
-
       WindowGenerator windowGenerator = setupWindowGenerator(smallestWindowId);
 
       for (NodeDeployInfo ndi : inputNodes) {
@@ -842,29 +822,14 @@
 
         Node node = nodes.get(ndi.id).component;
         Sink s = node.connect(Component.INPUT, windowGenerator);
-        windowGenerator.connect(ndi.id.concat(".").concat(Component.INPUT),
+        windowGenerator.connect(ndi.id.concat(NODE_PORT_CONCAT_SEPARATOR).concat(Component.INPUT),
                                 ndi.checkpointWindowId > 0
-                                ? new WindowIdActivatedSink(windowGenerator, ndi.id.concat(".").concat(Component.INPUT), s, ndi.checkpointWindowId)
+                                ? new WindowIdActivatedSink(windowGenerator, ndi.id.concat(NODE_PORT_CONCAT_SEPARATOR).concat(Component.INPUT), s, ndi.checkpointWindowId)
                                 : s);
-=======
-    if (windowGenerator != null) {
-      /**
-       * let's make sure that we send the same window Ids with the same reset windows.
-       */
-      NodeConfiguration config = new NodeConfiguration("irrelevant", null);
-      config.setLong(WindowGenerator.RESET_WINDOW_MILLIS, firstWindowMillis);
-      if (smallestWindowId > firstWindowMillis) {
-        config.setLong(WindowGenerator.FIRST_WINDOW_MILLIS, (smallestWindowId >> 32) * 1000 + windowWidthMillis * (smallestWindowId & WindowGenerator.MAX_WINDOW_ID));
-      }
-      else {
-        config.setLong(WindowGenerator.FIRST_WINDOW_MILLIS, firstWindowMillis);
->>>>>>> 9d1b2b4b
-      }
-
-    }
-  }
-
-<<<<<<< HEAD
+      }
+    }
+  }
+
   /**
    * Create the window generator for the given start window id.
    * This is a hook for tests to control the window generation.
@@ -890,13 +855,8 @@
     return windowGenerator;
   }
 
-
-  @SuppressWarnings( {"SleepWhileInLoop", "SleepWhileHoldingLock"})
-  public synchronized void activate()
-=======
   @SuppressWarnings({"SleepWhileInLoop", "SleepWhileHoldingLock"})
   public synchronized void activate(List<NodeDeployInfo> nodeList)
->>>>>>> 9d1b2b4b
   {
     for (ComponentContextPair<Stream, StreamContext> pair: streams.values()) {
       if (!(pair.component instanceof SocketInputStream || activeStreams.containsKey(pair.component))) {
@@ -960,7 +920,7 @@
       try {
         final Object foreignObject;
         if (ndi.checkpointWindowId > 0) {
-          LOG.info("Restoring node {} to checkpoint {}", ndi.id, ndi.checkpointWindowId);
+          logger.info("Restoring node {} to checkpoint {}", ndi.id, ndi.checkpointWindowId);
           HdfsBackupAgent backupAgent = new HdfsBackupAgent(nodeSerDe);
           foreignObject = backupAgent.restore(ndi.id, ndi.checkpointWindowId);
         } else {
@@ -973,12 +933,8 @@
         groupInputStreams(groupedInputStreams, ndi);
       }
       catch (ClassCastException cce) {
-<<<<<<< HEAD
-        LOG.error(cce.getLocalizedMessage());
+        logger.error(cce.getLocalizedMessage());
         throw cce;
-=======
-        logger.error(cce.getLocalizedMessage());
->>>>>>> 9d1b2b4b
       }
       catch (IOException e) {
         throw new IllegalArgumentException("Failed to read object " + ndi, e);
