--- conflicted
+++ resolved
@@ -4,18 +4,6 @@
  */
 package com.malhartech.stram;
 
-import com.malhartech.dag.NodeContext.HeartbeatCounters;
-import com.malhartech.dag.*;
-import com.malhartech.stram.StreamingNodeUmbilicalProtocol.ContainerHeartbeat;
-import com.malhartech.stram.StreamingNodeUmbilicalProtocol.ContainerHeartbeatResponse;
-import com.malhartech.stram.StreamingNodeUmbilicalProtocol.StramToNodeRequest;
-import com.malhartech.stram.StreamingNodeUmbilicalProtocol.StreamingContainerContext;
-import com.malhartech.stram.StreamingNodeUmbilicalProtocol.StreamingNodeHeartbeat;
-import com.malhartech.stram.StreamingNodeUmbilicalProtocol.StreamingNodeHeartbeat.DNodeState;
-import com.malhartech.stram.conf.TopologyBuilder;
-import com.malhartech.stream.BufferServerInputSocketStream;
-import com.malhartech.stream.BufferServerOutputSocketStream;
-import com.malhartech.stream.InlineStream;
 import java.io.ByteArrayOutputStream;
 import java.io.IOException;
 import java.io.PrintStream;
@@ -28,6 +16,7 @@
 import java.util.List;
 import java.util.Map;
 import java.util.concurrent.ConcurrentHashMap;
+
 import org.apache.commons.beanutils.BeanUtils;
 import org.apache.hadoop.conf.Configuration;
 import org.apache.hadoop.fs.FSError;
@@ -42,12 +31,12 @@
 import org.slf4j.Logger;
 import org.slf4j.LoggerFactory;
 
-<<<<<<< HEAD
 import com.malhartech.dag.AbstractNode;
 import com.malhartech.dag.InputAdapter;
 import com.malhartech.dag.NodeConfiguration;
 import com.malhartech.dag.NodeContext;
 import com.malhartech.dag.NodeContext.HeartbeatCounters;
+import com.malhartech.dag.Sink;
 import com.malhartech.dag.Stream;
 import com.malhartech.dag.StreamConfiguration;
 import com.malhartech.stram.StreamingNodeUmbilicalProtocol.ContainerHeartbeat;
@@ -61,8 +50,7 @@
 import com.malhartech.stream.BufferServerOutputSocketStream;
 import com.malhartech.stream.InlineStream;
 
-=======
->>>>>>> 6d38041f
+
 /**
  * The main() for streaming node processes launched by {@link com.malhartech.stram.StramAppMaster}.
  */
@@ -97,7 +85,6 @@
 
     // create nodes
     for (StreamingNodeContext snc : ctx.getNodes()) {
-<<<<<<< HEAD
         AbstractNode dnode = initNode(snc, conf);
         NodeConfiguration nc = new NodeConfiguration();
         for (Map.Entry<String, String> e : snc.getProperties().entrySet()) {
@@ -106,16 +93,6 @@
         dnode.setup(nc);
         LOG.info("Initialized node " + snc.getLogicalId());
         nodeList.put(snc.getDnodeId(), dnode);
-=======
-      AbstractNode dnode = initNode(snc, conf);
-      NodeConfiguration nc = new NodeConfiguration();
-      for (Map.Entry<String, String> entry : snc.getProperties().entrySet()) {
-        nc.set(entry.getKey(), entry.getValue());
-      }
-      dnode.setup(nc);
-      LOG.info("Initialized node " + snc.getLogicalId());
-      nodeList.put(snc.getDnodeId(), dnode);
->>>>>>> 6d38041f
     }
 
     // wire stream connections
@@ -138,19 +115,16 @@
         LOG.info("buffer server stream from {} to {}", sc.getSourceNodeId(), sc.getTargetNodeId());
         AbstractNode sourceNode = nodeList.get(sc.getSourceNodeId());
         AbstractNode targetNode = nodeList.get(sc.getTargetNodeId());
-        // TODO: context SerDe
         com.malhartech.dag.StreamContext streamContext = new com.malhartech.dag.StreamContext();
         if (targetNode != null) {
           Sink sink = targetNode.getSink(streamContext);
           streamContext.setSink(sink);
         }
-        streamContext.setSerde(new DefaultSerDe());
+        streamContext.setSerde(StramUtils.getSerdeInstance(sc.getProperties()));
         streamContext.setWindowId(ctx.getStartWindowMillis());
 
         StreamConfiguration streamConf = new StreamConfiguration();
         streamConf.setSocketAddr(StreamConfiguration.SERVER_ADDRESS, InetSocketAddress.createUnresolved(sc.getBufferServerHost(), sc.getBufferServerPort()));
-        streamConf.setLong(StreamConfiguration.START_WINDOW_MILLIS, ctx.getStartWindowMillis());
-        streamConf.setLong(StreamConfiguration.WINDOW_SIZE_MILLIS, ctx.getWindowSizeMillis());
         if (sourceNode != null) {
           // setup output stream as sink for source node
           LOG.info("Node {} is buffer server publisher for stream {}", sourceNode, sc.getId());
@@ -165,7 +139,14 @@
           LOG.info("Node {} is buffer server subscriber for stream {}", targetNode, sc.getId());
           BufferServerInputSocketStream iss = new BufferServerInputSocketStream();
           iss.setup(streamConf);
-          iss.setContext(streamContext, sc.getSourceNodeId(), sc.getId(), sc.getTargetNodeId());
+          List<String> partitions = Collections.emptyList();
+          if (sc.getPartitionKeys() != null) {
+            partitions = new ArrayList<String>(sc.getPartitionKeys().size());
+            for (byte[] partition : sc.getPartitionKeys()) {
+              partitions.add(new String(partition));
+            }
+          }
+          iss.setContext(streamContext, sc.getSourceNodeId(), sc.getId(), sc.getTargetNodeId(), partitions);
           this.streams.put(sc.getId(), iss);
         }
       }
@@ -173,8 +154,6 @@
 
         StreamConfiguration streamConf = new StreamConfiguration();
         streamConf.setSocketAddr(StreamConfiguration.SERVER_ADDRESS, InetSocketAddress.createUnresolved(sc.getBufferServerHost(), sc.getBufferServerPort()));
-        streamConf.setLong(StreamConfiguration.START_WINDOW_MILLIS, ctx.getStartWindowMillis());
-        streamConf.setLong(StreamConfiguration.WINDOW_SIZE_MILLIS, ctx.getWindowSizeMillis());
 
         for (Map.Entry<String, String> e : sc.getProperties().entrySet()) {
           streamConf.set(e.getKey(), e.getValue());
@@ -189,79 +168,12 @@
         }
         else {
           AbstractNode source = nodeList.get(sc.getSourceNodeId());
-<<<<<<< HEAD
-          AbstractNode target = nodeList.get(sc.getTargetNodeId());
-          LOG.info("inline connection from {} to {}", source, target);
-          InlineStream stream = new InlineStream();
-          stream.setContext(new com.malhartech.dag.StreamContext(target));
-          // operation is additive - there can be multiple output streams
-          source.addSink(stream);
-        } else if (sc.getSourceNodeId() != null && sc.getTargetNodeId() != null) {
-          // buffer server connection between nodes
-          LOG.info("buffer server stream from {} to {}", sc.getSourceNodeId(), sc.getTargetNodeId());
-          AbstractNode sourceNode = nodeList.get(sc.getSourceNodeId());
-          AbstractNode targetNode = nodeList.get(sc.getTargetNodeId());
-          // TODO: context SerDe
-          com.malhartech.dag.StreamContext streamContext = new com.malhartech.dag.StreamContext(targetNode);
-          StreamConfiguration streamConf = new StreamConfiguration();
-          streamConf.setSocketAddr(StreamConfiguration.SERVER_ADDRESS, InetSocketAddress.createUnresolved(sc.getBufferServerHost(), sc.getBufferServerPort()));
-          streamConf.setLong(StreamConfiguration.START_WINDOW_MILLIS, ctx.getStartWindowMillis());
-          streamConf.setLong(StreamConfiguration.WINDOW_SIZE_MILLIS, ctx.getWindowSizeMillis());
-          if (sourceNode != null) {
-            // setup output stream as sink for source node
-            LOG.info("Node {} is buffer server publisher for stream {}", sourceNode, sc.getId());
-            BufferServerOutputSocketStream oss = new BufferServerOutputSocketStream();
-            oss.setup(streamConf);
-            oss.setContext(streamContext, sc.getSourceNodeId(), sc.getBufferServerChannelType());
-            sourceNode.addSink(oss);
-            this.streams.put(sc.getId(), oss);
-          }
-          if (targetNode != null) {
-            // setup input stream for target node
-            LOG.info("Node {} is buffer server subscriber for stream {}", targetNode, sc.getId());
-            BufferServerInputSocketStream iss = new BufferServerInputSocketStream();
-            iss.setup(streamConf);
-            List<String> partitions = Collections.emptyList();
-            if (sc.getPartitionKeys() != null) {
-              partitions = new ArrayList<String>(sc.getPartitionKeys().size());
-              for (byte[] partition : sc.getPartitionKeys()) {
-                 partitions.add(new String(partition));
-              }
-            }
-            iss.setContext(streamContext, sc.getSourceNodeId(), sc.getBufferServerChannelType(), sc.getTargetNodeId(), partitions);
-            this.streams.put(sc.getId(), iss);
-          }
-        } else {
-          
-          StreamConfiguration streamConf = new StreamConfiguration();
-          streamConf.setSocketAddr(StreamConfiguration.SERVER_ADDRESS, InetSocketAddress.createUnresolved(sc.getBufferServerHost(), sc.getBufferServerPort()));
-          streamConf.setLong(StreamConfiguration.START_WINDOW_MILLIS, ctx.getStartWindowMillis());
-          streamConf.setLong(StreamConfiguration.WINDOW_SIZE_MILLIS, ctx.getWindowSizeMillis());
-
-          for (Map.Entry<String, String> e : sc.getProperties().entrySet()) {
-              streamConf.set(e.getKey(), e.getValue());
-          }
-          
-          if (sc.getSourceNodeId() == null) {
-            // input adapter
-            InputAdapter stream = initStream(sc.getProperties(), streamConf, nodeList.get(sc.getTargetNodeId()));
-            LOG.debug("Created input adapter {}", sc.getId());
-            this.inputAdapters.put(sc.getId(), stream);
-            this.streams.put(sc.getId(), stream);
-          } else {
-            // output adapter
-            Stream stream = initStream(sc.getProperties(), streamConf, null); // no sink
-            this.streams.put(sc.getId(), stream);
-          }
-          
-=======
 
           // output adapter
           Stream stream = initStream(sc.getProperties(), streamConf, null); // no sink
           this.streams.put(sc.getId(), stream);
           source.addSink((Sink) stream);
 
->>>>>>> 6d38041f
         }
 
       }
@@ -500,10 +412,6 @@
       BeanUtils.populate(instance, properties);
 
       instance.setup(streamConf);
-<<<<<<< HEAD
-      com.malhartech.dag.StreamContext ctx = new com.malhartech.dag.StreamContext(sink);
-      ctx.setSerde(StramUtils.getSerdeInstance(properties));
-=======
 
       com.malhartech.dag.StreamContext ctx = new com.malhartech.dag.StreamContext();
       if (node != null) {
@@ -513,15 +421,7 @@
         ctx.setSink(node.getSink(ctx));
       }
 
-      String serdeClassname = properties.get(TopologyBuilder.STREAM_SERDE_CLASSNAME);
-      if (serdeClassname != null) {
-        Class<? extends SerDe> serdeClass = Class.forName(serdeClassname).asSubclass(SerDe.class);
-        ctx.setSerde(serdeClass.newInstance());
-      }
-      else {
-        ctx.setSerde(new DefaultSerDe());
-      }
->>>>>>> 6d38041f
+      ctx.setSerde(StramUtils.getSerdeInstance(properties));
       instance.setContext(ctx);
 
       return instance;
