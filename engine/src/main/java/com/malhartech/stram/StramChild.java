/*
 *  Copyright (c) 2012 Malhar, Inc.
 *  All Rights Reserved.
 */
package com.malhartech.stram;

import com.malhartech.dag.NodeContext.HeartbeatCounters;
import com.malhartech.dag.*;
import com.malhartech.stram.StreamingNodeUmbilicalProtocol.ContainerHeartbeat;
import com.malhartech.stram.StreamingNodeUmbilicalProtocol.ContainerHeartbeatResponse;
import com.malhartech.stram.StreamingNodeUmbilicalProtocol.StramToNodeRequest;
import com.malhartech.stram.StreamingNodeUmbilicalProtocol.StreamingContainerContext;
import com.malhartech.stram.StreamingNodeUmbilicalProtocol.StreamingNodeHeartbeat;
import com.malhartech.stram.StreamingNodeUmbilicalProtocol.StreamingNodeHeartbeat.DNodeState;
import com.malhartech.stream.BufferServerInputSocketStream;
import com.malhartech.stream.BufferServerOutputSocketStream;
import com.malhartech.stream.InlineStream;
import java.io.ByteArrayOutputStream;
import java.io.IOException;
import java.io.PrintStream;
import java.lang.reflect.Constructor;
import java.lang.reflect.InvocationTargetException;
import java.net.InetSocketAddress;
import java.security.PrivilegedExceptionAction;
import java.util.ArrayList;
import java.util.List;
import java.util.Map;
import java.util.concurrent.ConcurrentHashMap;
import org.apache.commons.beanutils.BeanUtils;
import org.apache.hadoop.conf.Configuration;
import org.apache.hadoop.fs.FSError;
import org.apache.hadoop.ipc.RPC;
import org.apache.hadoop.metrics2.lib.DefaultMetricsSystem;
import org.apache.hadoop.net.NetUtils;
import org.apache.hadoop.security.UserGroupInformation;
import org.apache.hadoop.security.token.Token;
import org.apache.hadoop.util.StringUtils;
import org.apache.hadoop.yarn.api.ApplicationConstants;
import org.apache.log4j.LogManager;
import org.slf4j.Logger;
import org.slf4j.LoggerFactory;

<<<<<<< HEAD
=======
import com.malhartech.dag.AbstractNode;
import com.malhartech.dag.DefaultSerDe;
import com.malhartech.dag.InputAdapter;
import com.malhartech.dag.NodeContext;
import com.malhartech.dag.NodeContext.HeartbeatCounters;
import com.malhartech.dag.SerDe;
import com.malhartech.dag.Stream;
import com.malhartech.dag.StreamConfiguration;
import com.malhartech.stram.StreamingNodeUmbilicalProtocol.ContainerHeartbeat;
import com.malhartech.stram.StreamingNodeUmbilicalProtocol.ContainerHeartbeatResponse;
import com.malhartech.stram.StreamingNodeUmbilicalProtocol.StramToNodeRequest;
import com.malhartech.stram.StreamingNodeUmbilicalProtocol.StreamingContainerContext;
import com.malhartech.stram.StreamingNodeUmbilicalProtocol.StreamingNodeHeartbeat;
import com.malhartech.stram.StreamingNodeUmbilicalProtocol.StreamingNodeHeartbeat.DNodeState;
import com.malhartech.stram.conf.TopologyBuilder;
import com.malhartech.stream.BufferServerInputSocketStream;
import com.malhartech.stream.BufferServerOutputSocketStream;
import com.malhartech.stream.InlineStream;

>>>>>>> c8636343
/**
 * The main() for streaming node processes launched by {@link com.malhartech.stram.StramAppMaster}.
 */
public class StramChild
{

  private static Logger LOG = LoggerFactory.getLogger(StramChild.class);
  final private String containerId;
  final private Configuration conf;
  final private StreamingNodeUmbilicalProtocol umbilical;
  final private Map<String, AbstractNode> nodeList = new ConcurrentHashMap<String, AbstractNode>();
  final private Map<String, Thread> activeNodeList = new ConcurrentHashMap<String, Thread>();
  final private Map<String, Stream> streams = new ConcurrentHashMap<String, Stream>();
  final private Map<String, InputAdapter> inputAdapters = new ConcurrentHashMap<String, InputAdapter>();
  private long heartbeatIntervalMillis = 1000;
  private boolean exitHeartbeatLoop = false;
  private WindowGenerator windowGenerator;

  protected StramChild(String containerId, Configuration conf, StreamingNodeUmbilicalProtocol umbilical)
  {
    this.umbilical = umbilical;
    this.containerId = containerId;
    this.conf = conf;
  }

  private void init() throws IOException
  {
    StreamingContainerContext ctx = umbilical.getInitContext(containerId);
    LOG.info("Got context: " + ctx);

    this.heartbeatIntervalMillis = ctx.getHeartbeatIntervalMillis();

    // create nodes
    for (StreamingNodeContext snc : ctx.getNodes()) {
      AbstractNode dnode = initNode(snc, conf);
      NodeConfiguration nc = new NodeConfiguration();
      for (Map.Entry<String, String> entry : snc.getProperties().entrySet()) {
        nc.set(entry.getKey(), entry.getValue());
      }
      dnode.setup(nc);
      LOG.info("Initialized node " + snc.getLogicalId());
      nodeList.put(snc.getDnodeId(), dnode);
    }

    // wire stream connections
    for (StreamContext sc : ctx.getStreams()) {
      LOG.debug("Deploy stream " + sc.getId());
      if (sc.isInline()) {
        AbstractNode source = nodeList.get(sc.getSourceNodeId());
        AbstractNode target = nodeList.get(sc.getTargetNodeId());
        LOG.info("inline connection from {} to {}", source, target);
        InlineStream stream = new InlineStream();
        com.malhartech.dag.StreamContext dsc = new com.malhartech.dag.StreamContext();
        stream.setContext(dsc);
        Sink sink = target.getSink(dsc);
        dsc.setSink(sink); // this is circular... we may want to chance it later.
        // operation is additive - there can be multiple output streams
        source.addSink(stream);
      }
      else if (sc.getSourceNodeId() != null && sc.getTargetNodeId() != null) {
        // buffer server connection between nodes
        LOG.info("buffer server stream from {} to {}", sc.getSourceNodeId(), sc.getTargetNodeId());
        AbstractNode sourceNode = nodeList.get(sc.getSourceNodeId());
        AbstractNode targetNode = nodeList.get(sc.getTargetNodeId());
        // TODO: context SerDe
        com.malhartech.dag.StreamContext streamContext = new com.malhartech.dag.StreamContext();
        if (targetNode != null) {
          Sink sink = targetNode.getSink(streamContext);
          streamContext.setSink(sink);
        }

        StreamConfiguration streamConf = new StreamConfiguration();
        streamConf.setSocketAddr(StreamConfiguration.SERVER_ADDRESS, InetSocketAddress.createUnresolved(sc.getBufferServerHost(), sc.getBufferServerPort()));
        streamConf.setLong(StreamConfiguration.START_WINDOW_MILLIS, ctx.getStartWindowMillis());
        streamConf.setLong(StreamConfiguration.WINDOW_SIZE_MILLIS, ctx.getWindowSizeMillis());
        if (sourceNode != null) {
          // setup output stream as sink for source node
          LOG.info("Node {} is buffer server publisher for stream {}", sourceNode, sc.getId());
          BufferServerOutputSocketStream oss = new BufferServerOutputSocketStream();
          oss.setup(streamConf);
          oss.setContext(streamContext, sc.getSourceNodeId(), sc.getId());
          sourceNode.addSink(oss);
          this.streams.put(sc.getId(), oss);
        }
        if (targetNode != null) {
          // setup input stream for target node
          LOG.info("Node {} is buffer server subscriber for stream {}", targetNode, sc.getId());
          BufferServerInputSocketStream iss = new BufferServerInputSocketStream();
          iss.setup(streamConf);
          iss.setContext(streamContext, sc.getSourceNodeId(), sc.getId(), sc.getTargetNodeId());
          this.streams.put(sc.getId(), iss);
        }
      }
      else {

        StreamConfiguration streamConf = new StreamConfiguration();
        streamConf.setSocketAddr(StreamConfiguration.SERVER_ADDRESS, InetSocketAddress.createUnresolved(sc.getBufferServerHost(), sc.getBufferServerPort()));
        streamConf.setLong(StreamConfiguration.START_WINDOW_MILLIS, ctx.getStartWindowMillis());
        streamConf.setLong(StreamConfiguration.WINDOW_SIZE_MILLIS, ctx.getWindowSizeMillis());

        for (Map.Entry<String, String> e : sc.getProperties().entrySet()) {
          streamConf.set(e.getKey(), e.getValue());
        }

        if (sc.getSourceNodeId() == null) {
          // input adapter
          InputAdapter stream = initStream(sc.getProperties(), streamConf, nodeList.get(sc.getTargetNodeId()));
          LOG.debug("Created input adapter {}", sc.getId());
          this.inputAdapters.put(sc.getId(), stream);
          this.streams.put(sc.getId(), stream);
        }
        else {
          // output adapter
          Stream stream = initStream(sc.getProperties(), streamConf, null); // no sink
          this.streams.put(sc.getId(), stream);
        }

      }
    }

    for (final AbstractNode node : nodeList.values()) {
      // launch nodes
      Runnable nodeRunnable = new Runnable()
      {

        @Override
        public void run()
        {
          node.run();
          // processing has ended
          activeNodeList.remove(node.getContext().getId());
        }
      };
      Thread launchThread = new Thread(nodeRunnable);
      activeNodeList.put(node.getContext().getId(), launchThread);
      launchThread.start();
    }

    windowGenerator = new WindowGenerator(this.inputAdapters.values(), ctx.getStartWindowMillis(), ctx.getWindowSizeMillis());
    if (ctx.getWindowSizeMillis() > 0) {
      windowGenerator.start();
    }
  }

  private void shutdown()
  {
    windowGenerator.stop();
    for (Stream s : this.streams.values()) {
      s.teardown();
    }
  }

  private void heartbeatLoop() throws IOException
  {
    umbilical.echo(containerId, "[" + containerId + "] Entering heartbeat loop..");
    LOG.info("Entering hearbeat loop");
    while (!exitHeartbeatLoop) {

      try {
        Thread.sleep(heartbeatIntervalMillis);
      }
      catch (InterruptedException e1) {
        LOG.warn("Interrupted in heartbeat loop, exiting..");
        break;
      }

      long currentTime = System.currentTimeMillis();
      ContainerHeartbeat msg = new ContainerHeartbeat();
      msg.setContainerId(this.containerId);
      List<StreamingNodeHeartbeat> heartbeats = new ArrayList<StreamingNodeHeartbeat>(nodeList.size());

      // gather heartbeat info for all nodes
      for (Map.Entry<String, AbstractNode> e : nodeList.entrySet()) {
        StreamingNodeHeartbeat hb = new StreamingNodeHeartbeat();
        HeartbeatCounters counters = e.getValue().resetHeartbeatCounters();
        hb.setNodeId(e.getKey());
        hb.setGeneratedTms(currentTime);
        hb.setNumberTuplesProcessed((int) counters.tuplesProcessed);
        hb.setIntervalMs(heartbeatIntervalMillis);
        DNodeState state = DNodeState.PROCESSING;
        if (!activeNodeList.containsKey(e.getKey())) {
          state = DNodeState.IDLE;
        }
        hb.setState(state.name());
        heartbeats.add(hb);
      }
      msg.setDnodeEntries(heartbeats);

      // heartbeat call and follow-up processing
      ContainerHeartbeatResponse rsp = umbilical.processHeartbeat(msg);
      if (rsp != null) {
        processHeartbeatResponse(rsp);
      }
    }
    LOG.info("Exiting hearbeat loop");
    umbilical.echo(containerId, "[" + containerId + "] Exiting heartbeat loop..");
  }

  private void processHeartbeatResponse(ContainerHeartbeatResponse rsp)
  {
    if (rsp.isShutdown()) {
      LOG.info("Received shutdown request");
      this.exitHeartbeatLoop = true;
      return;
    }
    if (rsp.getNodeRequests() != null) {
      // extended processing per node
      for (StramToNodeRequest req : rsp.getNodeRequests()) {
        AbstractNode n = nodeList.get(req.getNodeId());
        if (n == null) {
          LOG.warn("Received request with invalid node id {} ({})", req.getNodeId(), req);
        }
        else {
          LOG.info("Stram request: {}", req);
          processStramRequest(n, req);
        }
      }
    }
  }

  /**
   * Process request from stram for further communication through the protocol.
   * Extended reporting is on a per node basis (won't occur under regular
   * operation)
   *
   * @param n
   * @param snr
   */
  private void processStramRequest(AbstractNode n, StramToNodeRequest snr)
  {
    switch (snr.getRequestType()) {
      case SHUTDOWN:
      //LOG.info("Received shutdown request");
      //this.exitHeartbeatLoop = true;
      //break;
      case REPORT_PARTION_STATS:
      case RECONFIGURE:
        LOG.warn("Ignoring stram request {}", snr);
        break;
      default:
        LOG.error("Unknown request from stram {}", snr);
    }
  }

  public static void main(String[] args) throws Throwable
  {
    LOG.info("Child starting with classpath: {}", System.getProperty("java.class.path"));

    final Configuration defaultConf = new Configuration();
    // TODO: streaming node config
    //defaultConf.addResource(MRJobConfig.JOB_CONF_FILE);
    UserGroupInformation.setConfiguration(defaultConf);

    String host = args[0];
    int port = Integer.parseInt(args[1]);
    final InetSocketAddress address =
                            NetUtils.createSocketAddrForHost(host, port);

    final String childId = args[2];
    //Token<JobTokenIdentifier> jt = loadCredentials(defaultConf, address);

    // Communicate with parent as actual task owner.
    UserGroupInformation taskOwner =
                         UserGroupInformation.createRemoteUser(StramChild.class.getName());
    //taskOwner.addToken(jt);
    final StreamingNodeUmbilicalProtocol umbilical =
                                         taskOwner.doAs(new PrivilegedExceptionAction<StreamingNodeUmbilicalProtocol>()
    {

      @Override
      public StreamingNodeUmbilicalProtocol run() throws Exception
      {
        return (StreamingNodeUmbilicalProtocol) RPC.getProxy(StreamingNodeUmbilicalProtocol.class,
                                                             StreamingNodeUmbilicalProtocol.versionID, address, defaultConf);
      }
    });

    LOG.debug("PID: " + System.getenv().get("JVM_PID"));
    UserGroupInformation childUGI = null;

    try {
      childUGI = UserGroupInformation.createRemoteUser(System.getenv(ApplicationConstants.Environment.USER.toString()));
      // Add tokens to new user so that it may execute its task correctly.
      for (Token<?> token : UserGroupInformation.getCurrentUser().getTokens()) {
        childUGI.addToken(token);
      }

      // TODO: run node in doAs block
      childUGI.doAs(new PrivilegedExceptionAction<Object>()
      {

        @Override
        public Object run() throws Exception
        {
          StramChild stramChild = new StramChild(childId, defaultConf, umbilical);
          stramChild.init();
          // main thread enters heartbeat loop
          stramChild.heartbeatLoop();
          // shutdown
          stramChild.shutdown();
          return null;
        }
      });
    }
    catch (FSError e) {
      LOG.error("FSError from child", e);
      umbilical.echo(childId, e.getMessage());
    }
    catch (Exception exception) {
      LOG.warn("Exception running child : "
               + StringUtils.stringifyException(exception));
      // Report back any failures, for diagnostic purposes
      ByteArrayOutputStream baos = new ByteArrayOutputStream();
      exception.printStackTrace(new PrintStream(baos));
      umbilical.echo(childId, "FATAL: " + baos.toString());
    }
    catch (Throwable throwable) {
      LOG.error("Error running child : "
                + StringUtils.stringifyException(throwable));
      Throwable tCause = throwable.getCause();
      String cause = tCause == null
                     ? throwable.getMessage()
                     : StringUtils.stringifyException(tCause);
      umbilical.echo(childId, cause);
    }
    finally {
      RPC.stopProxy(umbilical);
      DefaultMetricsSystem.shutdown();
      // Shutting down log4j of the child-vm...
      // This assumes that on return from Task.run()
      // there is no more logging done.
      LogManager.shutdown();
    }
  }

<<<<<<< HEAD
  public static <T extends Stream> T initStream(Map<String, String> properties, StreamConfiguration streamConf, AbstractNode node)
  {
    String className = properties.get(StreamConfiguration.STREAM_CLASSNAME);
=======
  public static <T extends Stream> T initStream(Map<String, String> properties, StreamConfiguration streamConf, AbstractNode sink) {
    String className = properties.get(TopologyBuilder.STREAM_CLASSNAME);
>>>>>>> c8636343
    if (className == null) {
      // should have been caught during submit validation
      throw new IllegalArgumentException(String.format("Stream class not configured (key '%s')", TopologyBuilder.STREAM_CLASSNAME));
    }
    try {
      Class<?> clazz = Class.forName(className);
      Class<? extends Stream> subClass = clazz.asSubclass(Stream.class);
      Constructor<? extends Stream> c = subClass.getConstructor();
      @SuppressWarnings("unchecked")
      T instance = (T) c.newInstance();
      // populate custom properties
      BeanUtils.populate(instance, properties);

      instance.setup(streamConf);
<<<<<<< HEAD
      com.malhartech.dag.StreamContext ctx = new com.malhartech.dag.StreamContext();
      Sink sink = node.getSink(ctx);
      ctx.setSink(sink);
      ctx.setSerde(new DefaultSerDe());
=======
      com.malhartech.dag.StreamContext ctx = new com.malhartech.dag.StreamContext(sink);
      String serdeClassname = properties.get(TopologyBuilder.STREAM_SERDE_CLASSNAME);
      if (serdeClassname != null) {
        Class<? extends SerDe> serdeClass = Class.forName(serdeClassname).asSubclass(SerDe.class);
        ctx.setSerde(serdeClass.newInstance());
      } else {
        ctx.setSerde(new DefaultSerDe());
      }
>>>>>>> c8636343
      instance.setContext(ctx);

      return instance;
    }
    catch (ClassNotFoundException e) {
      throw new IllegalArgumentException("Node class not found: " + className, e);
    }
    catch (IllegalAccessException e) {
      throw new IllegalArgumentException("Error setting node properties", e);
    }
    catch (InvocationTargetException e) {
      throw new IllegalArgumentException("Error setting node properties", e);
    }
    catch (SecurityException e) {
      throw new IllegalArgumentException("Error creating instance of class: " + className, e);
    }
    catch (NoSuchMethodException e) {
      throw new IllegalArgumentException("Constructor with NodeContext not found: " + className, e);
    }
    catch (InstantiationException e) {
      throw new IllegalArgumentException("Failed to instantiate: " + className, e);
    }
  }

  /**
   * Instantiate node from configuration. (happens in the child container, not
   * the stram master process.)
   *
   * @param nodeConf
   * @param conf
   */
  public static AbstractNode initNode(StreamingNodeContext nodeCtx, Configuration conf)
  {
    try {
      Class<? extends AbstractNode> nodeClass = Class.forName(nodeCtx.getDnodeClassName()).asSubclass(AbstractNode.class);
      Constructor<? extends AbstractNode> c = nodeClass.getConstructor(NodeContext.class);
      AbstractNode node = c.newInstance(new NodeContext(nodeCtx.getDnodeId()));
      //DNode node = ReflectionUtils.newInstance(nodeClass, conf);
      // populate custom properties
      BeanUtils.populate(node, nodeCtx.getProperties());
      return node;
    }
    catch (ClassNotFoundException e) {
      throw new IllegalArgumentException("Node class not found: " + nodeCtx.getDnodeClassName(), e);
    }
    catch (IllegalAccessException e) {
      throw new IllegalArgumentException("Error setting node properties", e);
    }
    catch (InvocationTargetException e) {
      throw new IllegalArgumentException("Error setting node properties", e);
    }
    catch (SecurityException e) {
      throw new IllegalArgumentException("Error creating instance of class: " + nodeCtx.getDnodeClassName(), e);
    }
    catch (NoSuchMethodException e) {
      throw new IllegalArgumentException("Constructor with NodeContext not found: " + nodeCtx.getDnodeClassName(), e);
    }
    catch (InstantiationException e) {
      throw new IllegalArgumentException("Failed to instantiate: " + nodeCtx.getDnodeClassName(), e);
    }
  }
}<|MERGE_RESOLUTION|>--- conflicted
+++ resolved
@@ -40,28 +40,6 @@
 import org.slf4j.Logger;
 import org.slf4j.LoggerFactory;
 
-<<<<<<< HEAD
-=======
-import com.malhartech.dag.AbstractNode;
-import com.malhartech.dag.DefaultSerDe;
-import com.malhartech.dag.InputAdapter;
-import com.malhartech.dag.NodeContext;
-import com.malhartech.dag.NodeContext.HeartbeatCounters;
-import com.malhartech.dag.SerDe;
-import com.malhartech.dag.Stream;
-import com.malhartech.dag.StreamConfiguration;
-import com.malhartech.stram.StreamingNodeUmbilicalProtocol.ContainerHeartbeat;
-import com.malhartech.stram.StreamingNodeUmbilicalProtocol.ContainerHeartbeatResponse;
-import com.malhartech.stram.StreamingNodeUmbilicalProtocol.StramToNodeRequest;
-import com.malhartech.stram.StreamingNodeUmbilicalProtocol.StreamingContainerContext;
-import com.malhartech.stram.StreamingNodeUmbilicalProtocol.StreamingNodeHeartbeat;
-import com.malhartech.stram.StreamingNodeUmbilicalProtocol.StreamingNodeHeartbeat.DNodeState;
-import com.malhartech.stram.conf.TopologyBuilder;
-import com.malhartech.stream.BufferServerInputSocketStream;
-import com.malhartech.stream.BufferServerOutputSocketStream;
-import com.malhartech.stream.InlineStream;
-
->>>>>>> c8636343
 /**
  * The main() for streaming node processes launched by {@link com.malhartech.stram.StramAppMaster}.
  */
@@ -397,14 +375,8 @@
     }
   }
 
-<<<<<<< HEAD
-  public static <T extends Stream> T initStream(Map<String, String> properties, StreamConfiguration streamConf, AbstractNode node)
-  {
-    String className = properties.get(StreamConfiguration.STREAM_CLASSNAME);
-=======
   public static <T extends Stream> T initStream(Map<String, String> properties, StreamConfiguration streamConf, AbstractNode sink) {
     String className = properties.get(TopologyBuilder.STREAM_CLASSNAME);
->>>>>>> c8636343
     if (className == null) {
       // should have been caught during submit validation
       throw new IllegalArgumentException(String.format("Stream class not configured (key '%s')", TopologyBuilder.STREAM_CLASSNAME));
@@ -419,12 +391,6 @@
       BeanUtils.populate(instance, properties);
 
       instance.setup(streamConf);
-<<<<<<< HEAD
-      com.malhartech.dag.StreamContext ctx = new com.malhartech.dag.StreamContext();
-      Sink sink = node.getSink(ctx);
-      ctx.setSink(sink);
-      ctx.setSerde(new DefaultSerDe());
-=======
       com.malhartech.dag.StreamContext ctx = new com.malhartech.dag.StreamContext(sink);
       String serdeClassname = properties.get(TopologyBuilder.STREAM_SERDE_CLASSNAME);
       if (serdeClassname != null) {
@@ -433,7 +399,6 @@
       } else {
         ctx.setSerde(new DefaultSerDe());
       }
->>>>>>> c8636343
       instance.setContext(ctx);
 
       return instance;
