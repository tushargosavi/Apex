--- conflicted
+++ resolved
@@ -78,43 +78,50 @@
       LOG.info("inline connection from {} to {}", sourceNode, targetNode);
       InlineStream stream = new InlineStream();
       com.malhartech.dag.StreamContext dsc = new com.malhartech.dag.StreamContext();
+      stream.setContext(dsc);
       Sink sink = targetNode.getSink(dsc);
-      dsc.setSink(sink);
-      stream.setContext(dsc);
-      // set stream on source
-      sourceNode.addSink(stream);
+      dsc.setSink(sink); // this is circular... we may want to chance it later.
+      // operation is additive - there can be multiple output streams
+      sourceNode.addOutputStream(dsc);
     } else {
+      
       // buffer server connection between nodes
-      LOG.info("buffer server stream from {} to {}", sc.getSourceNodeId(), sc.getTargetNodeId());
+      LOG.info("buffer server stream from {} to {}", sc.getSourceNodeId(), sc.
+        getTargetNodeId());
+
       com.malhartech.dag.StreamContext streamContext = new com.malhartech.dag.StreamContext();
       if (targetNode != null) {
-        Sink sink = targetNode.getSink(streamContext);
-        streamContext.setSink(sink);
       }
       streamContext.setSerde(StramUtils.getSerdeInstance(sc.getProperties()));
       streamContext.setWindowId(ctx.getStartWindowMillis());
 
       StreamConfiguration streamConf = new StreamConfiguration(sc.getProperties());
-      streamConf.setSocketAddr(StreamConfiguration.SERVER_ADDRESS, InetSocketAddress.createUnresolved(sc.getBufferServerHost(), sc.getBufferServerPort()));
+      streamConf.setSocketAddr(StreamConfiguration.SERVER_ADDRESS, InetSocketAddress.
+        createUnresolved(sc.getBufferServerHost(), sc.getBufferServerPort()));
       if (sourceNode != null) {
         // setup output stream as sink for source node
         LOG.info("Node {} is buffer server publisher for stream {}", sourceNode, sc.getId());
         BufferServerOutputStream oss = new BufferServerOutputStream();
         oss.setup(streamConf);
         oss.setContext(streamContext, sc.getSourceNodeId(), sc.getId());
-        sourceNode.addSink(oss);
+        streamContext.setSink(oss);
+        sourceNode.addOutputStream(streamContext);
         this.streams.put(sc.getId(), oss);
-        
+
         if (sourceNode instanceof AdapterWrapperNode) {
           AdapterWrapperNode wrapper = (AdapterWrapperNode)sourceNode; 
           // input adapter
           this.inputAdapters.put(sc.getId(), wrapper.getInputAdapter());
         }
-        
-      }
+      }
+
       if (targetNode != null) {
+        Sink sink = targetNode.getSink(streamContext);
+        streamContext.setSink(sink);
+
         // setup input stream for target node
-        LOG.info("Node {} is buffer server subscriber for stream {}", targetNode, sc.getId());
+        LOG.info("Node {} is buffer server subscriber for stream {}", targetNode, sc.
+          getId());
         BufferServerInputStream iss = new BufferServerInputStream();
         iss.setup(streamConf);
         List<String> partitions = Collections.emptyList();
@@ -124,17 +131,15 @@
             partitions.add(new String(partition));
           }
         }
-        iss.setContext(streamContext, sc.getSourceNodeId(), sc.getId(), sc.getTargetNodeId(), partitions);
+        iss.setContext(streamContext, sc.getSourceNodeId(), sc.getId(), sc.
+          getTargetNodeId(), partitions);
         this.streams.put(sc.getId(), iss);
       }
     }
   }
   
-  private void init() throws IOException
-  {
-    StreamingContainerContext ctx = umbilical.getInitContext(containerId);
-    LOG.info("Got context: " + ctx);
-
+  protected void init(StreamingContainerContext ctx) throws IOException
+  {
     this.heartbeatIntervalMillis = ctx.getHeartbeatIntervalMillis();
     if (this.heartbeatIntervalMillis == 0) {
       this.heartbeatIntervalMillis = 1000;
@@ -142,147 +147,22 @@
 
     // create nodes
     for (StreamingNodeContext snc : ctx.getNodes()) {
-<<<<<<< HEAD
-        AbstractNode dnode = initNode(snc, conf);
-        NodeConfiguration nc = new NodeConfiguration(snc.getProperties());
-        for (Map.Entry<String, String> e : snc.getProperties().entrySet()) {
-            nc.set(e.getKey(), e.getValue());
-        }
-        dnode.setup(nc);
-        LOG.info("Initialized node " + snc.getLogicalId());
-        nodeList.put(snc.getDnodeId(), dnode);
-=======
       AbstractNode dnode = initNode(snc, conf);
-      NodeConfiguration nc = new NodeConfiguration();
-      for (Map.Entry<String, String> e : snc.getProperties().entrySet()) {
-        nc.set(e.getKey(), e.getValue());
-      }
+      NodeConfiguration nc = new NodeConfiguration(snc.getProperties());
       dnode.setup(nc);
       LOG.info("Initialized node " + snc.getLogicalId());
       nodeList.put(snc.getDnodeId(), dnode);
->>>>>>> 59ffad34
     }
 
     // wire stream connections
     for (StreamContext sc : ctx.getStreams()) {
-<<<<<<< HEAD
       LOG.debug("Deploying stream " + sc.getId());
       if (sc.getSourceNodeId() != null && sc.getTargetNodeId() != null) {
         initStream(sc, ctx);
       } else {
         throw new IllegalArgumentException("Invalid stream conf (source and target need to be set): " + sc.getId());
-=======
-      LOG.debug("Deploy stream " + sc.getId());
-      if (sc.isInline()) {
-        AbstractNode source = nodeList.get(sc.getSourceNodeId());
-        AbstractNode target = nodeList.get(sc.getTargetNodeId());
-        LOG.info("inline connection from {} to {}", source, target);
-        InlineStream stream = new InlineStream();
-        com.malhartech.dag.StreamContext dsc = new com.malhartech.dag.StreamContext();
-        stream.setContext(dsc);
-        Sink sink = target.getSink(dsc);
-        dsc.setSink(sink); // this is circular... we may want to chance it later.
-        // operation is additive - there can be multiple output streams
-        source.addOutputStream(dsc);
-      }
-      else if (sc.getSourceNodeId() != null && sc.getTargetNodeId() != null) {
-        // buffer server connection between nodes
-        LOG.info("buffer server stream from {} to {}", sc.getSourceNodeId(), sc.
-          getTargetNodeId());
-        AbstractNode sourceNode = nodeList.get(sc.getSourceNodeId());
-        AbstractNode targetNode = nodeList.get(sc.getTargetNodeId());
-
-        com.malhartech.dag.StreamContext streamContext = new com.malhartech.dag.StreamContext();
-        if (targetNode != null) {
-        }
-        streamContext.setSerde(StramUtils.getSerdeInstance(sc.getProperties()));
-        streamContext.setWindowId(ctx.getStartWindowMillis());
-
-        StreamConfiguration streamConf = new StreamConfiguration();
-        streamConf.setSocketAddr(StreamConfiguration.SERVER_ADDRESS, InetSocketAddress.
-          createUnresolved(sc.getBufferServerHost(), sc.getBufferServerPort()));
-        if (sourceNode != null) {
-          // setup output stream as sink for source node
-          LOG.info("Node {} is buffer server publisher for stream {}", sourceNode, sc.
-            getId());
-          BufferServerOutputStream oss = new BufferServerOutputStream();
-          oss.setup(streamConf);
-          oss.setContext(streamContext, sc.getSourceNodeId(), sc.getId());
-          streamContext.setSink(oss);
-          sourceNode.addOutputStream(streamContext);
-          this.streams.put(sc.getId(), oss);
-        }
-
-        if (targetNode != null) {
-          Sink sink = targetNode.getSink(streamContext);
-          streamContext.setSink(sink);
-
-          // setup input stream for target node
-          LOG.info("Node {} is buffer server subscriber for stream {}", targetNode, sc.
-            getId());
-          BufferServerInputStream iss = new BufferServerInputStream();
-          iss.setup(streamConf);
-          List<String> partitions = Collections.emptyList();
-          if (sc.getPartitionKeys() != null) {
-            partitions = new ArrayList<String>(sc.getPartitionKeys().size());
-            for (byte[] partition : sc.getPartitionKeys()) {
-              partitions.add(new String(partition));
-            }
-          }
-          iss.setContext(streamContext, sc.getSourceNodeId(), sc.getId(), sc.
-            getTargetNodeId(), partitions);
-          this.streams.put(sc.getId(), iss);
-        }
->>>>>>> 59ffad34
-      }
-/*      
-      else {
-<<<<<<< HEAD
-        // adapter stream
-        StreamConfiguration streamConf = new StreamConfiguration(sc.getProperties());
-        streamConf.setSocketAddr(StreamConfiguration.SERVER_ADDRESS, InetSocketAddress.createUnresolved(sc.getBufferServerHost(), sc.getBufferServerPort()));
-=======
-
-        StreamConfiguration streamConf = new StreamConfiguration();
-        streamConf.setSocketAddr(StreamConfiguration.SERVER_ADDRESS, InetSocketAddress.
-          createUnresolved(sc.getBufferServerHost(), sc.getBufferServerPort()));
->>>>>>> 59ffad34
-
-        if (sc.getSourceNodeId() == null) {
-          // if inline, target is the node, else target is buffer server publisher
-          AbstractNode targetNode = 
-          if (!sc.isInline()) {
-             // TODO: cannot call with null source id
-             xinitStream(sc, ctx);
-          }
-          
-          // TODO: 
-          // input adapter
-<<<<<<< HEAD
-          InputAdapter stream = initAdapterStream(streamConf, nodeList.get(sc.getTargetNodeId()));
-=======
-          InputAdapter stream = initStream(sc.getProperties(), streamConf, nodeList.
-            get(sc.getTargetNodeId()));
->>>>>>> 59ffad34
-          LOG.debug("Created input adapter {}", sc.getId());
-          this.inputAdapters.put(sc.getId(), stream);
-          this.streams.put(sc.getId(), stream);
-        }
-        else {
-          AbstractNode source = nodeList.get(sc.getSourceNodeId());
-
-          // output adapter
-          Stream stream = initAdapterStream(streamConf, null); // no sink
-          this.streams.put(sc.getId(), stream);
-<<<<<<< HEAD
-          source.addSink((Sink) stream);
-=======
-          source.addOutputStream(stream.getContext());
-
->>>>>>> 59ffad34
-        }
-      }
-*/      
+      }
+     
     }
 
     for (final AbstractNode node : nodeList.values()) {
@@ -467,7 +347,9 @@
         public Object run() throws Exception
         {
           StramChild stramChild = new StramChild(childId, defaultConf, umbilical);
-          stramChild.init();
+          StreamingContainerContext ctx = umbilical.getInitContext(childId);
+          LOG.info("Got context: " + ctx);
+          stramChild.init(ctx);
           // main thread enters heartbeat loop
           stramChild.heartbeatLoop();
           // shutdown
@@ -507,65 +389,6 @@
     }
   }
 
-  public static <T extends Stream> T initAdapterStream(StreamConfiguration streamConf, AbstractNode node)
-  {
-    Map<String, String> properties = streamConf.getDagProperties();
-    String className = properties.get(TopologyBuilder.STREAM_CLASSNAME);
-    if (className == null) {
-      // should have been caught during submit validation
-      throw new IllegalArgumentException(String.format("Stream class not configured (key '%s')", TopologyBuilder.STREAM_CLASSNAME));
-    }
-    try {
-      Class<?> clazz = Class.forName(className);
-      Class<? extends Stream> subClass = clazz.asSubclass(Stream.class);
-      Constructor<? extends Stream> c = subClass.getConstructor();
-      @SuppressWarnings("unchecked")
-      T instance = (T) c.newInstance();
-      // populate custom properties
-      BeanUtils.populate(instance, properties);
-
-      instance.setup(streamConf);
-
-      com.malhartech.dag.StreamContext ctx = new com.malhartech.dag.StreamContext();
-      if (node == null) {
-        /*
-         * This is output adapter so it needs to implement the Sink interface.
-         */
-        if (instance instanceof Sink) {
-          ctx.setSink((Sink) instance);
-        }
-      }
-      else {
-        Sink sink = node.getSink(ctx);
-//        LOG.info("setting sink for instance " + instance + " to " + sink);
-        ctx.setSink(sink);
-      }
-
-      ctx.setSerde(StramUtils.getSerdeInstance(properties));
-      instance.setContext(ctx);
-
-      return instance;
-    }
-    catch (ClassNotFoundException e) {
-      throw new IllegalArgumentException("Node class not found: " + className, e);
-    }
-    catch (IllegalAccessException e) {
-      throw new IllegalArgumentException("Error setting node properties", e);
-    }
-    catch (InvocationTargetException e) {
-      throw new IllegalArgumentException("Error setting node properties", e);
-    }
-    catch (SecurityException e) {
-      throw new IllegalArgumentException("Error creating instance of class: " + className, e);
-    }
-    catch (NoSuchMethodException e) {
-      throw new IllegalArgumentException("Constructor with NodeContext not found: " + className, e);
-    }
-    catch (InstantiationException e) {
-      throw new IllegalArgumentException("Failed to instantiate: " + className, e);
-    }
-  }
-
   /**
    * Instantiate node from configuration. (happens in the child container, not
    * the stram master process.)
@@ -580,7 +403,6 @@
         getDnodeClassName()).asSubclass(AbstractNode.class);
       Constructor<? extends AbstractNode> c = nodeClass.getConstructor(NodeContext.class);
       AbstractNode node = c.newInstance(new NodeContext(nodeCtx.getDnodeId()));
-      //DNode node = ReflectionUtils.newInstance(nodeClass, conf);
       // populate custom properties
       BeanUtils.populate(node, nodeCtx.getProperties());
       return node;
