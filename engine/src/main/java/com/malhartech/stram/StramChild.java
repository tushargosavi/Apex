/*
 *  Copyright (c) 2012 Malhar, Inc.
 *  All Rights Reserved.
 */
package com.malhartech.stram;

import com.malhartech.api.Context.PortContext;
import com.malhartech.api.Operator.InputPort;
import com.malhartech.api.Operator.OutputPort;
import com.malhartech.api.Operator.Unifier;
import com.malhartech.api.*;
import com.malhartech.bufferserver.server.Server;
import com.malhartech.bufferserver.storage.DiskStorage;
import com.malhartech.bufferserver.util.Codec;
import com.malhartech.engine.Operators.PortMappingDescriptor;
import com.malhartech.engine.*;
import com.malhartech.stram.StreamingContainerUmbilicalProtocol.ContainerHeartbeat;
import com.malhartech.stram.StreamingContainerUmbilicalProtocol.ContainerHeartbeatResponse;
import com.malhartech.stram.StreamingContainerUmbilicalProtocol.StramToNodeRequest;
import com.malhartech.stram.StreamingContainerUmbilicalProtocol.StreamingContainerContext;
import com.malhartech.stram.StreamingContainerUmbilicalProtocol.StreamingNodeHeartbeat;
import com.malhartech.stram.StreamingContainerUmbilicalProtocol.StreamingNodeHeartbeat.DNodeState;
import com.malhartech.stream.*;
import com.malhartech.util.AttributeMap;
import com.malhartech.util.ScheduledThreadPoolExecutor;
import java.io.ByteArrayInputStream;
import java.io.ByteArrayOutputStream;
import java.io.IOException;
import java.io.PrintStream;
import java.net.InetAddress;
import java.net.InetSocketAddress;
import java.net.SocketAddress;
import java.net.URISyntaxException;
import java.security.PrivilegedExceptionAction;
import java.util.Map.Entry;
import java.util.*;
import java.util.concurrent.ConcurrentHashMap;
import java.util.concurrent.atomic.AtomicInteger;
import malhar.netlet.DefaultEventLoop;
import org.apache.commons.lang.exception.ExceptionUtils;
import org.apache.hadoop.conf.Configuration;
import org.apache.hadoop.ipc.RPC;
import org.apache.hadoop.metrics2.lib.DefaultMetricsSystem;
import org.apache.hadoop.net.NetUtils;
import org.apache.hadoop.security.UserGroupInformation;
import org.apache.hadoop.security.token.Token;
import org.apache.hadoop.util.StringUtils;
import org.apache.hadoop.yarn.api.ApplicationConstants;
import org.apache.log4j.LogManager;
import org.slf4j.Logger;
import org.slf4j.LoggerFactory;

/**
 *
 * The main() for streaming container processes launched by {@link com.malhartech.stram.StramAppMaster}.<p>
 * <br>
 *
 */
public class StramChild
{
  private static final Logger logger = LoggerFactory.getLogger(StramChild.class);
  private static final String NODE_PORT_SPLIT_SEPARATOR = "\\.";
  public static final String NODE_PORT_CONCAT_SEPARATOR = ".";
  private static final int SPIN_MILLIS = 20;
  private final String containerId;
  private final Configuration conf;
  private final StreamingContainerUmbilicalProtocol umbilical;
  protected final Map<Integer, Node<?>> nodes = new ConcurrentHashMap<Integer, Node<?>>();
  private final Map<String, ComponentContextPair<Stream<Object>, StreamContext>> streams = new ConcurrentHashMap<String, ComponentContextPair<Stream<Object>, StreamContext>>();
  protected final Map<Integer, WindowGenerator> generators = new ConcurrentHashMap<Integer, WindowGenerator>();
  protected final Map<Integer, OperatorContext> activeNodes = new ConcurrentHashMap<Integer, OperatorContext>();
  private final Map<Stream<?>, StreamContext> activeStreams = new ConcurrentHashMap<Stream<?>, StreamContext>();
  private final Map<WindowGenerator, Object> activeGenerators = new ConcurrentHashMap<WindowGenerator, Object>();
  private int heartbeatIntervalMillis = 1000;
  private volatile boolean exitHeartbeatLoop = false;
  private final Object heartbeatTrigger = new Object();
  private String checkpointFsPath;
  private String appPath;
  public static DefaultEventLoop eventloop;

  static {
    try {
      eventloop = new DefaultEventLoop("ProcessWideEventLoop");
    }
    catch (IOException io) {
      throw new RuntimeException(io);
    }
  }

  /**
   * Map of last backup window id that is used to communicate checkpoint state back to Stram. TODO: Consider adding this to the node context instead.
   */
  private final Map<Integer, Long> backupInfo = new ConcurrentHashMap<Integer, Long>();
  private long firstWindowMillis;
  private int windowWidthMillis;
  private InetSocketAddress bufferServerAddress;
  private com.malhartech.bufferserver.server.Server bufferServer;
  private AttributeMap<DAGContext> applicationAttributes;
  protected HashMap<String, TupleRecorder> tupleRecorders = new HashMap<String, TupleRecorder>();
  private int tupleRecordingPartFileSize;
  private String daemonAddress;
  private long tupleRecordingPartFileTimeMillis;

  protected StramChild(String containerId, Configuration conf, StreamingContainerUmbilicalProtocol umbilical)
  {
    logger.debug("instantiated StramChild {}", containerId);
    this.umbilical = umbilical;
    this.containerId = containerId;
    this.conf = conf;
  }

  public void setup(StreamingContainerContext ctx)
  {
    this.applicationAttributes = ctx.applicationAttributes;
    heartbeatIntervalMillis = ctx.applicationAttributes.attrValue(DAG.STRAM_HEARTBEAT_INTERVAL_MILLIS, 1000);
    firstWindowMillis = ctx.startWindowMillis;
    windowWidthMillis = ctx.applicationAttributes.attrValue(DAG.STRAM_WINDOW_SIZE_MILLIS, 500);

    this.appPath = ctx.applicationAttributes.attrValue(DAG.STRAM_APP_PATH, "app-dfs-path-not-configured");
    this.checkpointFsPath = this.appPath + "/" + DAG.SUBDIR_CHECKPOINTS;
    this.tupleRecordingPartFileSize = ctx.applicationAttributes.attrValue(DAG.STRAM_TUPLE_RECORDING_PART_FILE_SIZE, 100 * 1024);
    this.tupleRecordingPartFileTimeMillis = ctx.applicationAttributes.attrValue(DAG.STRAM_TUPLE_RECORDING_PART_FILE_TIME_MILLIS, 30 * 60 * 60 * 1000);
    this.daemonAddress = ctx.applicationAttributes.attrValue(DAG.STRAM_DAEMON_ADDRESS, null);

    try {
      if (ctx.deployBufferServer) {
        if (!eventloop.isActive()) { /* this check is necessary since StramLocalCluster can have multiple children in the same cluster */
          logger.debug("starting event loop {}", eventloop);
          eventloop.start();
        }
        // start buffer server, if it was not set externally
        bufferServer = new Server(0, 64 * 1024 * 1024);
        bufferServer.setSpoolStorage(new DiskStorage());
        SocketAddress bindAddr = bufferServer.run(eventloop);
        logger.info("Buffer server started: {}", bindAddr);
        this.bufferServerAddress = NetUtils.getConnectAddress(((InetSocketAddress)bindAddr));
      }
    }
    catch (Exception ex) {
      logger.warn("deploy request failed due to {}", ex);
      throw new IllegalStateException("Failed to deploy buffer server", ex);
    }
  }

  public String getContainerId()
  {
    return this.containerId;
  }

  public TupleRecorder getTupleRecorder(int operId, String portName)
  {
    return tupleRecorders.get(getRecorderKey(operId, portName));
  }

  /**
   * Initialize container. Establishes heartbeat connection to the master
   * distribute through the callback address provided on the command line. Deploys
   * initial modules, then enters the heartbeat loop, which will only terminate
   * once container receives shutdown request from the master. On shutdown,
   * after exiting heartbeat loop, deactivate all modules and terminate
   * processing threads.
   *
   * @param args
   * @throws Throwable
   */
  public static void main(String[] args) throws Throwable
  {
    logger.info("Child starting with classpath: {}", System.getProperty("java.class.path"));

    final Configuration defaultConf = new Configuration();
    //defaultConf.addResource(MRJobConfig.JOB_CONF_FILE);
    UserGroupInformation.setConfiguration(defaultConf);

    String host = args[0];
    int port = Integer.parseInt(args[1]);
    final InetSocketAddress address =
            NetUtils.createSocketAddrForHost(host, port);

    final String childId = System.getProperty("stram.cid");

    //Token<JobTokenIdentifier> jt = loadCredentials(defaultConf, address);

    // Communicate with parent as actual task owner.
    UserGroupInformation taskOwner =
            UserGroupInformation.createRemoteUser(StramChild.class.getName());
    //taskOwner.addToken(jt);
    final StreamingContainerUmbilicalProtocol umbilical =
            taskOwner.doAs(new PrivilegedExceptionAction<StreamingContainerUmbilicalProtocol>()
    {
      @Override
      public StreamingContainerUmbilicalProtocol run() throws Exception
      {
        return RPC.getProxy(StreamingContainerUmbilicalProtocol.class,
                            StreamingContainerUmbilicalProtocol.versionID, address, defaultConf);
      }

    });

    logger.debug("PID: " + System.getenv().get("JVM_PID"));
    UserGroupInformation childUGI;
    int exitStatus = 1;

    try {
      childUGI = UserGroupInformation.createRemoteUser(System.getenv(ApplicationConstants.Environment.USER.toString()));
      // Add tokens to new user so that it may execute its task correctly.
      for (Token<?> token: UserGroupInformation.getCurrentUser().getTokens()) {
        childUGI.addToken(token);
      }

      childUGI.doAs(new PrivilegedExceptionAction<Object>()
      {
        @Override
        public Object run() throws Exception
        {
          StreamingContainerContext ctx = umbilical.getInitContext(childId);
          StramChild stramChild = new StramChild(childId, defaultConf, umbilical);
          logger.debug("Got context: " + ctx);
          stramChild.setup(ctx);
          try {
            // main thread enters heartbeat loop
            stramChild.monitorHeartbeat();
          }
          finally {
            // teardown
            stramChild.teardown();
          }
          return null;
        }

      });
      exitStatus = 0;
    }
    catch (Exception exception) {
      logger.warn("Exception running child : "
              + StringUtils.stringifyException(exception));
      // Report back any failures, for diagnostic purposes
      ByteArrayOutputStream baos = new ByteArrayOutputStream();
      exception.printStackTrace(new PrintStream(baos));
      umbilical.log(childId, "FATAL: " + baos.toString());
    }
    catch (Throwable throwable) {
      logger.error("Error running child : "
              + StringUtils.stringifyException(throwable));
      Throwable tCause = throwable.getCause();
      String cause = tCause == null
                     ? throwable.getMessage()
                     : StringUtils.stringifyException(tCause);
      umbilical.log(childId, cause);
    }
    finally {
      RPC.stopProxy(umbilical);
      DefaultMetricsSystem.shutdown();
      // Shutting down log4j of the child-vm...
      // This assumes that on return from Task.activate()
      // there is no more logging done.
      LogManager.shutdown();
    }

    if (exitStatus != 0) {
      System.exit(exitStatus);
    }

  }

  public synchronized void deactivate()
  {
    ArrayList<Thread> activeThreads = new ArrayList<Thread>();
    ArrayList<Integer> activeOperators = new ArrayList<Integer>();

    for (Entry<Integer, Node<?>> e: nodes.entrySet()) {
      OperatorContext oc = activeNodes.get(e.getKey());
      if (oc == null) {
        disconnectNode(e.getKey());
      }
      else {
        activeThreads.add(oc.getThread());
        activeOperators.add(e.getKey());
        e.getValue().deactivate();
      }
    }

    try {
      Iterator<Integer> iterator = activeOperators.iterator();
      for (Thread t: activeThreads) {
        t.join();
        disconnectNode(iterator.next());
      }
      assert (activeNodes.isEmpty());
    }
    catch (InterruptedException ex) {
      logger.info("Aborting wait for for operators to get deactivated as got interrupted with {}", ex);
    }

    for (WindowGenerator wg: activeGenerators.keySet()) {
      wg.deactivate();
    }
    activeGenerators.clear();

    for (Stream<?> stream: activeStreams.keySet()) {
      stream.deactivate();
    }
    activeStreams.clear();
  }

  private void disconnectNode(int nodeid)
  {
    Node<?> node = nodes.get(nodeid);
    disconnectWindowGenerator(nodeid, node);

    Set<String> removableStreams = new HashSet<String>(); // temporary fix - find out why List does not work.
    // with the logic i have in here, the list should not contain repeated streams. but it does and that causes problem.
    for (Entry<String, ComponentContextPair<Stream<Object>, StreamContext>> entry: streams.entrySet()) {
      String indexingKey = entry.getKey();
      Stream<?> stream = entry.getValue().component;
      StreamContext context = entry.getValue().context;
      String sourceIdentifier = context.getSourceId();
      String sinkIdentifier = context.getSinkId();
      logger.debug("considering stream {} against id {}", stream, indexingKey);
      if (nodeid == Integer.parseInt(sourceIdentifier.split(NODE_PORT_SPLIT_SEPARATOR)[0])) {
        /*
         * the stream originates at the output port of one of the operators that are going to vanish.
         */
        if (activeStreams.containsKey(stream)) {
          logger.debug("deactivating {}", stream);
          stream.deactivate();
          activeStreams.remove(stream);
        }
        removableStreams.add(sourceIdentifier);

        String[] sinkIds = sinkIdentifier.split(", ");
        for (String sinkId: sinkIds) {
          if (!sinkId.startsWith("tcp://")) {
            String[] nodeport = sinkId.split(NODE_PORT_SPLIT_SEPARATOR);
            Node<?> n = nodes.get(Integer.parseInt(nodeport[0]));
            if (n instanceof UnifierNode) {
              n.connectInputPort(nodeport[1] + "(" + sourceIdentifier + ")", null, null);
            }
            else if (n != null) {
              // check why null pointer exception gets thrown here during shutdown! - chetan
              n.connectInputPort(nodeport[1], null, null);
            }
          }
          else if (stream.isMultiSinkCapable()) {
            ComponentContextPair<Stream<Object>, StreamContext> spair = streams.get(sinkId);
            logger.debug("found stream {} against {}", spair == null ? null : spair.component, sinkId);
            if (spair == null) {
              assert (!sinkId.startsWith("tcp://"));
            }
            else {
              assert (sinkId.startsWith("tcp://"));
              if (activeStreams.containsKey(spair.component)) {
                logger.debug("deactivating {} for sink {}", spair.component, sinkId);
                spair.component.deactivate();
                activeStreams.remove(spair.component);
              }

              removableStreams.add(sinkId);
            }
          }
        }
      }
      else {
        /**
         * the stream may or may not feed into one of the operators which are being undeployed.
         */
        String[] sinkIds = sinkIdentifier.split(", ");
        for (int i = sinkIds.length; i-- > 0;) {
          String[] nodeport = sinkIds[i].split(NODE_PORT_SPLIT_SEPARATOR);
          if (Integer.toString(nodeid).equals(nodeport[0])) {
            stream.setSink(sinkIds[i], null);
            if (node instanceof UnifierNode) {
              node.connectInputPort(nodeport[1] + "(" + sourceIdentifier + ")", null, null);
            }
            else {
              node.connectInputPort(nodeport[1], null, null);
            }
            sinkIds[i] = null;
          }
        }

        String sinkId = null;
        for (int i = sinkIds.length; i-- > 0;) {
          if (sinkIds[i] != null) {
            if (sinkId == null) {
              sinkId = sinkIds[i];
            }
            else {
              sinkId = sinkId.concat(", ").concat(sinkIds[i]);
            }
          }
        }

        if (sinkId == null) {
          if (activeStreams.containsKey(stream)) {
            logger.debug("deactivating {}", stream);
            stream.deactivate();
            activeStreams.remove(stream);
          }

          removableStreams.add(indexingKey);
        }
        else {
          // may be we should also check if the count has changed from something to 1
          // and replace mux with 1:1 sink. it's not necessary though.
          context.setSinkId(sinkId);
        }
      }
    }

    for (String streamId: removableStreams) {
      logger.debug("removing stream {}", streamId);
      // need to check why control comes here twice to remove the stream which was deleted before.
      // is it because of multiSinkCapableStream ?
      ComponentContextPair<Stream<Object>, StreamContext> pair = streams.remove(streamId);
      pair.component.teardown();
    }
  }

  private void disconnectWindowGenerator(int nodeid, Node<?> node)
  {
    WindowGenerator chosen1 = generators.remove(nodeid);
    if (chosen1 != null) {
      chosen1.setSink(Integer.toString(nodeid).concat(NODE_PORT_CONCAT_SEPARATOR).concat(Node.INPUT), null);
      node.connectInputPort(Node.INPUT, null, null);

      int count = 0;
      for (WindowGenerator wg: generators.values()) {
        if (chosen1 == wg) {
          count++;
        }
      }

      if (count == 0) {
        activeGenerators.remove(chosen1);
        chosen1.deactivate();
        chosen1.teardown();
      }
    }
  }

  private synchronized void undeploy(List<OperatorDeployInfo> nodeList)
  {
    logger.info("got undeploy request {}", nodeList);
    /**
     * make sure that all the operators which we are asked to undeploy are in this container.
     */
    HashMap<Integer, Node<?>> toUndeploy = new HashMap<Integer, Node<?>>();
    for (OperatorDeployInfo ndi: nodeList) {
      Node<?> node = nodes.get(ndi.id);
      if (node == null) {
        throw new IllegalArgumentException("Node " + ndi.id + " is not hosted in this container!");
      }
      else if (toUndeploy.containsKey(ndi.id)) {
        throw new IllegalArgumentException("Node " + ndi.id + " is requested to be undeployed more than once");
      }
      else {
        toUndeploy.put(ndi.id, node);
      }
    }

    // track all the ids to undeploy
    // track the ones which are active

    ArrayList<Thread> joinList = new ArrayList<Thread>();
    ArrayList<Integer> discoList = new ArrayList<Integer>();
    for (OperatorDeployInfo ndi: nodeList) {
      OperatorContext oc = activeNodes.get(ndi.id);
      if (oc == null) {
        disconnectNode(ndi.id);
      }
      else {
        joinList.add(oc.getThread());
        discoList.add(ndi.id);
        nodes.get(ndi.id).deactivate();
      }
    }

    try {
      Iterator<Integer> iterator = discoList.iterator();
      for (Thread t: joinList) {
        t.join();
        disconnectNode(iterator.next());
      }
      logger.info("undeploy complete");
    }
    catch (InterruptedException ex) {
      logger.warn("Aborted waiting for the deactivate to finish!");
    }

    for (OperatorDeployInfo ndi: nodeList) {
      nodes.remove(ndi.id);
    }
  }

  public void teardown()
  {
    deactivate();

    assert (streams.isEmpty());

    nodes.clear();

    for (TupleRecorder entry: tupleRecorders.values()) {
      entry.teardown();
    }
    tupleRecorders.clear();

    HashSet<WindowGenerator> gens = new HashSet<WindowGenerator>();
    gens.addAll(generators.values());
    generators.clear();
    for (WindowGenerator wg: gens) {
      wg.teardown();
    }

    if (bufferServer != null) {
      eventloop.stop(bufferServer);
      logger.debug("stopping event loop {}", eventloop);
      eventloop.stop();
    }

    gens.clear();
  }

  protected void triggerHeartbeat()
  {
    synchronized (heartbeatTrigger) {
      heartbeatTrigger.notifyAll();
    }
  }

  protected void monitorHeartbeat() throws IOException
  {
    umbilical.log(containerId, "[" + containerId + "] Entering heartbeat loop..");
    logger.debug("Entering heartbeat loop (interval is {} ms)", this.heartbeatIntervalMillis);
    while (!exitHeartbeatLoop) {

      synchronized (this.heartbeatTrigger) {
        try {
          this.heartbeatTrigger.wait(heartbeatIntervalMillis);
        }
        catch (InterruptedException e1) {
          logger.warn("Interrupted in heartbeat loop, exiting..");
          break;
        }
      }

      long currentTime = System.currentTimeMillis();
      ContainerHeartbeat msg = new ContainerHeartbeat();
      msg.setContainerId(this.containerId);
      msg.jvmName = java.lang.management.ManagementFactory.getRuntimeMXBean().getName();
      if (this.bufferServerAddress != null) {
        msg.bufferServerHost = this.bufferServerAddress.getHostName();
        msg.bufferServerPort = this.bufferServerAddress.getPort();
      }
      List<StreamingNodeHeartbeat> heartbeats = new ArrayList<StreamingNodeHeartbeat>(nodes.size());

      // gather heartbeat info for all operators
      for (Map.Entry<Integer, Node<?>> e: nodes.entrySet()) {
        StreamingNodeHeartbeat hb = new StreamingNodeHeartbeat();
        hb.setNodeId(e.getKey());
        hb.setGeneratedTms(currentTime);
        hb.setIntervalMs(heartbeatIntervalMillis);
        if (activeNodes.containsKey(e.getKey())) {
          activeNodes.get(e.getKey()).drainHeartbeatCounters(hb.getWindowStats());
          hb.setState(DNodeState.ACTIVE.toString());
        }
        else {
          hb.setState(e.getValue().isAlive() ? DNodeState.FAILED.toString() : DNodeState.IDLE.toString());
        }

        // propagate the backup window, if any
        Long backupWindowId = backupInfo.get(e.getKey());
        if (backupWindowId != null) {
          hb.setLastBackupWindowId(backupWindowId);
        }
        TupleRecorder tupleRecorder = tupleRecorders.get(String.valueOf(e.getKey()));
        if (tupleRecorder != null) {
          hb.addRecordingName(tupleRecorder.getRecordingName());
        }
        PortMappingDescriptor portMappingDescriptor = e.getValue().getPortMappingDescriptor();
        for (String portName: portMappingDescriptor.inputPorts.keySet()) {
          tupleRecorder = tupleRecorders.get(this.getRecorderKey(e.getKey(), portName));
          if (tupleRecorder != null) {
            hb.addRecordingName(tupleRecorder.getRecordingName());
          }
        }
        for (String portName: portMappingDescriptor.outputPorts.keySet()) {
          tupleRecorder = tupleRecorders.get(this.getRecorderKey(e.getKey(), portName));
          if (tupleRecorder != null) {
            hb.addRecordingName(tupleRecorder.getRecordingName());
          }
        }
        heartbeats.add(hb);
      }
      msg.setDnodeEntries(heartbeats);

      // heartbeat call and follow-up processing
      //logger.debug("Sending heartbeat for {} operators.", msg.getDnodeEntries().size());
      try {
        ContainerHeartbeatResponse rsp = umbilical.processHeartbeat(msg);
        if (rsp != null) {
          processHeartbeatResponse(rsp);
          // keep polling at smaller interval if work is pending
          while (rsp != null && rsp.hasPendingRequests) {
            logger.info("Waiting for pending request.");
            synchronized (this.heartbeatTrigger) {
              try {
                this.heartbeatTrigger.wait(500);
              }
              catch (InterruptedException e1) {
                logger.warn("Interrupted in heartbeat loop, exiting..");
                break;
              }
            }
            rsp = umbilical.pollRequest(this.containerId);
            if (rsp != null) {
              processHeartbeatResponse(rsp);
            }
          }
        }
      }
      catch (Exception e) {
        logger.warn("Exception received (may be during shutdown?)", e);
      }
    }
    logger.debug("Exiting hearbeat loop");
    umbilical.log(containerId, "[" + containerId + "] Exiting heartbeat loop..");
  }

  protected void processHeartbeatResponse(ContainerHeartbeatResponse rsp)
  {
    if (rsp.shutdown) {
      logger.info("Received shutdown request");
      this.exitHeartbeatLoop = true;
      return;
    }

    if (rsp.undeployRequest != null) {
      logger.info("Undeploy request: {}", rsp.undeployRequest);
      undeploy(rsp.undeployRequest);
    }

    if (rsp.deployRequest != null) {
      logger.info("Deploy request: {}", rsp.deployRequest);
      try {
        deploy(rsp.deployRequest);
      }
      catch (Exception e) {
        logger.error("deploy request failed due to {}", e);
        // TODO: report it to stram?
        try {
          umbilical.log(this.containerId, "deploy request failed: " + rsp.deployRequest + " " + ExceptionUtils.getStackTrace(e));
        }
        catch (IOException ioe) {
          // ignore
        }
        this.exitHeartbeatLoop = true;
        throw new IllegalStateException("Deploy request failed: " + rsp.deployRequest, e);
      }
    }

    if (rsp.nodeRequests != null) {
      // processing of per operator requests
      for (StramToNodeRequest req: rsp.nodeRequests) {
        OperatorContext nc = activeNodes.get(req.getOperatorId());
        if (nc == null) {
          logger.warn("Received request with invalid operator id {} ({})", req.getOperatorId(), req);
        }
        else {
          logger.debug("Stram request: {}", req);
          processStramRequest(nc, req);
        }
      }
    }
  }

  abstract private class AbstractNodeRequest implements OperatorContext.NodeRequest
  {
    final Node<?> node;
    final StramToNodeRequest snr;

    AbstractNodeRequest(OperatorContext context, final StramToNodeRequest snr)
    {
      this.node = nodes.get(context.getId());
      this.snr = snr;
    }

  };

  /**
   * Process request from stram for further communication through the protocol. Extended reporting is on a per node basis (won't occur under regular operation)
   *
   * @param n
   * @param snr
   */
  private void processStramRequest(OperatorContext context, final StramToNodeRequest snr)
  {
    int operatorId = snr.getOperatorId();
    final Node<?> node = nodes.get(operatorId);
    switch (snr.getRequestType()) {

      case CHECKPOINT:
        // avoid filling queue with checkpoint requests that would write same state multiple times
        OperatorContext.NodeRequest nr = context.getRequests().peek();
        if (nr != null && nr instanceof AbstractNodeRequest) {
          AbstractNodeRequest aor = (AbstractNodeRequest)nr;
          if (aor.snr.getRequestType() == StramToNodeRequest.RequestType.CHECKPOINT) {
            aor.snr.setRecoveryCheckpoint(snr.getRecoveryCheckpoint());
            logger.debug("Duplicates queued request, skipping {}", snr);
            return;
          }
        }
        context.request(new AbstractNodeRequest(context, snr)
        {
          @Override
          public void execute(Operator operator, int id, long windowId) throws IOException
          {
            new HdfsBackupAgent(StramChild.this.conf, StramChild.this.checkpointFsPath).backup(id, windowId, operator, StramUtils.getNodeSerDe(null));
            // record last backup window id for heartbeat
            StramChild.this.backupInfo.put(id, windowId);

            node.emitCheckpoint(windowId);

            if (operator instanceof CheckpointListener) {
              ((CheckpointListener)operator).checkpointed(windowId);
              ((CheckpointListener)operator).committed(snr.getRecoveryCheckpoint());
            }
          }

        });
        break;

      case START_RECORDING: {
        final String portName = snr.getPortName();
        logger.debug("Received start recording request for {}", getRecorderKey(operatorId, portName));
        context.request(new OperatorContext.NodeRequest()
        {
          @Override
          public void execute(Operator operator, int operatorId, long windowId) throws IOException
          {
            startRecording(node, operatorId, portName, false);
          }

        });
      }
      break;

      case STOP_RECORDING: {
        final String portName = snr.getPortName();
        logger.debug("Received stop recording request for {}", getRecorderKey(operatorId, portName));

        context.request(new OperatorContext.NodeRequest()
        {
          @Override
          public void execute(Operator operator, int operatorId, long windowId) throws IOException
          {
            stopRecording(node, operatorId, portName);
          }

        });
      }
      break;

      case SYNC_RECORDING: {
        final String portName = snr.getPortName();
        logger.debug("Received sync recording request for {}", getRecorderKey(operatorId, portName));

        context.request(new OperatorContext.NodeRequest()
        {
          @Override
          public void execute(Operator operator, int operatorId, long windowId) throws IOException
          {
            syncRecording(node, operatorId, portName);
          }

        });
      }
      break;

      case SET_PROPERTY:
        context.request(new OperatorContext.NodeRequest()
        {
          @Override
          public void execute(Operator operator, int id, long windowId) throws IOException
          {
            final Map<String, String> properties = Collections.singletonMap(snr.setPropertyKey, snr.setPropertyValue);
            logger.info("Setting property {} on operator {}", properties, operator);
            DAGPropertiesBuilder.setOperatorProperties(operator, properties);
          }

        });
        break;

      default:
        logger.error("Unknown request {}", snr);
    }
  }

  private synchronized void deploy(List<OperatorDeployInfo> nodeList) throws Exception
  {
    /*
     * A little bit of up front sanity check would reduce the percentage of deploy failures later.
     */
    for (OperatorDeployInfo ndi: nodeList) {
      if (nodes.containsKey(ndi.id)) {
        throw new IllegalStateException("Node with id: " + ndi.id + " already present in the container");
      }
    }

    deployNodes(nodeList);

    HashMap<String, ArrayList<String>> groupedInputStreams = new HashMap<String, ArrayList<String>>();
    for (OperatorDeployInfo ndi: nodeList) {
      groupInputStreams(groupedInputStreams, ndi);
    }
    deployOutputStreams(nodeList, groupedInputStreams);

    deployInputStreams(nodeList);

    activate(nodeList);
  }

  private void massageUnifierDeployInfo(OperatorDeployInfo odi)
  {
    for (OperatorDeployInfo.InputDeployInfo idi: odi.inputs) {
      idi.portName += "(" + idi.sourceNodeId + NODE_PORT_CONCAT_SEPARATOR + idi.sourcePortName + ")";
    }
  }

  @SuppressWarnings("unchecked")
  private void deployNodes(List<OperatorDeployInfo> nodeList) throws Exception
  {
    OperatorCodec operatorSerDe = StramUtils.getNodeSerDe(null);
    BackupAgent backupAgent = new HdfsBackupAgent(this.conf, this.checkpointFsPath);
    for (OperatorDeployInfo ndi: nodeList) {
      try {
        final Object foreignObject;
        if (ndi.checkpointWindowId > 0) {
          logger.debug("Restoring node {} to checkpoint {}", ndi.id, Codec.getStringWindowId(ndi.checkpointWindowId));
          foreignObject = backupAgent.restore(ndi.id, ndi.checkpointWindowId, operatorSerDe);
        }
        else {
          foreignObject = operatorSerDe.read(new ByteArrayInputStream(ndi.serializedNode));
        }

        String nodeid = Integer.toString(ndi.id).concat("/").concat(ndi.declaredId).concat(":").concat(foreignObject.getClass().getSimpleName());
        if (foreignObject instanceof InputOperator && ndi.type == OperatorDeployInfo.OperatorType.INPUT) {
          nodes.put(ndi.id, new InputNode(nodeid, (InputOperator)foreignObject));
        }
        else if (foreignObject instanceof Unifier && ndi.type == OperatorDeployInfo.OperatorType.UNIFIER) {
          nodes.put(ndi.id, new UnifierNode(nodeid, (Unifier<Object>)foreignObject));
          massageUnifierDeployInfo(ndi);
        }
        else {
          nodes.put(ndi.id, new GenericNode(nodeid, (Operator)foreignObject));
        }
      }
      catch (Exception e) {
        logger.error(e.getLocalizedMessage());
        throw e;
      }
    }
  }

  private void deployOutputStreams(List<OperatorDeployInfo> nodeList, HashMap<String, ArrayList<String>> groupedInputStreams) throws Exception
  {
    /*
     * We proceed to deploy all the output streams. At the end of this block, our streams collection
     * will contain all the streams which originate at the output port of the operators. The streams
     * are generally mapped against the "nodename.portname" string. But the BufferOutputStreams which
     * share the output port with other inline streams are mapped against the Buffer Server port to
     * avoid collision and at the same time keep track of these buffer streams.
     */
    for (OperatorDeployInfo ndi: nodeList) {
      Node<?> node = nodes.get(ndi.id);

      for (OperatorDeployInfo.OutputDeployInfo nodi: ndi.outputs) {
        String sourceIdentifier = Integer.toString(ndi.id).concat(NODE_PORT_CONCAT_SEPARATOR).concat(nodi.portName);
        String sinkIdentifier;

        StreamContext context = new StreamContext(nodi.declaredStreamId);
        Stream<Object> stream;

        ArrayList<String> collection = groupedInputStreams.get(sourceIdentifier);
        if (collection == null) {
          /*
           * Let's create a stream to carry the data to the Buffer Server.
           * Nobody in this container is interested in the output placed on this stream, but
           * this stream exists. That means someone outside of this container must be interested.
           */
          assert (nodi.isInline() == false): "output should not be inline: " + nodi;
<<<<<<< HEAD
          context.setBufferServerAddress(InetSocketAddress.createUnresolved(nodi.bufferServerHost, nodi.bufferServerPort));
          context.attr(StreamContext.EVENT_LOOP).set(eventloop);
          context.attr(StreamContext.CODEC).set(StramUtils.getSerdeInstance(nodi.serDeClassName));
          if (NetUtils.isLocalAddress(context.getBufferServerAddress().getAddress())) {
            context.setBufferServerAddress(new InetSocketAddress(InetAddress.getByName(null), nodi.bufferServerPort));
=======
          if (nodi.bufferServerHost == null) {
            stream = new NullStream();
            stream.setup(context);

            sinkIdentifier = null;
>>>>>>> ddc07d9c
          }
          else {
            context.setBufferServerAddress(InetSocketAddress.createUnresolved(nodi.bufferServerHost, nodi.bufferServerPort));
            if (NetUtils.isLocalAddress(context.getBufferServerAddress().getAddress())) {
              context.setBufferServerAddress(new InetSocketAddress(InetAddress.getByName(null), nodi.bufferServerPort));
            }

<<<<<<< HEAD
          stream = new BufferServerPublisher(sourceIdentifier);
          stream.setup(context);
          logger.debug("deployed a buffer stream {}", stream);
=======
            stream = new BufferServerOutputStream(StramUtils.getSerdeInstance(nodi.serDeClassName));
            stream.setup(context);
            logger.debug("deployed a buffer stream {}", stream);
>>>>>>> ddc07d9c

            sinkIdentifier = "tcp://".concat(nodi.bufferServerHost).concat(":").concat(String.valueOf(nodi.bufferServerPort)).concat("/").concat(sourceIdentifier);
          }
        }
        else if (collection.size() == 1) {
          if (nodi.isInline()) {
            /**
             * Let's create an inline stream to carry data from output port to input port of some other node.
             * There is only one node interested in output placed on this stream, and that node is in this container.
             */
            stream = new InlineStream();
            stream.setup(context);

            sinkIdentifier = null;
          }
          else {
            /**
             * Let's create 2 streams: 1 inline and 1 going to the Buffer Server.
             * Although there is a node in this container interested in output placed on this stream, there
             * seems to at least one more party interested but placed in a container other than this one.
             */
            sinkIdentifier = "tcp://".concat(nodi.bufferServerHost).concat(":").concat(String.valueOf(nodi.bufferServerPort)).concat("/").concat(sourceIdentifier);

            StreamContext bssc = new StreamContext(nodi.declaredStreamId);
            bssc.setSourceId(sourceIdentifier);
            bssc.setSinkId(sinkIdentifier);
            bssc.setStartingWindowId(ndi.checkpointWindowId > 0 ? ndi.checkpointWindowId + 1 : 0); // TODO: next window after checkpoint
            bssc.setBufferServerAddress(InetSocketAddress.createUnresolved(nodi.bufferServerHost, nodi.bufferServerPort));
            bssc.attr(StreamContext.CODEC).set(StramUtils.getSerdeInstance(nodi.serDeClassName));
            bssc.attr(StreamContext.EVENT_LOOP).set(eventloop);
            if (NetUtils.isLocalAddress(bssc.getBufferServerAddress().getAddress())) {
              bssc.setBufferServerAddress(new InetSocketAddress(InetAddress.getByName(null), nodi.bufferServerPort));
            }

            BufferServerPublisher bsos = new BufferServerPublisher(sourceIdentifier);
            bsos.setup(bssc);
            logger.debug("deployed a buffer stream {}", bsos);

            streams.put(sinkIdentifier, new ComponentContextPair<Stream<Object>, StreamContext>(bsos, bssc));

            // should we create inline stream here or wait for the input deployments to create the inline streams?
            stream = new MuxStream();
            stream.setup(context);
            stream.setSink(sinkIdentifier, bsos);

            logger.debug("stored stream {} against key {}", bsos, sinkIdentifier);
          }
        }
        else {
          /**
           * Since there are multiple parties interested in this node itself, we are going to come
           * to this block multiple times. The actions we take subsequent times are going to be different
           * than the first time. We create the MuxStream only the first time.
           */
          ComponentContextPair<Stream<Object>, StreamContext> pair = streams.get(sourceIdentifier);
          if (pair == null) {
            /**
             * Let's multiplex the output placed on this stream.
             * This container itself contains more than one parties interested.
             */
            stream = new MuxStream();
            stream.setup(context);
          }
          else {
            stream = pair.component;
          }

          if (nodi.isInline()) {
            sinkIdentifier = null;
          }
          else {
            sinkIdentifier = "tcp://".concat(nodi.bufferServerHost).concat(":").concat(String.valueOf(nodi.bufferServerPort)).concat("/").concat(sourceIdentifier);

            StreamContext bssc = new StreamContext(nodi.declaredStreamId);
            bssc.attr(StreamContext.CODEC).set(StramUtils.getSerdeInstance(nodi.serDeClassName));
            bssc.attr(StreamContext.EVENT_LOOP).set(eventloop);
            bssc.setBufferServerAddress(InetSocketAddress.createUnresolved(nodi.bufferServerHost, nodi.bufferServerPort));
            bssc.setSourceId(sourceIdentifier);
            bssc.setSinkId(sinkIdentifier);
            bssc.setStartingWindowId(ndi.checkpointWindowId > 0 ? ndi.checkpointWindowId + 1 : 0); // TODO: next window after checkpoint
            BufferServerPublisher bsos = new BufferServerPublisher(sourceIdentifier);
            bsos.setup(bssc);
            logger.debug("deployed a buffer stream {}", bsos);

            streams.put(sinkIdentifier, new ComponentContextPair<Stream<Object>, StreamContext>(bsos, bssc));
            logger.debug("stored stream {} against key {}", bsos, sinkIdentifier);

            stream.setup(context);
            stream.setSink(sinkIdentifier, bsos);
          }
        }

        if (!streams.containsKey(sourceIdentifier)) {
          node.connectOutputPort(nodi.portName, nodi.contextAttributes, stream);

          context.setSourceId(sourceIdentifier);
          context.setSinkId(sinkIdentifier);
          context.setStartingWindowId(ndi.checkpointWindowId > 0 ? ndi.checkpointWindowId + 1 : 0); // TODO: next window after checkpoint

          streams.put(sourceIdentifier, new ComponentContextPair<Stream<Object>, StreamContext>(stream, context));
          logger.debug("stored stream {} against key {}", stream, sourceIdentifier);
        }
      }
    }
  }

  /**
   * If the port is connected, find return the declared stream Id.
   *
   * @param operatorId id of the operator to which the port belongs.
   * @param portname name of port to which the stream is connected.
   * @return Stream Id if connected, null otherwise.
   */
  public final String getDeclaredStreamId(int operatorId, String portname)
  {
    String identifier = String.valueOf(operatorId).concat(NODE_PORT_CONCAT_SEPARATOR).concat(portname);
    ComponentContextPair<Stream<Object>, StreamContext> spair = streams.get(identifier);
    if (spair == null) {
      return null;
    }

    return spair.context.getId();
  }

  private void deployInputStreams(List<OperatorDeployInfo> nodeList) throws Exception
  {
    // collect any input operators along with their smallest window id,
    // those are subsequently used to setup the window generator
    ArrayList<OperatorDeployInfo> inputNodes = new ArrayList<OperatorDeployInfo>();
    long smallestCheckpointedWindowId = Long.MAX_VALUE;

    /*
     * Hook up all the downstream ports. There are 2 places where we deal with more than 1
     * downstream ports. The first one follows immediately for WindowGenerator. The second
     * case is when source for the input port of some node in this container is in another
     * container. So we need to create the stream. We need to track this stream along with
     * other streams,and many such streams may exist, we hash them against buffer server
     * info as we did for outputs but throw in the sinkid in the mix as well.
     */
    for (OperatorDeployInfo ndi: nodeList) {
      if (ndi.inputs == null || ndi.inputs.isEmpty()) {
        /**
         * This has to be InputNode, so let's hook the WindowGenerator to it.
         * A node which does not take any input cannot exist in the DAG since it would be completely
         * unaware of the windows. So for that reason, AbstractInputNode allows Component.INPUT port.
         */
        inputNodes.add(ndi);
        /*
         * When we activate the window Generator, we plan to activate it only from required windowId.
         */
        if (ndi.checkpointWindowId < smallestCheckpointedWindowId) {
          smallestCheckpointedWindowId = ndi.checkpointWindowId;
        }
      }
      else {
        Node<?> node = nodes.get(ndi.id);

        for (OperatorDeployInfo.InputDeployInfo nidi: ndi.inputs) {
          String sourceIdentifier = Integer.toString(nidi.sourceNodeId).concat(NODE_PORT_CONCAT_SEPARATOR).concat(nidi.sourcePortName);
          String sinkIdentifier = Integer.toString(ndi.id).concat(NODE_PORT_CONCAT_SEPARATOR).concat(nidi.portName);

          ComponentContextPair<Stream<Object>, StreamContext> pair = streams.get(sourceIdentifier);
          if (pair == null) {
            /*
             * We connect to the buffer server for the input on this port.
             * We have already placed all the output streams for all the operators in this container.
             * Yet, there is no stream which can source this port so it has to come from the buffer
             * server, so let's make a connection to it.
             */
            assert (nidi.isInline() == false);

            StreamContext context = new StreamContext(nidi.declaredStreamId);
            context.setBufferServerAddress(InetSocketAddress.createUnresolved(nidi.bufferServerHost, nidi.bufferServerPort));
            if (NetUtils.isLocalAddress(context.getBufferServerAddress().getAddress())) {
              context.setBufferServerAddress(new InetSocketAddress(InetAddress.getByName(null), nidi.bufferServerPort));
            }
            context.attr(StreamContext.CODEC).set(StramUtils.getSerdeInstance(nidi.serDeClassName));
            context.attr(StreamContext.EVENT_LOOP).set(eventloop);
            context.setPartitions(nidi.partitionMask, nidi.partitionKeys);
            context.setSourceId(sourceIdentifier);
            context.setSinkId(sinkIdentifier);
            context.setStartingWindowId(ndi.checkpointWindowId > 0 ? ndi.checkpointWindowId + 1 : 0); // TODO: next window after checkpoint

            @SuppressWarnings("unchecked")
            Stream<Object> stream = (Stream)new BufferServerSubscriber(nidi.declaredStreamId);
            stream.setup(context);

            Sink<Object> s = node.connectInputPort(nidi.portName, nidi.contextAttributes, stream);
            stream.setSink(sinkIdentifier,
                           ndi.checkpointWindowId > 0 ? new WindowIdActivatedSink<Object>(stream, sinkIdentifier, s, ndi.checkpointWindowId) : s);

            streams.put(sinkIdentifier,
                        new ComponentContextPair<Stream<Object>, StreamContext>(stream, context));
            logger.debug("put input stream {} against key {}", stream, sinkIdentifier);
          }
          else {
            String streamSinkId = pair.context.getSinkId();

            Sink<Object> s;
            if (streamSinkId == null) {
              s = node.connectInputPort(nidi.portName, nidi.contextAttributes, pair.component);
              pair.context.setSinkId(sinkIdentifier);
            }
            else if (pair.component.isMultiSinkCapable()) {
              s = node.connectInputPort(nidi.portName, nidi.contextAttributes, pair.component);
              pair.context.setSinkId(streamSinkId.concat(", ").concat(sinkIdentifier));
            }
            else {
              /**
               * we are trying to tap into existing InlineStream or BufferServerPublisher.
               * Since none of those streams are MultiSinkCapable, we need to replace them with Mux.
               */
              StreamContext context = new StreamContext(nidi.declaredStreamId);
              context.setSourceId(sourceIdentifier);
              context.setSinkId(streamSinkId.concat(", ").concat(sinkIdentifier));
              context.setStartingWindowId(ndi.checkpointWindowId > 0 ? ndi.checkpointWindowId + 1 : 0); // TODO: next window after checkpoint

              Stream<Object> stream = new MuxStream();
              stream.setup(context);
              logger.debug("deployed input mux stream {}", stream);
              s = node.connectInputPort(nidi.portName, nidi.contextAttributes, stream);
              streams.put(sourceIdentifier, new ComponentContextPair<Stream<Object>, StreamContext>(stream, context));
              logger.debug("stored input stream {} against key {}", stream, sourceIdentifier);

              /**
               * Lets wire the MuxStream to upstream node.
               */
              String[] nodeport = sourceIdentifier.split(NODE_PORT_SPLIT_SEPARATOR);
              Node<?> upstreamNode = nodes.get(Integer.parseInt(nodeport[0]));
              upstreamNode.connectOutputPort(nodeport[1], nidi.contextAttributes, stream);

              Sink<Object> existingSink;
              if (pair.component instanceof InlineStream) {
                String[] np = streamSinkId.split(NODE_PORT_SPLIT_SEPARATOR);
                Node<?> anotherNode = nodes.get(Integer.parseInt(np[0]));
                existingSink = anotherNode.connectInputPort(np[1], nidi.contextAttributes, stream); // the context object here is probably wrong

                /*
                 * we do not need to do this but looks bad if leave it in limbo.
                 */
                pair.component.deactivate();
                pair.component.teardown();
              }
              else {
                existingSink = pair.component;

                /*
                 * we got this stream since it was mapped against sourceId, but since
                 * we took that place for MuxStream, we give this a new place of its own.
                 */
                streams.put(pair.context.getSinkId(), pair);
                logger.debug("relocated stream {} against key {}", pair.context.getSinkId());
              }

              stream.setSink(streamSinkId, existingSink);
            }

            if (nidi.partitionKeys == null || nidi.partitionKeys.isEmpty()) {
              logger.debug("got simple inline stream from {} to {} - {}", new Object[] {sourceIdentifier, sinkIdentifier, nidi});
              pair.component.setSink(sinkIdentifier,
                                     ndi.checkpointWindowId > 0 ? new WindowIdActivatedSink<Object>(pair.component, sinkIdentifier, s, ndi.checkpointWindowId) : s);
            }
            else {
              /*
               * generally speaking we do not have partitions on the inline streams so the control should not
               * come here but if it comes, then we are ready to handle it using the partition aware streams.
               */
              PartitionAwareSink<Object> pas = new PartitionAwareSink<Object>(StramUtils.getSerdeInstance(nidi.serDeClassName), nidi.partitionKeys, nidi.partitionMask, s);
              pair.component.setSink(sinkIdentifier,
                                     ndi.checkpointWindowId > 0 ? new WindowIdActivatedSink<Object>(pair.component, sinkIdentifier, pas, ndi.checkpointWindowId) : pas);
            }
          }
        }
      }
    }

    if (!inputNodes.isEmpty()) {
      WindowGenerator windowGenerator = setupWindowGenerator(smallestCheckpointedWindowId);
      for (OperatorDeployInfo ndi: inputNodes) {
        generators.put(ndi.id, windowGenerator);

        Node<?> node = nodes.get(ndi.id);
        Sink<Object> s = node.connectInputPort(Node.INPUT, null, windowGenerator);
        windowGenerator.setSink(Integer.toString(ndi.id).concat(NODE_PORT_CONCAT_SEPARATOR).concat(Node.INPUT),
                                ndi.checkpointWindowId > 0 ? new WindowIdActivatedSink<Object>(windowGenerator, Integer.toString(ndi.id).concat(NODE_PORT_CONCAT_SEPARATOR).concat(Node.INPUT), s, ndi.checkpointWindowId) : s);
      }
    }
  }

  /**
   * Create the window generator for the given start window id.
   * This is a hook for tests to control the window generation.
   *
   * @param smallestWindowId
   * @return WindowGenerator
   */
  protected WindowGenerator setupWindowGenerator(long smallestWindowId)
  {
    WindowGenerator windowGenerator = new WindowGenerator(new ScheduledThreadPoolExecutor(1, "WindowGenerator"));
    /**
     * let's make sure that we send the same window Ids with the same reset windows.
     */
    windowGenerator.setResetWindow(firstWindowMillis);

    long millisAtFirstWindow = (smallestWindowId >> 32) * 1000 + windowWidthMillis * (smallestWindowId & WindowGenerator.MAX_WINDOW_ID);
    windowGenerator.setFirstWindow(millisAtFirstWindow > firstWindowMillis ? millisAtFirstWindow : firstWindowMillis);

    windowGenerator.setWindowWidth(windowWidthMillis);
    return windowGenerator;
  }

  @SuppressWarnings({"SleepWhileInLoop", "SleepWhileHoldingLock"})
  public synchronized void activate(List<OperatorDeployInfo> nodeList)
  {
    for (ComponentContextPair<Stream<Object>, StreamContext> pair: streams.values()) {
      if (!(pair.component instanceof BufferServerSubscriber || activeStreams.containsKey(pair.component))) {
        activeStreams.put(pair.component, pair.context);
        pair.component.activate(pair.context);
      }
    }

    final AtomicInteger activatedNodeCount = new AtomicInteger(activeNodes.size());
    for (final OperatorDeployInfo ndi: nodeList) {
      final Node<?> node = nodes.get(ndi.id);
      final Map<String, AttributeMap<PortContext>> inputPortAttributes = new HashMap<String, AttributeMap<PortContext>>();
      final Map<String, AttributeMap<PortContext>> outputPortAttributes = new HashMap<String, AttributeMap<PortContext>>();
      assert (!activeNodes.containsKey(ndi.id));

      for (OperatorDeployInfo.InputDeployInfo idi: ndi.inputs) {
        inputPortAttributes.put(idi.portName, idi.contextAttributes);
      }
      for (OperatorDeployInfo.OutputDeployInfo odi: ndi.outputs) {
        outputPortAttributes.put(odi.portName, odi.contextAttributes);
      }

      new Thread(node.id)
      {
        @Override
        public void run()
        {
          try {
            OperatorContext context = new OperatorContext(new Integer(ndi.id), this, ndi.contextAttributes, applicationAttributes, inputPortAttributes, outputPortAttributes);
            node.getOperator().setup(context);
            for (Map.Entry<String, AttributeMap<PortContext>> entry: inputPortAttributes.entrySet()) {
              AttributeMap<PortContext> attrMap = entry.getValue();
              if (attrMap != null && attrMap.attrValue(PortContext.AUTO_RECORD, false)) {
                logger.info("Automatically start recording for operator {}, input port {}", ndi.id, entry.getKey());
                startRecording(node, ndi.id, entry.getKey(), true);
              }
            }
            for (Map.Entry<String, AttributeMap<PortContext>> entry: outputPortAttributes.entrySet()) {
              AttributeMap<PortContext> attrMap = entry.getValue();
              if (attrMap != null && attrMap.attrValue(PortContext.AUTO_RECORD, false)) {
                logger.info("Automatically start recording for operator {}, output port {}", ndi.id, entry.getKey());
                startRecording(node, ndi.id, entry.getKey(), true);
              }
            }

            activeNodes.put(ndi.id, context);

            activatedNodeCount.incrementAndGet();
            logger.info("activating {} in container {}", node, containerId);
            node.activate(context);
          }
          catch (Throwable ex) {
            logger.error("Node stopped abnormally because of exception", ex);
          }
          finally {
            activeNodes.remove(ndi.id);
            node.getOperator().teardown();
            logger.info("deactivated {}", node.id);
          }
        }

      }.start();

    }

    /**
     * we need to make sure that before any of the operators gets the first message, it's activate.
     */
    try {
      do {
        Thread.sleep(SPIN_MILLIS);
      }
      while (activatedNodeCount.get() < nodes.size());
    }
    catch (InterruptedException ex) {
      logger.debug(ex.getLocalizedMessage());
    }

    for (ComponentContextPair<Stream<Object>, StreamContext> pair: streams.values()) {
      if (pair.component instanceof BufferServerSubscriber && !activeStreams.containsKey(pair.component)) {
        activeStreams.put(pair.component, pair.context);
        pair.component.activate(pair.context);
      }
    }

    for (WindowGenerator wg: generators.values()) {
      if (!activeGenerators.containsKey(wg)) {
        activeGenerators.put(wg, generators);
        wg.activate(null);
      }
    }
  }

  private void groupInputStreams(HashMap<String, ArrayList<String>> groupedInputStreams, OperatorDeployInfo ndi)
  {
    for (OperatorDeployInfo.InputDeployInfo nidi: ndi.inputs) {
      String source = Integer.toString(nidi.sourceNodeId).concat(NODE_PORT_CONCAT_SEPARATOR).concat(nidi.sourcePortName);

      /*
       * if we do not want to combine multiple streams with different partitions from the
       * same upstream node, we could also use the partition to group the streams together.
       * This logic comes with the danger that the performance of the group which shares
       * the same stream is bounded on the higher side by the performance of the lowest
       * performer upstream port. May be combining the streams is not such a good thing
       * but let's see if we allow this as an option to the user, what they end up choosing
       * the most.
       */
      ArrayList<String> collection = groupedInputStreams.get(source);
      if (collection == null) {
        collection = new ArrayList<String>();
        groupedInputStreams.put(source, collection);
      }
      collection.add(Integer.toString(ndi.id).concat(NODE_PORT_CONCAT_SEPARATOR).concat(nidi.portName));
    }
  }

  private String getRecorderKey(int operatorId, String portName)
  {
    return String.valueOf(operatorId) + (portName != null ? ("$" + portName) : "");
  }

  private void startRecording(Node<?> node, int operatorId, String portName, boolean recordEvenIfNotConnected)
  {
    PortMappingDescriptor descriptor = node.getPortMappingDescriptor();
    String operatorPortName = getRecorderKey(operatorId, portName);
    // check any recording conflict
    boolean conflict = false;
    if (tupleRecorders.containsKey(String.valueOf(operatorId))) {
      conflict = true;
    }
    else if (portName == null) {
      for (Map.Entry<String, InputPort<?>> entry: descriptor.inputPorts.entrySet()) {
        if (tupleRecorders.containsKey(getRecorderKey(operatorId, entry.getKey()))) {
          conflict = true;
          break;
        }
      }
      for (Map.Entry<String, OutputPort<?>> entry: descriptor.outputPorts.entrySet()) {
        if (tupleRecorders.containsKey(getRecorderKey(operatorId, entry.getKey()))) {
          conflict = true;
          break;
        }
      }
    }
    else {
      if (tupleRecorders.containsKey(operatorPortName)) {
        conflict = true;
      }
    }
    if (!conflict) {
      logger.debug("Executing start recording request for " + operatorPortName);

      TupleRecorder tupleRecorder = new TupleRecorder();
      String basePath = StramChild.this.appPath + "/recordings/" + operatorId + "/" + tupleRecorder.getStartTime();
      String defaultName = StramChild.this.containerId + "_" + operatorPortName + "_" + tupleRecorder.getStartTime();
      tupleRecorder.setRecordingName(defaultName);
      tupleRecorder.setBasePath(basePath);
      tupleRecorder.setBytesPerPartFile(StramChild.this.tupleRecordingPartFileSize);
      tupleRecorder.setMillisPerPartFile(StramChild.this.tupleRecordingPartFileTimeMillis);
      if (StramChild.this.daemonAddress != null) {
        String url = "ws://" + StramChild.this.daemonAddress + "/pubsub";
        try {
          tupleRecorder.setPubSubUrl(url);
        }
        catch (URISyntaxException ex) {
          logger.warn("URL {} is not valid. NOT posting live tuples to daemon.", url, ex);
        }
      }
      HashMap<String, Sink<Object>> sinkMap = new HashMap<String, Sink<Object>>();
      for (Map.Entry<String, InputPort<?>> entry: descriptor.inputPorts.entrySet()) {
        String streamId = getDeclaredStreamId(operatorId, entry.getKey());
        if (recordEvenIfNotConnected && streamId == null) {
          streamId = portName + "_implicit_stream";
        }
        if (streamId != null && (portName == null || entry.getKey().equals(portName))) {
          logger.info("Adding recorder sink to input port {}, stream {}", entry.getKey(), streamId);
          tupleRecorder.addInputPortInfo(entry.getKey(), streamId);
          sinkMap.put(entry.getKey(), tupleRecorder.newSink(entry.getKey()));
        }
      }
      for (Map.Entry<String, OutputPort<?>> entry: descriptor.outputPorts.entrySet()) {
        String streamId = getDeclaredStreamId(operatorId, entry.getKey());
        if (recordEvenIfNotConnected && streamId == null) {
          streamId = portName + "_implicit_stream";
        }
        if (streamId != null && (portName == null || entry.getKey().equals(portName))) {
          logger.info("Adding recorder sink to output port {}, stream {}", entry.getKey(), streamId);
          tupleRecorder.addOutputPortInfo(entry.getKey(), streamId);
          sinkMap.put(entry.getKey(), tupleRecorder.newSink(entry.getKey()));
        }
      }
      if (!sinkMap.isEmpty()) {
        logger.debug("Started recording (name: {}) to base path {}", operatorPortName, basePath);
        node.addSinks(sinkMap);
        tupleRecorder.setup(null);
        tupleRecorders.put(operatorPortName, tupleRecorder);
      }
      else {
        logger.warn("Tuple recording request ignored because operator is not connected on the specified port.");
      }
    }
    else {
      logger.error("Operator id {} is already being recorded.", operatorPortName);
    }
  }

  private void stopRecording(Node<?> node, int operatorId, String portName)
  {
    String operatorPortName = getRecorderKey(operatorId, portName);
    if (tupleRecorders.containsKey(operatorPortName)) {
      logger.debug("Executing stop recording request for {}", operatorPortName);

      TupleRecorder tupleRecorder = tupleRecorders.get(operatorPortName);
      if (tupleRecorder != null) {
        node.removeSinks(tupleRecorder.getSinkMap());
        tupleRecorder.teardown();
        logger.debug("Stopped recording for operator/port {}", operatorPortName);
        tupleRecorders.remove(operatorPortName);
      }
    }
    else {
      logger.error("Operator/port {} is not being recorded.", operatorPortName);
    }
  }

  private void syncRecording(Node<?> node, int operatorId, String portName)
  {
    String operatorPortName = getRecorderKey(operatorId, portName);
    if (tupleRecorders.containsKey(operatorPortName)) {
      logger.debug("Executing sync recording request for {}" + operatorPortName);

      TupleRecorder tupleRecorder = tupleRecorders.get(operatorPortName);
      if (tupleRecorder != null) {
        tupleRecorder.requestSync();
        logger.debug("Requested sync recording for operator/port {}" + operatorPortName);
      }
    }
    else {
      logger.error("(SYNC_RECORDING) Operator/port " + operatorPortName + " is not being recorded.");
    }
  }

}<|MERGE_RESOLUTION|>--- conflicted
+++ resolved
@@ -889,19 +889,11 @@
            * this stream exists. That means someone outside of this container must be interested.
            */
           assert (nodi.isInline() == false): "output should not be inline: " + nodi;
-<<<<<<< HEAD
           context.setBufferServerAddress(InetSocketAddress.createUnresolved(nodi.bufferServerHost, nodi.bufferServerPort));
           context.attr(StreamContext.EVENT_LOOP).set(eventloop);
           context.attr(StreamContext.CODEC).set(StramUtils.getSerdeInstance(nodi.serDeClassName));
           if (NetUtils.isLocalAddress(context.getBufferServerAddress().getAddress())) {
             context.setBufferServerAddress(new InetSocketAddress(InetAddress.getByName(null), nodi.bufferServerPort));
-=======
-          if (nodi.bufferServerHost == null) {
-            stream = new NullStream();
-            stream.setup(context);
-
-            sinkIdentifier = null;
->>>>>>> ddc07d9c
           }
           else {
             context.setBufferServerAddress(InetSocketAddress.createUnresolved(nodi.bufferServerHost, nodi.bufferServerPort));
@@ -909,15 +901,9 @@
               context.setBufferServerAddress(new InetSocketAddress(InetAddress.getByName(null), nodi.bufferServerPort));
             }
 
-<<<<<<< HEAD
           stream = new BufferServerPublisher(sourceIdentifier);
           stream.setup(context);
           logger.debug("deployed a buffer stream {}", stream);
-=======
-            stream = new BufferServerOutputStream(StramUtils.getSerdeInstance(nodi.serDeClassName));
-            stream.setup(context);
-            logger.debug("deployed a buffer stream {}", stream);
->>>>>>> ddc07d9c
 
             sinkIdentifier = "tcp://".concat(nodi.bufferServerHost).concat(":").concat(String.valueOf(nodi.bufferServerPort)).concat("/").concat(sourceIdentifier);
           }
