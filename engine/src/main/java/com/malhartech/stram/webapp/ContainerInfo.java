/**
 * Copyright (c) 2012-2012 Malhar, Inc.
 * All rights reserved.
 */
package com.malhartech.stram.webapp;

import javax.xml.bind.annotation.XmlAccessType;
import javax.xml.bind.annotation.XmlAccessorType;
import javax.xml.bind.annotation.XmlRootElement;

@XmlRootElement(name = "container")
@XmlAccessorType(XmlAccessType.FIELD)
public class ContainerInfo {

  public String id;
  public String host;
<<<<<<< HEAD
  public String state;
=======
  public String jvmName;
>>>>>>> 54727976
  public long lastHeartbeat;
  public int numOperators;

}
<|MERGE_RESOLUTION|>--- conflicted
+++ resolved
@@ -1,25 +1,22 @@
-/**
- * Copyright (c) 2012-2012 Malhar, Inc.
- * All rights reserved.
- */
-package com.malhartech.stram.webapp;
-
-import javax.xml.bind.annotation.XmlAccessType;
-import javax.xml.bind.annotation.XmlAccessorType;
-import javax.xml.bind.annotation.XmlRootElement;
-
-@XmlRootElement(name = "container")
-@XmlAccessorType(XmlAccessType.FIELD)
-public class ContainerInfo {
-
-  public String id;
-  public String host;
-<<<<<<< HEAD
-  public String state;
-=======
-  public String jvmName;
->>>>>>> 54727976
-  public long lastHeartbeat;
-  public int numOperators;
-
-}
+/**
+ * Copyright (c) 2012-2012 Malhar, Inc.
+ * All rights reserved.
+ */
+package com.malhartech.stram.webapp;
+
+import javax.xml.bind.annotation.XmlAccessType;
+import javax.xml.bind.annotation.XmlAccessorType;
+import javax.xml.bind.annotation.XmlRootElement;
+
+@XmlRootElement(name = "container")
+@XmlAccessorType(XmlAccessType.FIELD)
+public class ContainerInfo {
+
+  public String id;
+  public String host;
+  public String state;
+  public String jvmName;
+  public long lastHeartbeat;
+  public int numOperators;
+
+}