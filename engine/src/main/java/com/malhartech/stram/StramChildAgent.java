/**
 * Copyright (c) 2012-2012 Malhar, Inc.
 * All rights reserved.
 */
package com.malhartech.stram;

import java.io.ByteArrayOutputStream;
import java.net.InetSocketAddress;
import java.util.ArrayList;
import java.util.HashMap;
import java.util.LinkedHashMap;
import java.util.List;
import java.util.Map;
import java.util.Set;
import java.util.concurrent.ConcurrentLinkedQueue;

import org.slf4j.Logger;
import org.slf4j.LoggerFactory;

import com.google.common.collect.Lists;
import com.google.common.collect.Sets;
import com.malhartech.api.DAG.InputPortMeta;
import com.malhartech.api.DAG.StreamMeta;
import com.malhartech.api.InputOperator;
import com.malhartech.api.Operator;
import com.malhartech.api.OperatorCodec;
import com.malhartech.bufferserver.util.Codec;
import com.malhartech.stram.OperatorDeployInfo.InputDeployInfo;
import com.malhartech.stram.OperatorDeployInfo.OutputDeployInfo;
import com.malhartech.stram.PhysicalPlan.PTContainer;
import com.malhartech.stram.PhysicalPlan.PTInput;
import com.malhartech.stram.PhysicalPlan.PTOperator;
import com.malhartech.stram.PhysicalPlan.PTOperator.State;
import com.malhartech.stram.PhysicalPlan.PTOutput;
import com.malhartech.stram.StreamingContainerUmbilicalProtocol.ContainerHeartbeatResponse;
import com.malhartech.stram.StreamingContainerUmbilicalProtocol.StramToNodeRequest;
import com.malhartech.stram.StreamingContainerUmbilicalProtocol.StreamingContainerContext;
import com.malhartech.stram.StreamingContainerUmbilicalProtocol.StreamingNodeHeartbeat;
import com.malhartech.stram.StreamingContainerUmbilicalProtocol.StreamingNodeHeartbeat.DNodeState;
import com.malhartech.stram.webapp.ContainerInfo;

/**
 *
 * Representation of a child container in the master<p>
 * <br>
 */
public class StramChildAgent {
  private static final Logger LOG = LoggerFactory.getLogger(StramChildAgent.class);

  public static class ContainerStartRequest {
    final PTContainer container;

    ContainerStartRequest(PTContainer container) {
      this.container = container;
    }
  }

  class MovingAverageLong {
    private final int periods;
    private final long[] values;
    private int index = 0;
    private boolean filled = false;

    MovingAverageLong(int periods) {
      this.periods = periods;
      this.values = new long[periods];
    }

    void add(long val) {
      values[index++] = val;
      if (index == periods) {
        filled = true;
      }
      index = index % periods;
    }

    long getAvg() {
      long sum = 0;
      for (int i=0; i<periods; i++) {
        sum += values[i];
      }

      if (!filled) {
        return index == 0 ? 0 : sum/index;
      } else {
        return sum/periods;
      }
    }
  }

  // Generics don't work with numbers.  Hence this mess.
  class MovingAverageDouble {
    private final int periods;
    private final double[] values;
    private int index = 0;
    private boolean filled = false;

    MovingAverageDouble(int periods) {
      this.periods = periods;
      this.values = new double[periods];
    }

    void add(double val) {
      values[index++] = val;
      if (index == periods) {
        filled = true;
      }
      index = index % periods;
    }

    double getAvg() {
      double sum = 0;
      for (int i=0; i<periods; i++) {
        sum += values[i];
      }

      if (!filled) {
        return index == 0 ? 0 : sum/index;
      } else {
        return sum/periods;
      }
    }
  }

  class OperatorStatus
  {
    StreamingNodeHeartbeat lastHeartbeat;
    final PTOperator operator;
    long totalTuplesProcessed;
    long totalTuplesEmitted;
    long currentWindowId;
    MovingAverageLong tuplesProcessedPSMA10 = new MovingAverageLong(10);
    MovingAverageLong tuplesEmittedPSMA10 = new MovingAverageLong(10);
    MovingAverageLong latencyMA10 = new MovingAverageLong(10);
    MovingAverageDouble cpuPercentageMA10 = new MovingAverageDouble(10);
    List<String> recordingNames; // null if recording is not in progress

    private OperatorStatus(PTOperator operator) {
      this.operator = operator;
    }

    public boolean isIdle()
    {
      if ((lastHeartbeat != null && DNodeState.IDLE.name().equals(lastHeartbeat.getState()))) {
        return true;
      }
      return false;
    }
  }

  public StramChildAgent(PTContainer container, StreamingContainerContext initCtx) {
    this.container = container;
    this.initCtx = initCtx;
    this.operators = new HashMap<Integer, OperatorStatus>(container.operators.size());
  }

  boolean shutdownRequested = false;
  boolean isComplete = false;
  long lastHeartbeatMillis = 0;
  long lastCheckpointRequestMillis = 0;
  long createdMillis = System.currentTimeMillis();
  final PTContainer container;
  Map<Integer, OperatorStatus> operators;
  final StreamingContainerContext initCtx;
  private final OperatorCodec nodeSerDe = StramUtils.getNodeSerDe(null);
  Runnable onAck = null;
  String jvmName;

  private final ConcurrentLinkedQueue<StramToNodeRequest> operatorRequests = new ConcurrentLinkedQueue<StramToNodeRequest>();

  public StreamingContainerContext getInitContext() {
    return initCtx;
  }

  public boolean hasPendingWork() {
    return this.onAck != null || !container.pendingDeploy.isEmpty() || !container.pendingUndeploy.isEmpty();
  }

  private void ackPendingRequest() {
    if (onAck != null) {
      onAck.run();
      onAck = null;
    }
  }

  protected OperatorStatus updateOperatorStatus(StreamingNodeHeartbeat shb) {
    OperatorStatus status = this.operators.get(shb.getNodeId());
    if (status == null) {
      for (PTOperator operator : container.operators) {
        if (operator.getId() == shb.getNodeId()) {
          status = new OperatorStatus(operator);
          operators.put(shb.getNodeId(), status);
        }
      }
    }

    if (status != null && !container.pendingDeploy.isEmpty()) {
      if (status.operator.getState() == PTOperator.State.PENDING_DEPLOY) {
        // remove operator from deploy list only if not scheduled of undeploy (or redeploy) again
        if (!container.pendingUndeploy.contains(status.operator) && container.pendingDeploy.remove(status.operator)) {
          LOG.debug("{} marking deployed: {} remote status {}", new Object[] {container.containerId, status.operator, shb.getState()});
          status.operator.setState(PTOperator.State.ACTIVE);
        }
      }
      LOG.debug("{} pendingDeploy {}", container.containerId, container.pendingDeploy);
    }
    return status;
  }

  public void addOperatorRequest(StramToNodeRequest r) {
    LOG.info("Adding operator request {} {}", container.containerId, r);
    this.operatorRequests.add(r);
  }

  protected ConcurrentLinkedQueue<StramToNodeRequest> getOperatorRequests() {
    return this.operatorRequests;
  }

  public ContainerHeartbeatResponse pollRequest() {
    ackPendingRequest();

    if (!this.container.pendingUndeploy.isEmpty()) {
      ContainerHeartbeatResponse rsp = new ContainerHeartbeatResponse();
      final Set<PTOperator> toUndeploy = Sets.newHashSet(this.container.pendingUndeploy);
      List<OperatorDeployInfo> nodeList = getUndeployInfoList(toUndeploy);
      rsp.undeployRequest = nodeList;
      rsp.hasPendingRequests = (!this.container.pendingDeploy.isEmpty());
      this.onAck = new Runnable() {
        @Override
        public void run() {
          // remove operators from undeploy list to not request it again
          container.pendingUndeploy.removeAll(toUndeploy);
          for (PTOperator operator : toUndeploy) {
            operator.setState(PTOperator.State.INACTIVE);
          }
          LOG.debug("{} undeploy complete: {} deploy: {}", new Object[] {container.containerId, toUndeploy, container.pendingDeploy});
        }
      };
      return rsp;
    }

    if (!this.container.pendingDeploy.isEmpty()) {
      Set<PTOperator> deployOperators = this.container.plan.getOperatorsForDeploy(this.container);
      LOG.debug("container {} deployable operators: {}", container.containerId, deployOperators);
      ContainerHeartbeatResponse rsp = new ContainerHeartbeatResponse();
      List<OperatorDeployInfo> deployList = getDeployInfoList(deployOperators);
      if (deployList != null && !deployList.isEmpty()) {
        rsp.deployRequest = deployList;
        rsp.nodeRequests = Lists.newArrayList();
        for (PTOperator o : deployOperators) {
          rsp.nodeRequests.addAll(o.deployRequests);
        }
      }
      rsp.hasPendingRequests = false;
      return rsp;
    }

    return null;
  }

  boolean isIdle() {
    if (this.hasPendingWork()) {
      // container may have no active operators but deploy request pending
      return false;
    }
    for (OperatorStatus operatorStatus : this.operators.values()) {
      if (!operatorStatus.isIdle()) {
        return false;
      }
    }
    return true;
  }

  // this method is only used for testing
  public List<OperatorDeployInfo> getDeployInfo() {
    return getDeployInfoList(container.pendingDeploy);
  }

  /**
   * Create deploy info for StramChild.
   * @param operators
   * @return StreamingContainerContext
   */
  private List<OperatorDeployInfo> getDeployInfoList(Set<PTOperator> operators) {

    if (container.bufferServerAddress == null) {
      throw new IllegalStateException("No buffer server address assigned");
    }

    Map<OperatorDeployInfo, PTOperator> nodes = new LinkedHashMap<OperatorDeployInfo, PTOperator>();
    Map<String, OutputDeployInfo> publishers = new LinkedHashMap<String, OutputDeployInfo>();

    for (PTOperator node : operators) {
      if (node.getState() != State.NEW && node.getState() != State.INACTIVE) {
        LOG.debug("Skipping deploy for operator {} state {}", node, node.getState());
        continue;
      }
      node.setState(State.PENDING_DEPLOY);
      OperatorDeployInfo ndi = createOperatorDeployInfo(node);
      long checkpointWindowId = node.getRecoveryCheckpoint();
      if (checkpointWindowId > 0) {
        LOG.debug("Operator {} recovery checkpoint {}", node.getId(), Codec.getStringWindowId(checkpointWindowId));
        ndi.checkpointWindowId = checkpointWindowId;
      }
      nodes.put(ndi, node);
      ndi.inputs = new ArrayList<InputDeployInfo>(node.inputs.size());
      ndi.outputs = new ArrayList<OutputDeployInfo>(node.outputs.size());

      for (PTOutput out : node.outputs) {
        final StreamMeta streamMeta = out.logicalStream;
        // buffer server or inline publisher
        OutputDeployInfo portInfo = new OutputDeployInfo();
        portInfo.declaredStreamId = streamMeta.getId();
        portInfo.portName = out.portName;
        portInfo.contextAttributes = streamMeta.getSource().getAttributes();

        if (!out.isDownStreamInline()) {
          portInfo.bufferServerHost = node.container.bufferServerAddress.getHostName();
          portInfo.bufferServerPort = node.container.bufferServerAddress.getPort();
          if (streamMeta.getCodecClass() != null) {
            portInfo.serDeClassName = streamMeta.getCodecClass().getName();
          }
        } else {
          //LOG.debug("Inline stream {}", out);
          // target set below
          //portInfo.inlineTargetNodeId = "-1subscriberInOtherContainer";
        }

        ndi.outputs.add(portInfo);
        publishers.put(node.getId() + "/" + streamMeta.getId(), portInfo);
      }
    }

    // after we know all publishers within container, determine subscribers

    for (Map.Entry<OperatorDeployInfo, PTOperator> nodeEntry : nodes.entrySet()) {
      OperatorDeployInfo ndi = nodeEntry.getKey();
      PTOperator node = nodeEntry.getValue();
      for (PTInput in : node.inputs) {
        final StreamMeta streamMeta = in.logicalStream;
        // input from other node(s) OR input adapter
        if (streamMeta.getSource() == null) {
          throw new AssertionError("source is null: " + in);
        }
        PTOutput sourceOutput = in.source;

        InputDeployInfo inputInfo = new InputDeployInfo();
        inputInfo.declaredStreamId = streamMeta.getId();
        inputInfo.portName = in.portName;
        for (Map.Entry<InputPortMeta, StreamMeta> e : node.getOperatorMeta().getInputStreams().entrySet()) {
          if (e.getValue() == streamMeta) {
            inputInfo.contextAttributes = e.getKey().getAttributes();
          }
        }
        inputInfo.sourceNodeId = sourceOutput.source.getId();
        inputInfo.sourcePortName = sourceOutput.portName;
        if (in.partitions != null) {
          inputInfo.partitionKeys = in.partitions.partitions;
          inputInfo.partitionMask = in.partitions.mask;
        }

        if (streamMeta.isInline() && sourceOutput.source.container == node.container) {
          // inline input (both operators in same container and inline hint set)
          OutputDeployInfo outputInfo = publishers.get(sourceOutput.source.getId() + "/" + streamMeta.getId());
          if (outputInfo == null) {
            throw new AssertionError("Missing publisher for inline stream " + sourceOutput);
          }
        } else {
          // buffer server input
          // FIXME: address to come from upstream output port, should be assigned first
          InetSocketAddress addr = sourceOutput.source.container.bufferServerAddress;
          if (addr == null) {
            // TODO: occurs during undeploy
            //LOG.warn("upstream address not assigned: " + sourceOutput);
            //addr = container.bufferServerAddress;
            throw new AssertionError("upstream address not assigned: " + sourceOutput);
          }
          inputInfo.bufferServerHost = addr.getHostName();
          inputInfo.bufferServerPort = addr.getPort();
          if (streamMeta.getCodecClass() != null) {
            inputInfo.serDeClassName = streamMeta.getCodecClass().getName();
          }
        }
        ndi.inputs.add(inputInfo);
      }
    }

    return new ArrayList<OperatorDeployInfo>(nodes.keySet());
  }

  /**
   * Create operator undeploy request for StramChild. Since the physical plan
   * could have been modified (dynamic partitioning etc.), stream information
   * cannot be provided. StramChild keeps track of connected streams and removes
   * them along with the operator instance.
   *
   * @param operators
   * @return
   */
  private List<OperatorDeployInfo> getUndeployInfoList(Set<PTOperator> operators) {
    List<OperatorDeployInfo> undeployList = new ArrayList<OperatorDeployInfo>(operators.size());
    for (PTOperator node : operators) {
      node.setState(State.PENDING_UNDEPLOY);
      OperatorDeployInfo ndi = createOperatorDeployInfo(node);
      long checkpointWindowId = node.getRecoveryCheckpoint();
      if (checkpointWindowId > 0) {
        LOG.debug("Operator {} recovery checkpoint {}", node.getId(), Codec.getStringWindowId(checkpointWindowId));
        ndi.checkpointWindowId = checkpointWindowId;
      }
      undeployList.add(ndi);
    }
    return undeployList;
  }

  /**
   * Create deploy info for operator.
   * <p>
   *
   * @param dnodeId
   * @param nodeDecl
   * @return {@link com.malhartech.stram.OperatorDeployInfo}
   *
   */
  private OperatorDeployInfo createOperatorDeployInfo(PTOperator node)
  {
    OperatorDeployInfo ndi = new OperatorDeployInfo();
    Operator operator = node.getOperatorMeta().getOperator();
    ndi.type = (operator instanceof InputOperator) ? OperatorDeployInfo.OperatorType.INPUT : OperatorDeployInfo.OperatorType.GENERIC;
    if (node.merge != null) {
      operator = node.merge;
      ndi.type = OperatorDeployInfo.OperatorType.UNIFIER;
    } else if (node.partition != null) {
      operator = node.partition.getOperator();
    }
    ByteArrayOutputStream os = new ByteArrayOutputStream();
    try {
      this.nodeSerDe.write(operator, os);
      ndi.serializedNode = os.toByteArray();
      os.close();
    } catch (Exception e) {
      throw new RuntimeException("Failed to initialize " + operator + "(" + operator.getClass() + ")", e);
    }
    ndi.declaredId = node.getOperatorMeta().getId();
    ndi.id = node.getId();
    ndi.contextAttributes = node.getOperatorMeta().getAttributes();
    return ndi;
  }

  public ContainerInfo getContainerInfo() {
    ContainerInfo ci = new ContainerInfo();
    ci.id = container.containerId;
    ci.host = container.host;
<<<<<<< HEAD
    ci.state = container.getState().name();
=======
    ci.jvmName = this.jvmName;
>>>>>>> 54727976
    ci.numOperators = container.operators.size();
    ci.lastHeartbeat = lastHeartbeatMillis;
    return ci;
  }

}<|MERGE_RESOLUTION|>--- conflicted
+++ resolved
@@ -450,11 +450,8 @@
     ContainerInfo ci = new ContainerInfo();
     ci.id = container.containerId;
     ci.host = container.host;
-<<<<<<< HEAD
     ci.state = container.getState().name();
-=======
     ci.jvmName = this.jvmName;
->>>>>>> 54727976
     ci.numOperators = container.operators.size();
     ci.lastHeartbeat = lastHeartbeatMillis;
     return ci;
