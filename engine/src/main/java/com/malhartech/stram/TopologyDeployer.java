--- conflicted
+++ resolved
@@ -45,15 +45,11 @@
    */
   public abstract static class PTComponent {
     String id;
-<<<<<<< HEAD
-
-=======
     
     /**
      * 
      * @return String
      */
->>>>>>> 761db55f
     abstract public String getLogicalId();
     // stats
 
@@ -107,15 +103,11 @@
     public String getLogicalId() {
       return logicalStream.getId();
     }
-<<<<<<< HEAD
-
-=======
     
     /**
      * 
      * @return InetSocketAddress
      */
->>>>>>> 761db55f
     public InetSocketAddress getBufferServerAddress() {
       if (source instanceof PTNode) {
         return ((PTNode)source).container.bufferServerAddress;
@@ -149,16 +141,12 @@
   public static class PTOutput extends PTComponent {
     final TopologyBuilder.StreamConf logicalStream;
     final PTComponent source;
-<<<<<<< HEAD
-
-=======
     
     /**
      * Constructor
      * @param logicalStream
      * @param source 
      */
->>>>>>> 761db55f
     protected PTOutput(StreamConf logicalStream, PTComponent source) {
       this.logicalStream = logicalStream;
       this.source = source;
@@ -206,15 +194,11 @@
     List<PTOutput> outputs;
     PTContainer container;
     LinkedList<Long> checkpointWindows = new LinkedList<Long>();
-<<<<<<< HEAD
-
-=======
     
     /**
      * 
      * @return {@link com.malhartech.stram.conf.NodeConf}
      */
->>>>>>> 761db55f
     public NodeConf getLogicalNode() {
       return this.logicalNode;
     }
@@ -228,15 +212,11 @@
         return checkpointWindows.getLast();
       return 0;
     }
-<<<<<<< HEAD
-
-=======
     
     /**
      * 
      * @return String
      */
->>>>>>> 761db55f
     @Override
     public String getLogicalId() {
       return logicalNode.getId();
@@ -287,16 +267,12 @@
     }
     return containers.get(index);
   }
-<<<<<<< HEAD
-
-=======
   
   /**
    * 
    * @param maxContainers
    * @param tb 
    */
->>>>>>> 761db55f
   public void init(int maxContainers, TopologyBuilder tb) {
 
     this.maxContainers = Math.max(maxContainers,1);
