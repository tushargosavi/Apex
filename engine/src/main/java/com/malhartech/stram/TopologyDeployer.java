/**
 * Copyright (c) 2012-2012 Malhar, Inc.
 * All rights reserved.
 */
package com.malhartech.stram;

import com.malhartech.dag.SerDe;
import com.malhartech.stram.conf.TopologyBuilder;
import com.malhartech.stram.conf.TopologyBuilder.NodeConf;
import com.malhartech.stram.conf.TopologyBuilder.StreamConf;
import java.net.InetSocketAddress;
import java.util.ArrayList;
import java.util.Arrays;
import java.util.HashMap;
import java.util.LinkedList;
import java.util.List;
import java.util.Map;
import java.util.Stack;
import java.util.concurrent.atomic.AtomicInteger;
import org.apache.commons.lang.builder.ToStringBuilder;
import org.apache.commons.lang.builder.ToStringStyle;
import org.slf4j.Logger;
import org.slf4j.LoggerFactory;

<<<<<<< HEAD
=======
import com.malhartech.dag.SerDe;
import com.malhartech.stram.conf.Topology;
import com.malhartech.stram.conf.Topology.NodeDecl;
import com.malhartech.stram.conf.Topology.StreamDecl;

>>>>>>> 6832a01d
/**
 *
 * Derives the physical model from the logical dag and assigned to hadoop container. Is the initial query planner<p>
 * <br>
 * Does the static binding of dag to physical nodes. Parse the dag and figures out the topology. The upstream
 * dependencies are deployed first. Static partitions are defined by the dag are enforced. Stram an later on do
 * dynamic optimization.<br>
 * In current implementation optimization is not done with number of containers. The number provided in the dag
 * specification is treated as minimum as well as maximum. Once the optimization layer is built this would change<br>
 * Topology deployment thus blocks successful running of a streaming job in the current version of the streaming platform<br>
 * <br>
 */
public class TopologyDeployer {

  private final static Logger LOG = LoggerFactory.getLogger(TopologyDeployer.class);

  /**
   * Common abstraction for streams and nodes for heartbeat/monitoring.<p>
   * <br>
   *
   */
  public abstract static class PTComponent {
    String id;
    
    /**
     * 
     * @return String
     */
    abstract public String getLogicalId();
    // stats

    /**
     * 
     * @return String
     */
    @Override
    public String toString() {
      return new ToStringBuilder(this, ToStringStyle.SHORT_PREFIX_STYLE).
          append("id", id).
          append("logicalId", getLogicalId()).
          toString();
    }

  }

  /**
   *
   * Representation of an input in the physical layout. A source in the DAG<p>
   * <br>
   * This can come from another node or from outside the DAG<br>
   * <br>
   *
   */
  public static class PTInput extends PTComponent {
    final Topology.StreamDecl logicalStream;
    final PTComponent target;
    final byte[] partition;
    final PTComponent source;
    final String portName;
    
    /**
     * 
     * @param logicalStream
     * @param target
     * @param partition
     * @param source 
     */
    protected PTInput(String portName, StreamDecl logicalStream, PTComponent target, byte[] partition, PTComponent source) {
      this.logicalStream = logicalStream;
      this.target = target;
      this.partition = partition;
      this.source = source;
      this.portName = portName;
    }

    /**
     * 
     * @return String
     */
    @Override
    public String getLogicalId() {
      return logicalStream.getId();
    }
    
    /**
     * 
     * @return InetSocketAddress
     */
    public InetSocketAddress getBufferServerAddress() {
      if (source instanceof PTNode) {
        return ((PTNode)source).container.bufferServerAddress;
      } else {
        return ((PTNode)target).container.bufferServerAddress;
      }
    }

  }

  /**
   *
   * Representation of input adapter in the physical layout<p>
   * <br>
   *
   */
  public static class PTInputAdapter extends PTInput {
    protected PTInputAdapter(String portName, StreamDecl logicalStream, PTComponent target, byte[] partition) {
      super(portName, logicalStream, target, partition, null);
    }
  }

  /**
   *
   * Representation of an output in the physical layout. A sink in the DAG<p>
   * <br>
   * This can go to another node or to a output Adapter (i.e. outside the DAG)<br>
   * <br>
   *
   */
  public static class PTOutput extends PTComponent {
    final Topology.StreamDecl logicalStream;
    final PTComponent source;
    final String portName;
    
    /**
     * Constructor
     * @param logicalStream
     * @param source 
     */
    protected PTOutput(String portName, StreamDecl logicalStream, PTComponent source) {
      this.logicalStream = logicalStream;
      this.source = source;
      this.portName = portName;
    }

    /**
     * 
     * @return String
     */
    @Override
    public String getLogicalId() {
      return logicalStream.getId();
    }

  }

  /**
   *
   * Representation of output adapter in the physical layout<p>
   * <br>
   *
   */
  public static class PTOutputAdapter extends PTOutput {
      /**
       * 
       * @param logicalStream
       * @param source 
       */
    protected PTOutputAdapter(String portName, StreamDecl logicalStream, PTComponent source) {
      super(portName, logicalStream, source);
    }
  }

  /**
   *
   * Representation of a node in the physical layout<p>
   * <br>
   * A generic node in the DAG<br>
   * <br>
   *
   */
  public static class PTNode extends PTComponent {
    Topology.NodeDecl logicalNode;
    List<PTInput> inputs;
    List<PTOutput> outputs;
    PTContainer container;
    LinkedList<Long> checkpointWindows = new LinkedList<Long>();
    
    /**
     * 
     * @return {@link com.malhartech.stram.conf.NodeConf}
     */
    public NodeDecl getLogicalNode() {
      return this.logicalNode;
    }

    /**
     * 
     * @return long
     */
    public long getRecentCheckpoint() {
      if (checkpointWindows != null && !checkpointWindows.isEmpty())
        return checkpointWindows.getLast();
      return 0;
    }
    
    /**
     * 
     * @return String
     */
    @Override
    public String getLogicalId() {
      return logicalNode.getId();
    }

  }

  /**
   *
   * Representation of a container for physical objects of dag to be placed in<p>
   * <br>
   * This class directly maps to a hadoop container<br>
   * <br>
   *
   */

  public static class PTContainer {
    List<PTNode> nodes = new ArrayList<PTNode>();
    String containerId; // assigned to yarn container
    InetSocketAddress bufferServerAddress;

    /**
     * 
     * @return String
     */
    @Override
    public String toString() {
      return new ToStringBuilder(this, ToStringStyle.SHORT_PREFIX_STYLE).
          append("nodes", this.nodes).
          toString();
    }
  }

  private Map<NodeDecl, List<PTNode>> deployedNodes = new HashMap<NodeDecl, List<PTNode>>();
  private Map<StreamDecl, PTInputAdapter> inputAdapters = new HashMap<StreamDecl, PTInputAdapter>();
  private List<PTContainer> containers = new ArrayList<PTContainer>();
  private int maxContainers = 1;

  private PTContainer getContainer(int index) {
    if (index >= containers.size()) {
      if (index >= maxContainers) {
        index = maxContainers - 1;
      }
      for (int i=containers.size(); i<index+1; i++) {
        containers.add(i, new PTContainer());
      }
    }
    return containers.get(index);
  }
  
  /**
   * 
   * @param maxContainers
   * @param tplg
   */
  public TopologyDeployer(Topology tplg) {

    this.maxContainers = Math.max(tplg.getMaxContainerCount(),1);
    LOG.debug("Initializing topology for {} containers.", this.maxContainers);
    
    Stack<NodeDecl> pendingNodes = new Stack<NodeDecl>();
    for (NodeDecl n : tplg.getAllNodes()) {
      pendingNodes.push(n);
    }

    int nodeCount = 0;

    while (!pendingNodes.isEmpty()) {
      NodeDecl n = pendingNodes.pop();

      if (deployedNodes.containsKey(n)) {
        // node already deployed as upstream dependency
        continue;
      }

      // look at all input streams to determine number of nodes
      // and upstream dependencies
      byte[][] partitions = null;
      boolean upstreamDeployed = true;
      PTNode inlineUpstreamNode = null;
<<<<<<< HEAD

      for (StreamConf s : n.getInputStreams()) {
        if (s.getSourceNode() != null && !deployedNodes.containsKey(s.getSourceNode())) {
=======
      
      for (StreamDecl s : n.getInputStreams().values()) {
        if (s.getSource() != null && !deployedNodes.containsKey(s.getSource().getNode())) {
>>>>>>> 6832a01d
          pendingNodes.push(n);
          pendingNodes.push(s.getSource().getNode());
          upstreamDeployed = false;
          break;
        }
        byte[][] streamPartitions = getStreamPartitions(s);
        if (streamPartitions != null) {
          if (partitions != null) {
            if (!Arrays.deepEquals(partitions, streamPartitions)) {
              throw new IllegalArgumentException("Node cannot have multiple input streams with different partitions.");
            }
          }
          partitions = streamPartitions;
        } else {
          if (s.isInline()) {
            // node to be deployed with source node
            if (s.getSource() != null) {
              // find the container for the node?
              List<PTNode> deployedNodes = this.deployedNodes.get(s.getSource().getNode());
              inlineUpstreamNode = deployedNodes.get(0);
            }
          }
        }
      }

      if (upstreamDeployed) {
        // ready to deploy this node
        List<PTNode> pnodes = new ArrayList<PTNode>();
        if (partitions != null) {
          // create node per partition,
          // distribute over available containers
          for (int i = 0; i < partitions.length; i++) {
            PTNode pNode = createPTNode(n, partitions[i], pnodes.size());
            pnodes.add(pNode);
            PTContainer container = getContainer((nodeCount++) % maxContainers);
            container.nodes.add(pNode);
            pNode.container = container;
          }
        } else {
          // single instance, no partitions
          PTNode pNode = createPTNode(n, null, pnodes.size());
          pnodes.add(pNode);

          PTContainer container;
          if (inlineUpstreamNode != null) {
            container = inlineUpstreamNode.container;
          } else {
            container = getContainer((nodeCount++) % maxContainers);
          }
          container.nodes.add(pNode);
          pNode.container = container;
        }
        this.deployedNodes.put(n, pnodes);
      }
    }

  }

  private AtomicInteger nodeSequence = new AtomicInteger();
<<<<<<< HEAD

  private PTNode createPTNode(NodeConf nodeConf, byte[] partition, int instanceCount) {
=======
  
  private PTNode createPTNode(NodeDecl nodeDecl, byte[] partition, int instanceCount) {
>>>>>>> 6832a01d

    PTNode pNode = new PTNode();
    pNode.logicalNode = nodeDecl;
    pNode.inputs = new ArrayList<PTInput>();
    pNode.outputs = new ArrayList<PTOutput>();
    pNode.id = ""+nodeSequence.incrementAndGet();
<<<<<<< HEAD

    for (StreamConf inputStream : nodeConf.getInputStreams()) {
      // find upstream node(s),
=======
    
    for (Map.Entry<String, StreamDecl> inputEntry : nodeDecl.getInputStreams().entrySet()) {
      // find upstream node(s), 
>>>>>>> 6832a01d
      // (can be multiple with partitioning or load balancing)
      StreamDecl streamDecl = inputEntry.getValue();
      if (streamDecl.getSource() != null) {
        List<PTNode> upstreamNodes = deployedNodes.get(streamDecl.getSource().getNode());
        for (PTNode upNode : upstreamNodes) {
          // link to upstream output(s) for this stream
          for (PTOutput upstreamOut : upNode.outputs) {
            if (upstreamOut.logicalStream == streamDecl) {
              PTInput input = new PTInput(inputEntry.getKey(), streamDecl, pNode, partition, upNode);
              pNode.inputs.add(input);
            }
          }
        }
      }
    }
<<<<<<< HEAD

    for (StreamConf outputStream : nodeConf.getOutputStreams()) {
      if (outputStream.getTargetNode() != null) {
        pNode.outputs.add(new PTOutput(outputStream, pNode));
      } else {
        // output adapter
        if (instanceCount == 0) {
          // create single adapter wrapper node
          PTOutputAdapter adapter = new PTOutputAdapter(outputStream, pNode);
          adapter.id = ""+nodeSequence.incrementAndGet();
          pNode.outputs.add(adapter);
          outputAdapters.put(outputStream, adapter);
        } else {
          // stream to adapter wrapper node
          PTOutput output = new PTOutput(outputStream, pNode);
          pNode.outputs.add(output);
        }
      }
=======
    
    for (Map.Entry<String, StreamDecl> outputEntry : nodeDecl.getOutputStreams().entrySet()) {
      pNode.outputs.add(new PTOutput(outputEntry.getKey(), outputEntry.getValue(), pNode));
>>>>>>> 6832a01d
    }

    return pNode;
  }
<<<<<<< HEAD

  private byte[][] getStreamPartitions(StreamConf streamConf)
=======
  
  private byte[][] getStreamPartitions(StreamDecl streamConf)
>>>>>>> 6832a01d
  {
    if (streamConf.getSerDeClass() != null) {
      try {
        SerDe serde = StramUtils.newInstance(streamConf.getSerDeClass());
        byte[][] partitions = serde.getPartitions();
        if (partitions != null) {
          return partitions;
        }
      }
      catch (Exception e) {
        throw new RuntimeException("Failed to get partition info from " + streamConf.getSerDeClass(), e);
      }
    }
    return null;
  }


  protected List<PTContainer> getContainers() {
    return this.containers;
  }
<<<<<<< HEAD

  protected List<PTNode> getNodes(NodeConf nodeConf) {
    return this.deployedNodes.get(nodeConf);
  }

  protected PTInputAdapter getInputAdapter(StreamConf streamConf) {
    return this.inputAdapters.get(streamConf);
=======
 
  protected List<PTNode> getNodes(NodeDecl nodeDecl) {
    return this.deployedNodes.get(nodeDecl);
  }
  
  protected PTInputAdapter getInputAdapter(StreamDecl streamDecl) {
    return this.inputAdapters.get(streamDecl);
>>>>>>> 6832a01d
  }

}<|MERGE_RESOLUTION|>--- conflicted
+++ resolved
@@ -4,10 +4,6 @@
  */
 package com.malhartech.stram;
 
-import com.malhartech.dag.SerDe;
-import com.malhartech.stram.conf.TopologyBuilder;
-import com.malhartech.stram.conf.TopologyBuilder.NodeConf;
-import com.malhartech.stram.conf.TopologyBuilder.StreamConf;
 import java.net.InetSocketAddress;
 import java.util.ArrayList;
 import java.util.Arrays;
@@ -17,19 +13,17 @@
 import java.util.Map;
 import java.util.Stack;
 import java.util.concurrent.atomic.AtomicInteger;
+
 import org.apache.commons.lang.builder.ToStringBuilder;
 import org.apache.commons.lang.builder.ToStringStyle;
 import org.slf4j.Logger;
 import org.slf4j.LoggerFactory;
 
-<<<<<<< HEAD
-=======
 import com.malhartech.dag.SerDe;
 import com.malhartech.stram.conf.Topology;
 import com.malhartech.stram.conf.Topology.NodeDecl;
 import com.malhartech.stram.conf.Topology.StreamDecl;
 
->>>>>>> 6832a01d
 /**
  *
  * Derives the physical model from the logical dag and assigned to hadoop container. Is the initial query planner<p>
@@ -309,15 +303,9 @@
       byte[][] partitions = null;
       boolean upstreamDeployed = true;
       PTNode inlineUpstreamNode = null;
-<<<<<<< HEAD
-
-      for (StreamConf s : n.getInputStreams()) {
-        if (s.getSourceNode() != null && !deployedNodes.containsKey(s.getSourceNode())) {
-=======
       
       for (StreamDecl s : n.getInputStreams().values()) {
         if (s.getSource() != null && !deployedNodes.containsKey(s.getSource().getNode())) {
->>>>>>> 6832a01d
           pendingNodes.push(n);
           pendingNodes.push(s.getSource().getNode());
           upstreamDeployed = false;
@@ -377,28 +365,17 @@
   }
 
   private AtomicInteger nodeSequence = new AtomicInteger();
-<<<<<<< HEAD
-
-  private PTNode createPTNode(NodeConf nodeConf, byte[] partition, int instanceCount) {
-=======
   
   private PTNode createPTNode(NodeDecl nodeDecl, byte[] partition, int instanceCount) {
->>>>>>> 6832a01d
 
     PTNode pNode = new PTNode();
     pNode.logicalNode = nodeDecl;
     pNode.inputs = new ArrayList<PTInput>();
     pNode.outputs = new ArrayList<PTOutput>();
     pNode.id = ""+nodeSequence.incrementAndGet();
-<<<<<<< HEAD
-
-    for (StreamConf inputStream : nodeConf.getInputStreams()) {
-      // find upstream node(s),
-=======
     
     for (Map.Entry<String, StreamDecl> inputEntry : nodeDecl.getInputStreams().entrySet()) {
       // find upstream node(s), 
->>>>>>> 6832a01d
       // (can be multiple with partitioning or load balancing)
       StreamDecl streamDecl = inputEntry.getValue();
       if (streamDecl.getSource() != null) {
@@ -414,41 +391,15 @@
         }
       }
     }
-<<<<<<< HEAD
-
-    for (StreamConf outputStream : nodeConf.getOutputStreams()) {
-      if (outputStream.getTargetNode() != null) {
-        pNode.outputs.add(new PTOutput(outputStream, pNode));
-      } else {
-        // output adapter
-        if (instanceCount == 0) {
-          // create single adapter wrapper node
-          PTOutputAdapter adapter = new PTOutputAdapter(outputStream, pNode);
-          adapter.id = ""+nodeSequence.incrementAndGet();
-          pNode.outputs.add(adapter);
-          outputAdapters.put(outputStream, adapter);
-        } else {
-          // stream to adapter wrapper node
-          PTOutput output = new PTOutput(outputStream, pNode);
-          pNode.outputs.add(output);
-        }
-      }
-=======
     
     for (Map.Entry<String, StreamDecl> outputEntry : nodeDecl.getOutputStreams().entrySet()) {
       pNode.outputs.add(new PTOutput(outputEntry.getKey(), outputEntry.getValue(), pNode));
->>>>>>> 6832a01d
     }
 
     return pNode;
   }
-<<<<<<< HEAD
-
-  private byte[][] getStreamPartitions(StreamConf streamConf)
-=======
   
   private byte[][] getStreamPartitions(StreamDecl streamConf)
->>>>>>> 6832a01d
   {
     if (streamConf.getSerDeClass() != null) {
       try {
@@ -469,15 +420,6 @@
   protected List<PTContainer> getContainers() {
     return this.containers;
   }
-<<<<<<< HEAD
-
-  protected List<PTNode> getNodes(NodeConf nodeConf) {
-    return this.deployedNodes.get(nodeConf);
-  }
-
-  protected PTInputAdapter getInputAdapter(StreamConf streamConf) {
-    return this.inputAdapters.get(streamConf);
-=======
  
   protected List<PTNode> getNodes(NodeDecl nodeDecl) {
     return this.deployedNodes.get(nodeDecl);
@@ -485,7 +427,6 @@
   
   protected PTInputAdapter getInputAdapter(StreamDecl streamDecl) {
     return this.inputAdapters.get(streamDecl);
->>>>>>> 6832a01d
   }
 
 }