/*
 *  Copyright (c) 2012 Malhar, Inc.
 *  All Rights Reserved.
 */
package com.malhartech.stram;

import java.net.InetSocketAddress;
import java.util.*;
import java.util.concurrent.ConcurrentHashMap;
import java.util.concurrent.ConcurrentLinkedQueue;
import java.util.concurrent.ConcurrentSkipListMap;

import javax.annotation.Nullable;

import org.apache.commons.lang.StringUtils;
import org.apache.commons.lang.builder.ToStringBuilder;
import org.apache.commons.lang.builder.ToStringStyle;
import org.apache.commons.lang.mutable.MutableLong;
import org.apache.hadoop.conf.Configuration;
import org.apache.hadoop.yarn.webapp.NotFoundException;
import org.slf4j.Logger;
import org.slf4j.LoggerFactory;

import com.google.common.base.Predicate;
import com.google.common.collect.Sets;
import com.malhartech.api.AttributeMap;
import com.malhartech.api.Context.OperatorContext;
import com.malhartech.api.DAGContext;
import com.malhartech.api.StorageAgent;
import com.malhartech.common.util.Pair;
import com.malhartech.engine.OperatorStats;
import com.malhartech.engine.OperatorStats.PortStats;
import com.malhartech.stram.PhysicalPlan.PTContainer;
import com.malhartech.stram.PhysicalPlan.PTInput;
import com.malhartech.stram.PhysicalPlan.PTOperator;
import com.malhartech.stram.PhysicalPlan.PTOperator.State;
import com.malhartech.stram.PhysicalPlan.PTOutput;
import com.malhartech.stram.PhysicalPlan.PlanContext;
import com.malhartech.stram.PhysicalPlan.StatsHandler;
import com.malhartech.stram.StramChildAgent.ContainerStartRequest;
import com.malhartech.stram.StramChildAgent.OperatorStatus;
import com.malhartech.stram.StramChildAgent.PortStatus;
import com.malhartech.stram.StreamingContainerUmbilicalProtocol.ContainerHeartbeat;
import com.malhartech.stram.StreamingContainerUmbilicalProtocol.ContainerHeartbeatResponse;
import com.malhartech.stram.StreamingContainerUmbilicalProtocol.StramToNodeRequest;
import com.malhartech.stram.StreamingContainerUmbilicalProtocol.StramToNodeRequest.RequestType;
import com.malhartech.stram.StreamingContainerUmbilicalProtocol.StreamingContainerContext;
import com.malhartech.stram.StreamingContainerUmbilicalProtocol.StreamingNodeHeartbeat;
import com.malhartech.stram.StreamingContainerUmbilicalProtocol.StreamingNodeHeartbeat.DNodeState;
import com.malhartech.stram.plan.logical.LogicalPlan;
import com.malhartech.stram.plan.logical.LogicalPlan.OperatorMeta;
import com.malhartech.stram.plan.logical.LogicalPlanRequest;
import com.malhartech.stram.webapp.OperatorInfo;
import com.malhartech.stram.webapp.PortInfo;
<<<<<<< HEAD
import com.malhartech.api.AttributeMap;
import com.malhartech.common.Pair;
import com.malhartech.stram.plan.logical.LogicalPlanRequest;
import com.malhartech.stram.plan.physical.PlanModifier;

import java.io.ByteArrayInputStream;
import java.io.ByteArrayOutputStream;
import java.net.InetSocketAddress;
import java.util.*;
import java.util.concurrent.ConcurrentHashMap;
import java.util.concurrent.ConcurrentLinkedQueue;
import java.util.concurrent.ConcurrentSkipListMap;
import java.util.concurrent.FutureTask;

import javax.annotation.Nullable;
import org.apache.commons.lang.StringUtils;
import org.apache.commons.lang.builder.ToStringBuilder;
import org.apache.commons.lang.builder.ToStringStyle;
import org.apache.commons.lang.mutable.MutableLong;
import org.apache.hadoop.conf.Configuration;
import org.apache.hadoop.yarn.webapp.NotFoundException;
import org.slf4j.Logger;
import org.slf4j.LoggerFactory;
=======
>>>>>>> 2a36941b

/**
 *
 * Tracks topology provisioning/allocation to containers<p>
 * <br>
 * The tasks include<br>
 * Provisioning operators one container at a time. Each container gets assigned the operators, streams and its context<br>
 * Monitors run time operations including heartbeat protocol and node status<br>
 * Operator recovery and restart<br>
 * <br>
 *
 */
public class StreamingContainerManager implements PlanContext
{
  private final static Logger LOG = LoggerFactory.getLogger(StreamingContainerManager.class);
  private long windowStartMillis = System.currentTimeMillis();
  private int heartbeatTimeoutMillis = 30000;
  private int maxWindowsBehindForStats = 100;
  private int recordStatsInterval = 0;
  private long lastRecordStatsTime = 0;
  private HdfsStatsRecorder statsRecorder;
  private final int operatorMaxAttemptCount = 5;
  private final AttributeMap<DAGContext> appAttributes;
  //private final int checkpointIntervalMillis;
  private final String appPath;
  private final String checkpointFsPath;
  private final String statsFsPath;
  protected final Map<String, String> containerStopRequests = new ConcurrentHashMap<String, String>();
  protected final ConcurrentLinkedQueue<ContainerStartRequest> containerStartRequests = new ConcurrentLinkedQueue<ContainerStartRequest>();
  protected final ConcurrentLinkedQueue<Runnable> eventQueue = new ConcurrentLinkedQueue<Runnable>();
  protected String shutdownDiagnosticsMessage = "";
  protected boolean forcedShutdown = false;
  private long lastResourceRequest = 0;
  private final Map<String, StramChildAgent> containers = new ConcurrentHashMap<String, StramChildAgent>();
  private final PhysicalPlan plan;
  private final List<Pair<PTOperator, Long>> purgeCheckpoints = new ArrayList<Pair<PTOperator, Long>>();
  private final ConcurrentSkipListMap<Long, Map<Integer, EndWindowStats>> endWindowStatsOperatorMap = new ConcurrentSkipListMap<Long, Map<Integer, EndWindowStats>>();
  private long committedWindowId;

  private static class EndWindowStats
  {
    long emitTimestamp = -1;
    HashMap<String, Long> dequeueTimestamps = new HashMap<String, Long>();
  }

  public StreamingContainerManager(LogicalPlan dag)
  {
    this.plan = new PhysicalPlan(dag, this);
    this.appAttributes = dag.getAttributes();

    appAttributes.attr(LogicalPlan.STRAM_WINDOW_SIZE_MILLIS).setIfAbsent(500);
    // try to align to it pleases eyes.
    windowStartMillis -= (windowStartMillis % 1000);

    appAttributes.attr(LogicalPlan.STRAM_APP_PATH).setIfAbsent("stram/" + System.currentTimeMillis());
    this.appPath = appAttributes.attr(LogicalPlan.STRAM_APP_PATH).get();
    this.checkpointFsPath = this.appPath + "/" + LogicalPlan.SUBDIR_CHECKPOINTS;
    this.statsFsPath = this.appPath + "/" + LogicalPlan.SUBDIR_STATS;

    appAttributes.attr(LogicalPlan.STRAM_CHECKPOINT_WINDOW_COUNT).setIfAbsent(30000 / appAttributes.attr(LogicalPlan.STRAM_WINDOW_SIZE_MILLIS).get());
    //this.checkpointIntervalMillis = appAttributes.attr(DAG.STRAM_CHECKPOINT_WINDOW_COUNT).get() * appAttributes.attr(DAG.STRAM_WINDOW_SIZE_MILLIS).get();
    this.heartbeatTimeoutMillis = appAttributes.attrValue(LogicalPlan.STRAM_HEARTBEAT_TIMEOUT_MILLIS, this.heartbeatTimeoutMillis);

    appAttributes.attr(LogicalPlan.STRAM_MAX_WINDOWS_BEHIND_FOR_STATS).setIfAbsent(100);
    this.maxWindowsBehindForStats = appAttributes.attr(LogicalPlan.STRAM_MAX_WINDOWS_BEHIND_FOR_STATS).get();

    appAttributes.attr(LogicalPlan.STRAM_RECORD_STATS_INTERVAL_MILLIS).setIfAbsent(0);
    this.recordStatsInterval = appAttributes.attr(LogicalPlan.STRAM_RECORD_STATS_INTERVAL_MILLIS).get();
    if (this.recordStatsInterval > 0) {
      statsRecorder = new HdfsStatsRecorder();
      statsRecorder.setBasePath(this.statsFsPath);
      statsRecorder.setup();
    }
  }

  protected PhysicalPlan getPhysicalPlan()
  {
    return plan;
  }

  /**
   * Check periodically that child containers phone home.
   * This is run by the App Master thread (only accessed by one thread).
   */
  public void monitorHeartbeat()
  {
    long currentTms = System.currentTimeMillis();

    // look for resource allocation timeout
    for (PTContainer c: plan.getContainers()) {
      // TODO: single state for resource requested
      if (c.getState() == PTContainer.State.NEW || c.getState() == PTContainer.State.KILLED) {
        // look for resource allocation timeout
        if (lastResourceRequest + appAttributes.attrValue(LogicalPlan.STRAM_ALLOCATE_RESOURCE_TIMEOUT_MILLIS, LogicalPlan.DEFAULT_STRAM_ALLOCATE_RESOURCE_TIMEOUT_MILLIS) < currentTms) {
          String msg = String.format("Shutdown due to resource allocation timeout (%s ms) with container %s (state is %s)", currentTms - lastResourceRequest, c.containerId, c.getState().name());
          LOG.warn(msg);
          forcedShutdown = true;
          shutdownAllContainers(msg);
        }
        else {
          LOG.debug("Waiting for resource: {}m {}", c.getRequiredMemoryMB(), c);
        }
      }
      else if (c.containerId != null) {
        StramChildAgent cs = containers.get(c.containerId);
        if (!cs.isComplete && cs.lastHeartbeatMillis + heartbeatTimeoutMillis < currentTms) {
          // TODO: handle containers hung in deploy requests
          if (cs.lastHeartbeatMillis > 0 && !cs.hasPendingWork() && !isApplicationIdle()) {
            // request stop (kill) as process may still be hanging around (would have been detected by Yarn otherwise)
            LOG.info("Container {}@{} heartbeat timeout ({} ms).", new Object[] {c.containerId, c.host, currentTms - cs.lastHeartbeatMillis});
            containerStopRequests.put(c.containerId, c.containerId);
          }
        }
      }
    }

    processEvents();
    committedWindowId = updateCheckpoints();
    calculateEndWindowStats();
    if (recordStatsInterval > 0 && (lastRecordStatsTime + recordStatsInterval <= System.currentTimeMillis())) {
      recordStats();
    }
  }

  private void recordStats()
  {
    statsRecorder.recordContainers(containers);
    statsRecorder.recordOperators(getOperatorInfoList());
    lastRecordStatsTime = System.currentTimeMillis();
  }

  private void calculateEndWindowStats()
  {
    if (!endWindowStatsOperatorMap.isEmpty()) {
      if (endWindowStatsOperatorMap.size() > maxWindowsBehindForStats) {
        LOG.warn("Some operators are behind for more than {} windows! Trimming the end window stats map", maxWindowsBehindForStats);
        while (endWindowStatsOperatorMap.size() > maxWindowsBehindForStats) {
          endWindowStatsOperatorMap.remove(endWindowStatsOperatorMap.firstKey());
        }
      }

      Set<Integer> allCurrentOperators = new TreeSet<Integer>();
      for (PTOperator o: plan.getAllOperators()) {
        allCurrentOperators.add(o.getId());
      }
      int numOperators = allCurrentOperators.size();
      Long windowId = endWindowStatsOperatorMap.firstKey();
      while (windowId != null) {
        Map<Integer, EndWindowStats> endWindowStatsMap = endWindowStatsOperatorMap.get(windowId);
        Set<Integer> endWindowStatsOperators = endWindowStatsMap.keySet();

        if (allCurrentOperators.containsAll(endWindowStatsOperators)) {
          if (endWindowStatsMap.size() < numOperators) {
            break;
          }
          else {
            // they are equal.  start latency calculation
            List<OperatorMeta> rootOperatorMetas = plan.getRootOperators();
            Set<PTOperator> endWindowStatsVisited = new HashSet<PTOperator>();
            for (OperatorMeta root: rootOperatorMetas) {
              List<PTOperator> rootOperators = plan.getOperators(root);
              for (PTOperator rootOperator: rootOperators) {
                // DFS for visiting the nodes for latency calculation
                calculateLatency(rootOperator, endWindowStatsMap, endWindowStatsVisited);
              }
            }
            endWindowStatsOperatorMap.remove(windowId);
          }
        }
        else {
          // the old stats contains operators that do not exist any more
          // this is probably right after a partition happens.
          endWindowStatsOperatorMap.remove(windowId);
        }
        windowId = endWindowStatsOperatorMap.higherKey(windowId);
      }
    }
  }

  private void calculateLatency(PTOperator oper, Map<Integer, EndWindowStats> endWindowStatsMap, Set<PTOperator> endWindowStatsVisited)
  {
    endWindowStatsVisited.add(oper);
    OperatorStatus operatorStatus = getOperatorStatus(oper);
    if (operatorStatus == null) {
      LOG.info("Operator status for operator " + oper.getId() + " does not exist yet.");
      return;
    }

    EndWindowStats endWindowStats = endWindowStatsMap.get(oper.getId());
    if (endWindowStats == null) {
      LOG.info("End window stats is null for operator {}, probably a new operator after partitioning");
      return;
    }

    // find the maximum end window emit time from all input ports
    long upstreamMaxEmitTimestamp = -1;
    for (PTInput input: oper.inputs) {
      if (input.source.source instanceof PTOperator) {
        PTOperator upstreamOp = (PTOperator)input.source.source;
        EndWindowStats upstreamEndWindowStats = endWindowStatsMap.get(upstreamOp.getId());
        if (upstreamEndWindowStats == null) {
          LOG.info("End window stats is null for operator {}");
          return;
        }
        if (upstreamEndWindowStats.emitTimestamp > upstreamMaxEmitTimestamp) {
          upstreamMaxEmitTimestamp = upstreamEndWindowStats.emitTimestamp;
        }
      }
    }

    if (upstreamMaxEmitTimestamp > 0) {
      operatorStatus.latencyMA.add(endWindowStats.emitTimestamp - upstreamMaxEmitTimestamp);
    }

    for (PTOutput output: oper.outputs) {
      for (PTInput input: output.sinks) {
        if (input.target instanceof PTOperator) {
          PTOperator downStreamOp = (PTOperator)input.target;
          if (!endWindowStatsVisited.contains(downStreamOp)) {
            calculateLatency(downStreamOp, endWindowStatsMap, endWindowStatsVisited);
          }
        }
      }
    }
  }

  private OperatorStatus getOperatorStatus(PTOperator operator)
  {
    StramChildAgent sca = containers.get(operator.container.containerId);
    if (sca == null) {
      return null;
    }
    return sca.operators.get(operator.getId());
  }

  public int processEvents()
  {
    int count = 0;
    Runnable command;
    while ((command = this.eventQueue.poll()) != null) {
      try {
        command.run();
        count++;
      }
      catch (Exception e) {
        // TODO: handle error
        LOG.error("Failed to execute {} {}", command, e);
      }
    }
    return count;
  }

  /**
   * Schedule container restart. Called by Stram after a container was terminated
   * and requires recovery (killed externally, or after heartbeat timeout). <br>
   * Recovery will resolve affected operators (within the container and
   * everything downstream with respective recovery checkpoint states).
   * Dependent operators will be undeployed and buffer server connections reset prior to
   * redeploy to recovery checkpoint.
   *
   * @param containerId
   */
  public void scheduleContainerRestart(String containerId)
  {

    StramChildAgent cs = getContainerAgent(containerId);
    if (cs.shutdownRequested == true) {
      return;
    }

    LOG.info("Initiating recovery for container {}@{}", containerId, cs.container.host);

    cs.container.setState(PTContainer.State.KILLED);
    cs.container.bufferServerAddress = null;

    // building the checkpoint dependency,
    // downstream operators will appear first in map
    LinkedHashSet<PTOperator> checkpoints = new LinkedHashSet<PTOperator>();

    MutableLong ml = new MutableLong();
    for (PTOperator node: cs.container.operators) {
      // TODO: traverse inline upstream operators
      updateRecoveryCheckpoints(node, checkpoints, ml);
    }

    // redeploy cycle for all affected operators
    deploy(Collections.<PTContainer>emptySet(), checkpoints, Sets.newHashSet(cs.container), checkpoints);
  }

  public void markComplete(String containerId)
  {
    StramChildAgent cs = containers.get(containerId);
    if (cs == null) {
      LOG.warn("Completion status for unknown container {}", containerId);
      return;
    }
    cs.isComplete = true;
  }

  public static class ContainerResource
  {
    public final String containerId;
    public final String host;
    public final int memoryMB;
    public final int priority;

    public ContainerResource(int priority, String containerId, String host, int memoryMB)
    {
      this.containerId = containerId;
      this.host = host;
      this.memoryMB = memoryMB;
      this.priority = priority;
    }

    /**
     *
     * @return String
     */
    @Override
    public String toString()
    {
      return new ToStringBuilder(this, ToStringStyle.SHORT_PREFIX_STYLE)
              .append("containerId", this.containerId)
              .append("host", this.host)
              .append("memoryMB", this.memoryMB)
              .toString();
    }

  }

  private PTContainer matchContainer(ContainerResource resource)
  {
    PTContainer match = null;
    // match container waiting for resource
    for (PTContainer c: plan.getContainers()) {
      if (c.getState() == PTContainer.State.NEW || c.getState() == PTContainer.State.KILLED) {
        if (c.getResourceRequestPriority() == resource.priority) {
          return c;
        }
        /*
         if (container.getRequiredMemoryMB() <= resource.memoryMB) {
         if (match == null || match.getRequiredMemoryMB() < container.getRequiredMemoryMB()) {
         match = container;
         }
         }
         */
      }
    }
    return match;
  }

  /**
   * Assign operators to allocated container resource.
   *
   * @param resource
   * @param bufferServerAddr
   * @return
   */
  public StramChildAgent assignContainer(ContainerResource resource, InetSocketAddress bufferServerAddr)
  {
    PTContainer container = matchContainer(resource);
    if (container == null) {
      LOG.debug("No container matching allocated resource {}", resource);
      return null;
    }

    container.setState(PTContainer.State.ALLOCATED);
    if (container.containerId != null) {
      LOG.info("Removing existing container agent {}", container.containerId);
      this.containers.remove(container.containerId);
    }
    container.containerId = resource.containerId;
    container.host = resource.host;
    container.bufferServerAddress = bufferServerAddr;
    container.setAllocatedMemoryMB(resource.memoryMB);

    StramChildAgent sca = new StramChildAgent(container, newStreamingContainerContext());
    containers.put(resource.containerId, sca);
    return sca;
  }

  private StreamingContainerContext newStreamingContainerContext()
  {
    StreamingContainerContext scc = new StreamingContainerContext();
    scc.applicationAttributes = this.appAttributes;
    scc.startWindowMillis = this.windowStartMillis;
    return scc;
  }

  public StramChildAgent getContainerAgent(String containerId)
  {
    StramChildAgent cs = containers.get(containerId);
    if (cs == null) {
      throw new AssertionError("Unknown container " + containerId);
    }
    return cs;
  }

  public Collection<StramChildAgent> getContainerAgents()
  {
    return this.containers.values();
  }

  /**
   * process the heartbeat from each container.
   * called by the RPC thread for each container. (i.e. called by multiple threads)
   *
   * @param heartbeat
   * @return
   */
  public ContainerHeartbeatResponse processHeartbeat(ContainerHeartbeat heartbeat)
  {
    boolean containerIdle = true;
    long currentTimeMillis = System.currentTimeMillis();

    StramChildAgent sca = this.containers.get(heartbeat.getContainerId());
    if (sca == null) {
      // could be orphaned container that was replaced and needs to terminate
      LOG.error("Unknown container " + heartbeat.getContainerId());
      ContainerHeartbeatResponse response = new ContainerHeartbeatResponse();
      response.shutdown = true;
      return response;
    }

    //LOG.debug("{} {} {}", new Object[]{sca.container.containerId, sca.container.bufferServerAddress, sca.container.getState()});
    if (sca.container.getState() != PTContainer.State.ACTIVE) {
      // capture dynamically assigned address from container
      if (sca.container.bufferServerAddress == null && heartbeat.bufferServerHost != null) {
        sca.container.bufferServerAddress = InetSocketAddress.createUnresolved(heartbeat.bufferServerHost, heartbeat.bufferServerPort);
        LOG.info("Container {} buffer server: {}", sca.container.containerId, sca.container.bufferServerAddress);
      }
      sca.container.setState(PTContainer.State.ACTIVE);
      sca.jvmName = heartbeat.jvmName;
    }

    if (heartbeat.restartRequested) {
      LOG.error("Container {} restart request", sca.container.containerId);
      containerStopRequests.put(sca.container.containerId, sca.container.containerId);
    }

    sca.memoryMBFree = heartbeat.memoryMBFree;

    long elapsedMillis = currentTimeMillis - sca.lastHeartbeatMillis;

    for (StreamingNodeHeartbeat shb: heartbeat.getDnodeEntries()) {

      OperatorStatus status = sca.updateOperatorStatus(shb);
      if (status == null) {
        LOG.error("Heartbeat for unknown operator {} (container {})", shb.getNodeId(), heartbeat.getContainerId());
        continue;
      }

      //LOG.debug("heartbeat {}/{}@{}: {} {}", new Object[] { shb.getNodeId(), status.operator.getName(), heartbeat.getContainerId(), shb.getState(),
      //    Codec.getStringWindowId(shb.getLastBackupWindowId()) });

      StreamingNodeHeartbeat previousHeartbeat = status.lastHeartbeat;
      status.lastHeartbeat = shb;

      if (shb.getState().compareTo(DNodeState.FAILED.name()) == 0) {
        // count failure transitions *->FAILED, applies to initialization as well as intermittent failures
        if (previousHeartbeat == null || DNodeState.FAILED.name().compareTo(previousHeartbeat.getState()) != 0) {
          status.operator.failureCount++;
          LOG.warn("Operator failure: {} count: {}", status.operator, status.operator.failureCount);
          Integer maxAttempts = status.operator.getOperatorMeta().getAttributes().attrValue(OperatorContext.RECOVERY_ATTEMPTS, this.operatorMaxAttemptCount);
          if (status.operator.failureCount <= maxAttempts) {
            // restart entire container in attempt to recover operator
            // in the future a more sophisticated recovery strategy could
            // involve initial redeploy attempt(s) of affected operator in
            // existing container or sandbox container for just the operator
            LOG.error("Issuing container stop to restart after operator failure {}", status.operator);
            containerStopRequests.put(sca.container.containerId, sca.container.containerId);
          }
          else {
            String msg = String.format("Shutdown after reaching failure threshold for %s", status.operator);
            LOG.warn(msg);
            forcedShutdown = true;
            shutdownAllContainers(msg);
          }
        }
      }

      if (!status.isIdle()) {
        containerIdle = false;

        long tuplesProcessed = 0;
        long tuplesEmitted = 0;
        long totalCpuTimeUsed = 0;
        long maxDequeueTimestamp = -1;
        List<OperatorStats> statsList = shb.getWindowStats();
        HashMap<String, MutableLong> portToTuples = new HashMap<String, MutableLong>();

        for (OperatorStats stats: statsList) {
          /* report checkpointedWindowId status of the operator */
          if (status.operator.recoveryCheckpoint < stats.checkpointedWindowId) {
            addCheckpoint(status.operator, stats.checkpointedWindowId);
          }

          /* report all the other stuff */

          endWindowStatsOperatorMap.putIfAbsent(stats.windowId, new ConcurrentHashMap<Integer, EndWindowStats>());
          EndWindowStats endWindowStats = new EndWindowStats();
          Collection<PortStats> ports = stats.inputPorts;
          if (ports != null) {
            for (PortStats s: ports) {
              PortStatus ps = status.inputPortStatusList.get(s.portname);
              if (ps == null) {
                ps = sca.new PortStatus();
                ps.portName = s.portname;
                status.inputPortStatusList.put(s.portname, ps);
              }
              ps.totalTuples += s.processedCount;
              if (portToTuples.containsKey(s.portname)) {
                portToTuples.get(s.portname).add(s.processedCount);
              }
              else {
                portToTuples.put(s.portname, new MutableLong(s.processedCount));
              }

              tuplesProcessed += s.processedCount;
              endWindowStats.dequeueTimestamps.put(s.portname, s.endWindowTimestamp);
              if (s.endWindowTimestamp > maxDequeueTimestamp) {
                maxDequeueTimestamp = s.endWindowTimestamp;
              }
            }
          }

          ports = stats.outputPorts;
          if (ports != null) {

            for (PortStats s: ports) {
              PortStatus ps = status.outputPortStatusList.get(s.portname);
              if (ps == null) {
                ps = sca.new PortStatus();
                ps.portName = s.portname;
                status.outputPortStatusList.put(s.portname, ps);
              }
              ps.totalTuples += s.processedCount;
              if (portToTuples.containsKey(s.portname)) {
                portToTuples.get(s.portname).add(s.processedCount);
              }
              else {
                portToTuples.put(s.portname, new MutableLong(s.processedCount));
              }

              tuplesEmitted += s.processedCount;
            }
            if (ports.size() > 0) {
              endWindowStats.emitTimestamp = ports.iterator().next().endWindowTimestamp;
            }
          }

          // for output operator, just take the maximum dequeue time for emit timestamp.
          if (endWindowStats.emitTimestamp < 0) {
            endWindowStats.emitTimestamp = maxDequeueTimestamp;
          }

          status.currentWindowId = stats.windowId;
          totalCpuTimeUsed += stats.cpuTimeUsed;
          /*
           if (endWindowStatsOperatorMap.putIfAbsent(stats.windowId, new ConcurrentHashMap<Integer, EndWindowStats>()) == null) {
           LOG.warn("Putting new map for window id {} for node id {}", stats.windowId, shb.getNodeId());
           }
           */
          endWindowStatsOperatorMap.putIfAbsent(stats.windowId, new ConcurrentHashMap<Integer, EndWindowStats>());
          Map<Integer, EndWindowStats> endWindowStatsMap = endWindowStatsOperatorMap.get(stats.windowId);
          endWindowStatsMap.put(shb.getNodeId(), endWindowStats);
        }

        status.totalTuplesProcessed += tuplesProcessed;
        status.totalTuplesEmitted += tuplesEmitted;
        if (elapsedMillis > 0) {
          status.tuplesProcessedPSMA10.add((tuplesProcessed * 1000) / elapsedMillis);
          status.tuplesEmittedPSMA10.add((tuplesEmitted * 1000) / elapsedMillis);
          status.cpuPercentageMA10.add((double)totalCpuTimeUsed * 100 / (elapsedMillis * 1000000));
          for (PortStatus ps: status.inputPortStatusList.values()) {
            if (portToTuples.containsKey(ps.portName)) {
              ps.tuplesPSMA10.add(portToTuples.get(ps.portName).longValue() * 1000 / elapsedMillis);
            }
            Long numBytes = shb.getBufferServerBytes().get(ps.portName);
            if (numBytes != null) {
              ps.bufferServerBytesPSMA10.add(numBytes * 1000 / elapsedMillis);
            }
          }
          for (PortStatus ps: status.outputPortStatusList.values()) {
            if (portToTuples.containsKey(ps.portName)) {
              ps.tuplesPSMA10.add(portToTuples.get(ps.portName).longValue() * 1000 / elapsedMillis);
            }
            Long numBytes = shb.getBufferServerBytes().get(ps.portName);
            if (numBytes != null) {
              ps.bufferServerBytesPSMA10.add(numBytes * 1000 / elapsedMillis);
            }
          }
          if (status.operator.statsMonitors != null) {
            long tps = status.operator.inputs.isEmpty() ? status.tuplesEmittedPSMA10.getAvg() : status.tuplesProcessedPSMA10.getAvg();
            for (StatsHandler sm: status.operator.statsMonitors) {
              sm.onThroughputUpdate(status.operator, tps);
              sm.onCpuPercentageUpdate(status.operator, status.cpuPercentageMA10.getAvg());
            }
          }
        }
      }
      status.recordingNames = shb.getRecordingNames();
    }

    sca.lastHeartbeatMillis = currentTimeMillis;

    ContainerHeartbeatResponse rsp = sca.pollRequest();
    if (rsp == null) {
      rsp = new ContainerHeartbeatResponse();
    }

    // below should be merged into pollRequest
    if (containerIdle && isApplicationIdle()) {
      LOG.info("requesting idle shutdown for container {}", heartbeat.getContainerId());
      rsp.shutdown = true;
    }
    else {
      if (sca.shutdownRequested) {
        LOG.info("requesting shutdown for container {}", heartbeat.getContainerId());
        rsp.shutdown = true;
      }
    }

    List<StramToNodeRequest> requests = rsp.nodeRequests != null ? rsp.nodeRequests : new ArrayList<StramToNodeRequest>();
    ConcurrentLinkedQueue<StramToNodeRequest> operatorRequests = sca.getOperatorRequests();
    while (true) {
      StramToNodeRequest r = operatorRequests.poll();
      if (r == null) {
        break;
      }
      requests.add(r);
    }
    rsp.nodeRequests = requests;
    rsp.committedWindowId = committedWindowId;
    return rsp;
  }

  private boolean isApplicationIdle()
  {
    for (StramChildAgent csa: this.containers.values()) {
      if (!csa.isIdle()) {
        return false;
      }
    }
    return true;
  }

  void addCheckpoint(PTOperator node, long backupWindowId)
  {
    synchronized (node.checkpointWindows) {
      if (!node.checkpointWindows.isEmpty()) {
        Long lastCheckpoint = node.checkpointWindows.getLast();
        // skip unless checkpoint moves
        if (lastCheckpoint.longValue() != backupWindowId) {
          if (lastCheckpoint.longValue() > backupWindowId) {
            // list needs to have max windowId last
            LOG.warn("Out of sequence checkpoint {} last {} (operator {})", new Object[] {backupWindowId, lastCheckpoint, node});
            ListIterator<Long> li = node.checkpointWindows.listIterator();
            while (li.hasNext() && li.next().longValue() < backupWindowId) {
              continue;
            }
            if (li.previous() != backupWindowId) {
              li.add(backupWindowId);
            }
          }
          else {
            node.checkpointWindows.add(backupWindowId);
          }
        }
      }
      else {
        node.checkpointWindows.add(backupWindowId);
      }
    }
  }

  /**
   * Compute checkpoints required for a given operator instance to be recovered.
   * This is done by looking at checkpoints available for downstream dependencies first,
   * and then selecting the most recent available checkpoint that is smaller than downstream.
   *
   * @param operator Operator instance for which to find recovery checkpoint
   * @param visited Set into which to collect visited dependencies
   * @param committedWindowId
   * @return Checkpoint that can be used to recover (along with dependencies in visitedCheckpoints).
   */
  public long updateRecoveryCheckpoints(PTOperator operator, Set<PTOperator> visited, MutableLong committedWindowId)
  {
    if (operator.recoveryCheckpoint < committedWindowId.longValue()) {
      committedWindowId.setValue(operator.recoveryCheckpoint);
    }
    // checkpoint frozen until deployment complete
    if (operator.getState() == State.PENDING_DEPLOY) {
      return operator.recoveryCheckpoint;
    }

    long maxCheckpoint = operator.getRecentCheckpoint();

    // find smallest most recent subscriber checkpoint
    for (PTOutput out: operator.outputs) {
      for (PhysicalPlan.PTInput sink: out.sinks) {
        PTOperator sinkOperator = (PTOperator)sink.target;
        if (!visited.contains(sinkOperator)) {
          // downstream traversal
          updateRecoveryCheckpoints(sinkOperator, visited, committedWindowId);
        }
        maxCheckpoint = Math.min(maxCheckpoint, sinkOperator.recoveryCheckpoint);
      }
    }

    // find commit point for downstream dependency, remove previous checkpoints
    long c1 = 0;
    synchronized (operator.checkpointWindows) {
      if (!operator.checkpointWindows.isEmpty()) {
        if ((c1 = operator.checkpointWindows.getFirst().longValue()) <= maxCheckpoint) {
          long c2 = 0;
          while (operator.checkpointWindows.size() > 1 && (c2 = operator.checkpointWindows.get(1).longValue()) <= maxCheckpoint) {
            operator.checkpointWindows.removeFirst();
            //LOG.debug("Checkpoint to delete: operator={} windowId={}", operator.getId(), c1);
            this.purgeCheckpoints.add(new Pair<PTOperator, Long>(operator, c1));
            c1 = c2;
          }
        }
        else {
          c1 = 0;
        }
      }
    }
    visited.add(operator);
    //LOG.debug("Operator {} checkpoints: commit {} recent {}", new Object[] {operator.getId(), c1, operator.checkpointWindows});
    return operator.recoveryCheckpoint = c1;
  }

  /**
   * Visit all operators to update current checkpoint based on updated downstream state.
   * Purge older checkpoints that are no longer needed.
   */
  private long updateCheckpoints()
  {
    MutableLong lCommittedWindowId = new MutableLong(Long.MAX_VALUE);

    Set<PTOperator> visitedCheckpoints = new LinkedHashSet<PTOperator>();
    for (OperatorMeta logicalOperator: plan.getRootOperators()) {
      List<PTOperator> operators = plan.getOperators(logicalOperator);
      if (operators != null) {
        for (PTOperator operator: operators) {
          updateRecoveryCheckpoints(operator, visitedCheckpoints, lCommittedWindowId);
        }
      }
    }
    purgeCheckpoints();

    return lCommittedWindowId.longValue();
  }

  private BufferServerController getBufferServerClient(PTOperator operator)
  {
    BufferServerController bsc = new BufferServerController(operator.getLogicalId());
    InetSocketAddress address = operator.container.bufferServerAddress;
    StramChild.eventloop.connect(address.isUnresolved() ? new InetSocketAddress(address.getHostName(), address.getPort()) : address, bsc);
    return bsc;
  }

  private void purgeCheckpoints()
  {
    StorageAgent ba = new HdfsStorageAgent(new Configuration(), checkpointFsPath);
    for (Pair<PTOperator, Long> p: purgeCheckpoints) {
      PTOperator operator = p.getFirst();
      try {
        ba.delete(operator.getId(), p.getSecond());
      }
      catch (Exception e) {
        LOG.error("Failed to purge checkpoint " + p, e);
      }
      // delete stream state when using buffer server
      for (PTOutput out: operator.outputs) {
        if (!out.isDownStreamInline()) {
          // following needs to match the concat logic in StramChild
          String sourceIdentifier = Integer.toString(operator.getId()).concat(StramChild.NODE_PORT_CONCAT_SEPARATOR).concat(out.portName);
          // delete everything from buffer server prior to new checkpoint
          BufferServerController bsc = getBufferServerClient(operator);
          try {
            bsc.purge(null, sourceIdentifier, operator.checkpointWindows.getFirst() - 1);
          }
          catch (Throwable t) {
            LOG.error("Failed to purge " + bsc.addr + " " + sourceIdentifier, t);
          }
        }
      }
    }
    purgeCheckpoints.clear();
  }

  /**
   * Mark all containers for shutdown, next container heartbeat response
   * will propagate the shutdown request. This is controlled soft shutdown.
   * If containers don't respond, the application can be forcefully terminated
   * via yarn using forceKillApplication.
   *
   * @param message
   */
  public void shutdownAllContainers(String message)
  {
    this.shutdownDiagnosticsMessage = message;
    LOG.info("Initiating application shutdown: " + message);
    for (StramChildAgent cs: this.containers.values()) {
      cs.shutdownRequested = true;
    }
  }

  @Override
  public StorageAgent getStorageAgent()
  {
    return new HdfsStorageAgent(new Configuration(), this.checkpointFsPath);
  }

  private Map<PTContainer, List<PTOperator>> groupByContainer(Collection<PTOperator> operators)
  {
    Map<PTContainer, List<PTOperator>> m = new HashMap<PTContainer, List<PTOperator>>();
    for (PTOperator node: operators) {
      List<PTOperator> nodes = m.get(node.container);
      if (nodes == null) {
        nodes = new ArrayList<PhysicalPlan.PTOperator>();
        m.put(node.container, nodes);
      }
      nodes.add(node);
    }
    return m;
  }

  @Override
  public void deploy(Set<PTContainer> releaseContainers, Collection<PTOperator> undeploy, Set<PTContainer> startContainers, Collection<PTOperator> deploy)
  {

    Map<PTContainer, List<PTOperator>> undeployGroups = groupByContainer(undeploy);

    // stop affected operators (exclude new/failed containers)
    // order does not matter, remove all operators in each container in one sweep
    for (Map.Entry<PTContainer, List<PTOperator>> e: undeployGroups.entrySet()) {
      if (!startContainers.contains(e.getKey()) && !releaseContainers.contains(e.getKey())) {
        e.getKey().pendingUndeploy.addAll(e.getValue());
      }
    }

    // start new containers
    for (PTContainer c: startContainers) {
      ContainerStartRequest dr = new ContainerStartRequest(c);
      containerStartRequests.add(dr);
      lastResourceRequest = System.currentTimeMillis();
      for (PTOperator operator: c.operators) {
        operator.setState(PTOperator.State.INACTIVE);
      }
    }

    // (re)deploy affected operators
    // can happen in parallel after buffer server state for recovered publishers is reset
    Map<PTContainer, List<PTOperator>> deployGroups = groupByContainer(deploy);
    for (Map.Entry<PTContainer, List<PTOperator>> e: deployGroups.entrySet()) {
      if (!startContainers.contains(e.getKey())) {
        // to reset publishers, clean buffer server past checkpoint so subscribers don't read stale data (including end of stream)
        for (PTOperator operator: e.getValue()) {
          for (PTOutput out: operator.outputs) {
            if (!out.isDownStreamInline()) {
              // following needs to match the concat logic in StramChild
              String sourceIdentifier = Integer.toString(operator.getId()).concat(StramChild.NODE_PORT_CONCAT_SEPARATOR).concat(out.portName);
              // TODO: find way to mock this when testing rest of logic
              if (operator.container.bufferServerAddress.getPort() != 0) {
                BufferServerController bsc = getBufferServerClient(operator);
                // reset publisher (stale operator may still write data until disconnected)
                // ensures new subscriber starting to read from checkpoint will wait until publisher redeploy cycle is complete
                try {
                  bsc.reset(null, sourceIdentifier, 0);
                }
                catch (Exception ex) {
                  LOG.error("Failed to reset buffer server {} {}", sourceIdentifier, ex);
                }
              }
            }
          }
        }
      }

      // add to operators that we expect to deploy
      LOG.debug("scheduling deploy {} {}", e.getKey(), e.getValue());
      e.getKey().pendingDeploy.addAll(e.getValue());
    }

    // stop containers that are no longer used
    for (PTContainer c: releaseContainers) {
      StramChildAgent sca = containers.get(c.containerId);
      if (sca != null) {
        LOG.debug("Container marked for shutdown: {}", c);
        // TODO: set deactivated state and monitor soft shutdown
        sca.shutdownRequested = true;
      }
    }

  }

  @Override
  public void dispatch(Runnable r)
  {
    this.eventQueue.add(r);
  }

  public OperatorInfo getOperatorInfo(String operatorId)
  {
    for (PTContainer container: this.plan.getContainers()) {
      String containerId = container.containerId;
      StramChildAgent sca = containerId != null ? this.containers.get(container.containerId) : null;

      for (PTOperator operator: container.operators) {
        if (operatorId.equals(Integer.toString(operator.getId()))) {
          OperatorStatus os = (sca != null) ? sca.operators.get(operator.getId()) : null;
          return fillOperatorInfo(operator, os);
        }
      }
    }
    return null;
  }

  public ArrayList<OperatorInfo> getOperatorInfoList()
  {
    ArrayList<OperatorInfo> infoList = new ArrayList<OperatorInfo>();

    for (PTContainer container: this.plan.getContainers()) {

      String containerId = container.containerId;
      StramChildAgent sca = containerId != null ? this.containers.get(container.containerId) : null;

      for (PTOperator operator: container.operators) {
        OperatorStatus os = (sca != null) ? sca.operators.get(operator.getId()) : null;
        infoList.add(fillOperatorInfo(operator, os));
      }
    }
    return infoList;
  }

  private OperatorInfo fillOperatorInfo(PTOperator operator, OperatorStatus os)
  {
    OperatorInfo ni = new OperatorInfo();
    ni.container = operator.container.containerId;
    ni.host = operator.container.host;
    ni.id = Integer.toString(operator.getId());
    ni.name = operator.getName();
    ni.status = operator.getState().toString();

    if (os != null) {
      ni.totalTuplesProcessed = os.totalTuplesProcessed;
      ni.totalTuplesEmitted = os.totalTuplesEmitted;
      ni.tuplesProcessedPSMA10 = os.tuplesProcessedPSMA10.getAvg();
      ni.tuplesEmittedPSMA10 = os.tuplesEmittedPSMA10.getAvg();
      ni.cpuPercentageMA10 = os.cpuPercentageMA10.getAvg();
      ni.latencyMA = os.latencyMA.getAvg();
      ni.failureCount = os.operator.failureCount;
      ni.recoveryWindowId = os.operator.recoveryCheckpoint & 0xffffffffL;
      ni.currentWindowId = os.currentWindowId & 0xffffffffL;
      ni.recordingNames = os.recordingNames;
      if (os.lastHeartbeat != null) {
        ni.lastHeartbeat = os.lastHeartbeat.getGeneratedTms();
      }
      for (PortStatus ps: os.inputPortStatusList.values()) {
        PortInfo pinfo = new PortInfo();
        pinfo.name = ps.portName;
        pinfo.totalTuples = ps.totalTuples;
        pinfo.tuplesPSMA10 = ps.tuplesPSMA10.getAvg();
        pinfo.bufferServerBytesPSMA10 = ps.bufferServerBytesPSMA10.getAvg();
        ni.addInputPort(pinfo);
      }
      for (PortStatus ps: os.outputPortStatusList.values()) {
        PortInfo pinfo = new PortInfo();
        pinfo.name = ps.portName;
        pinfo.totalTuples = ps.totalTuples;
        pinfo.tuplesPSMA10 = ps.tuplesPSMA10.getAvg();
        pinfo.bufferServerBytesPSMA10 = ps.bufferServerBytesPSMA10.getAvg();
        ni.addOutputPort(pinfo);
      }
    }
    return ni;
  }

  private static class RecordingRequestFilter implements Predicate<StramToNodeRequest>
  {
    final static Set<StramToNodeRequest.RequestType> MATCH_TYPES = Sets.newHashSet(RequestType.START_RECORDING, RequestType.STOP_RECORDING, RequestType.SYNC_RECORDING);

    @Override
    public boolean apply(@Nullable StramToNodeRequest input)
    {
      return MATCH_TYPES.contains(input.getRequestType());
    }

  }

  private class SetOperatorPropertyRequestFilter implements Predicate<StramToNodeRequest>
  {
    final String propertyKey;

    SetOperatorPropertyRequestFilter(String key)
    {
      this.propertyKey = key;
    }

    @Override
    public boolean apply(@Nullable StramToNodeRequest input)
    {
      return input.getRequestType() == RequestType.SET_PROPERTY && input.setPropertyKey.equals(propertyKey);
    }

  }

  private void updateOnDeployRequests(PTOperator p, Predicate<StramToNodeRequest> superseded, StramToNodeRequest newRequest)
  {
    // filter existing requests
    List<StramToNodeRequest> cloneRequests = new ArrayList<StramToNodeRequest>(p.deployRequests.size());
    for (StramToNodeRequest existingRequest: p.deployRequests) {
      if (!superseded.apply(existingRequest)) {
        cloneRequests.add(existingRequest);
      }
    }
    // add new request, if any
    if (newRequest != null) {
      cloneRequests.add(newRequest);
    }
    p.deployRequests = Collections.unmodifiableList(cloneRequests);
  }

  private StramChildAgent getContainerAgentFromOperatorId(int operatorId)
  {
    // Thomas, please change it when you get a chance.  -- David
    for (StramChildAgent container: containers.values()) {
      if (container.operators.containsKey(operatorId)) {
        return container;
      }
    }
    // throw exception that propagates to web client
    throw new NotFoundException("Operator ID " + operatorId + " not found");
  }

  public void startRecording(int operId, String portName)
  {
    StramChildAgent sca = getContainerAgentFromOperatorId(operId);
    StramToNodeRequest request = new StramToNodeRequest();
    request.setOperatorId(operId);
    if (!StringUtils.isBlank(portName)) {
      request.setPortName(portName);
    }
    request.setRequestType(RequestType.START_RECORDING);
    sca.addOperatorRequest(request);
    OperatorStatus os = sca.operators.get(operId);
    if (os != null) {
      // restart on deploy
      updateOnDeployRequests(os.operator, new RecordingRequestFilter(), request);
    }
  }

  public void stopRecording(int operId, String portName)
  {
    StramChildAgent sca = getContainerAgentFromOperatorId(operId);
    StramToNodeRequest request = new StramToNodeRequest();
    request.setOperatorId(operId);
    if (!StringUtils.isBlank(portName)) {
      request.setPortName(portName);
    }
    request.setRequestType(RequestType.STOP_RECORDING);
    sca.addOperatorRequest(request);
    OperatorStatus os = sca.operators.get(operId);
    if (os != null) {
      // no stop on deploy, but remove existing start
      updateOnDeployRequests(os.operator, new RecordingRequestFilter(), null);
    }
  }

  public void syncRecording(int operId, String portName)
  {
    StramChildAgent sca = getContainerAgentFromOperatorId(operId);
    StramToNodeRequest request = new StramToNodeRequest();
    request.setOperatorId(operId);
    if (!StringUtils.isBlank(portName)) {
      request.setPortName(portName);
    }
    request.setRequestType(RequestType.SYNC_RECORDING);
    sca.addOperatorRequest(request);
  }

  public void stopContainer(String containerId)
  {
    this.containerStopRequests.put(containerId, containerId);
  }

  public void setOperatorProperty(String operatorId, String propertyName, String propertyValue)
  {
    OperatorMeta logicalOperator = plan.getDAG().getOperatorMeta(operatorId);
    if (logicalOperator == null) {
      throw new IllegalArgumentException("Invalid operatorId " + operatorId);
    }

    Map<String, String> properties = Collections.singletonMap(propertyName, propertyValue);
    DAGPropertiesBuilder.setOperatorProperties(logicalOperator.getOperator(), properties);
    // need to record this to a log in the future when review history is supported

    List<PTOperator> operators = plan.getOperators(logicalOperator);
    for (PTOperator o: operators) {
      StramChildAgent sca = getContainerAgent(o.getContainer().containerId);
      StramToNodeRequest request = new StramToNodeRequest();
      request.setOperatorId(o.getId());
      request.setPropertyKey = propertyName;
      request.setPropertyValue = propertyValue;
      request.setRequestType(RequestType.SET_PROPERTY);
      sca.addOperatorRequest(request);
      // restart on deploy
      updateOnDeployRequests(o, new SetOperatorPropertyRequestFilter(propertyName), request);
    }

  }

<<<<<<< HEAD
  /**
   * Asynchronously process the logical, physical plan and execution layer changes.
   * Caller can use the returned future to block until processing is complete.
   * @param requests
   * @return
   * @throws Exception
   */
  public FutureTask<Object> logicalPlanModification(List<LogicalPlanRequest> requests) throws Exception
=======
  public Map<String, Object> getOperatorProperties(String operatorId, String propertyName)
  {
    OperatorMeta logicalOperator = plan.getDAG().getOperatorMeta(operatorId);
    if (logicalOperator == null) {
      throw new IllegalArgumentException("Invalid operatorId " + operatorId);
    }
    return DAGPropertiesBuilder.getOperatorProperties(logicalOperator.getOperator());
  }

  public LogicalPlan getLogicalPlan()
  {
    return plan.getDAG();
  }

  public void logicalPlanModification(List<LogicalPlanRequest> requests)
>>>>>>> 2a36941b
  {
    // delegate processing to dispatch thread
    FutureTask<Object> future = new FutureTask<Object>(new LogicalPlanChangeRunnable(requests));
    dispatch(future);
    return future;
  }

  private class LogicalPlanChangeRunnable implements java.util.concurrent.Callable<Object> {
    final List<LogicalPlanRequest> requests;

    private LogicalPlanChangeRunnable(List<LogicalPlanRequest> requests)
    {
      this.requests = requests;
    }

    @Override
    public Object call() throws Exception {
      // clone logical plan, for dry run and validation
      LogicalPlan lp = plan.getDAG();
      ByteArrayOutputStream bos = new ByteArrayOutputStream();
      LogicalPlan.write(lp, bos);
      bos.flush();
      ByteArrayInputStream bis = new ByteArrayInputStream(bos.toByteArray());
      lp = LogicalPlan.read(bis);

      PlanModifier pm = new PlanModifier(lp);
      for (LogicalPlanRequest request : requests) {
        request.execute(pm);
      }

      lp.validate();

      // perform changes on live plan
      pm = new PlanModifier(plan);
      for (LogicalPlanRequest request : requests) {
        request.execute(pm);
      }
      pm.applyChanges(StreamingContainerManager.this);
      return null;
    }
  }

}<|MERGE_RESOLUTION|>--- conflicted
+++ resolved
@@ -4,11 +4,24 @@
  */
 package com.malhartech.stram;
 
+import java.io.ByteArrayInputStream;
+import java.io.ByteArrayOutputStream;
 import java.net.InetSocketAddress;
-import java.util.*;
+import java.util.ArrayList;
+import java.util.Collection;
+import java.util.Collections;
+import java.util.HashMap;
+import java.util.HashSet;
+import java.util.LinkedHashSet;
+import java.util.List;
+import java.util.ListIterator;
+import java.util.Map;
+import java.util.Set;
+import java.util.TreeSet;
 import java.util.concurrent.ConcurrentHashMap;
 import java.util.concurrent.ConcurrentLinkedQueue;
 import java.util.concurrent.ConcurrentSkipListMap;
+import java.util.concurrent.FutureTask;
 
 import javax.annotation.Nullable;
 
@@ -50,34 +63,9 @@
 import com.malhartech.stram.plan.logical.LogicalPlan;
 import com.malhartech.stram.plan.logical.LogicalPlan.OperatorMeta;
 import com.malhartech.stram.plan.logical.LogicalPlanRequest;
+import com.malhartech.stram.plan.physical.PlanModifier;
 import com.malhartech.stram.webapp.OperatorInfo;
 import com.malhartech.stram.webapp.PortInfo;
-<<<<<<< HEAD
-import com.malhartech.api.AttributeMap;
-import com.malhartech.common.Pair;
-import com.malhartech.stram.plan.logical.LogicalPlanRequest;
-import com.malhartech.stram.plan.physical.PlanModifier;
-
-import java.io.ByteArrayInputStream;
-import java.io.ByteArrayOutputStream;
-import java.net.InetSocketAddress;
-import java.util.*;
-import java.util.concurrent.ConcurrentHashMap;
-import java.util.concurrent.ConcurrentLinkedQueue;
-import java.util.concurrent.ConcurrentSkipListMap;
-import java.util.concurrent.FutureTask;
-
-import javax.annotation.Nullable;
-import org.apache.commons.lang.StringUtils;
-import org.apache.commons.lang.builder.ToStringBuilder;
-import org.apache.commons.lang.builder.ToStringStyle;
-import org.apache.commons.lang.mutable.MutableLong;
-import org.apache.hadoop.conf.Configuration;
-import org.apache.hadoop.yarn.webapp.NotFoundException;
-import org.slf4j.Logger;
-import org.slf4j.LoggerFactory;
-=======
->>>>>>> 2a36941b
 
 /**
  *
@@ -1193,7 +1181,20 @@
 
   }
 
-<<<<<<< HEAD
+  public Map<String, Object> getOperatorProperties(String operatorId, String propertyName)
+  {
+    OperatorMeta logicalOperator = plan.getDAG().getOperatorMeta(operatorId);
+    if (logicalOperator == null) {
+      throw new IllegalArgumentException("Invalid operatorId " + operatorId);
+    }
+    return DAGPropertiesBuilder.getOperatorProperties(logicalOperator.getOperator());
+  }
+
+  public LogicalPlan getLogicalPlan()
+  {
+    return plan.getDAG();
+  }
+
   /**
    * Asynchronously process the logical, physical plan and execution layer changes.
    * Caller can use the returned future to block until processing is complete.
@@ -1202,23 +1203,6 @@
    * @throws Exception
    */
   public FutureTask<Object> logicalPlanModification(List<LogicalPlanRequest> requests) throws Exception
-=======
-  public Map<String, Object> getOperatorProperties(String operatorId, String propertyName)
-  {
-    OperatorMeta logicalOperator = plan.getDAG().getOperatorMeta(operatorId);
-    if (logicalOperator == null) {
-      throw new IllegalArgumentException("Invalid operatorId " + operatorId);
-    }
-    return DAGPropertiesBuilder.getOperatorProperties(logicalOperator.getOperator());
-  }
-
-  public LogicalPlan getLogicalPlan()
-  {
-    return plan.getDAG();
-  }
-
-  public void logicalPlanModification(List<LogicalPlanRequest> requests)
->>>>>>> 2a36941b
   {
     // delegate processing to dispatch thread
     FutureTask<Object> future = new FutureTask<Object>(new LogicalPlanChangeRunnable(requests));
