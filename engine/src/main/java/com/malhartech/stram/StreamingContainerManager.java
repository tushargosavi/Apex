--- conflicted
+++ resolved
@@ -92,12 +92,8 @@
   private final Map<String, StramChildAgent> containers = new ConcurrentHashMap<String, StramChildAgent>();
   private final PhysicalPlan plan;
   private final List<Pair<PTOperator, Long>> purgeCheckpoints = new ArrayList<Pair<PTOperator, Long>>();
-<<<<<<< HEAD
-  private final ConcurrentSkipListMap<Long, Map<Integer, EndWindowStats>> endWindowStatsNodeMap = new ConcurrentSkipListMap<Long, Map<Integer, EndWindowStats>>();
+  private final ConcurrentSkipListMap<Long, Map<Integer, EndWindowStats>> endWindowStatsOperatorMap = new ConcurrentSkipListMap<Long, Map<Integer, EndWindowStats>>();
   private long committedWindowId;
-=======
-  private final ConcurrentSkipListMap<Long, Map<Integer, EndWindowStats>> endWindowStatsOperatorMap = new ConcurrentSkipListMap<Long, Map<Integer, EndWindowStats>>();
->>>>>>> 87d6ee85
 
   private static class EndWindowStats
   {
@@ -167,11 +163,7 @@
     }
 
     processEvents();
-<<<<<<< HEAD
     committedWindowId = updateCheckpoints();
-    LOG.debug("Calculated committed window Id = {}", committedWindowId);
-=======
-    updateCheckpoints();
     calculateEndWindowStats();
   }
 
@@ -259,7 +251,6 @@
       return null;
     }
     return sca.operators.get(operator.getId());
->>>>>>> 87d6ee85
   }
 
   public int processEvents()
@@ -510,7 +501,6 @@
         HashMap<String, MutableLong> portToTuples = new HashMap<String, MutableLong>();
 
         for (OperatorStats stats: statsList) {
-<<<<<<< HEAD
           /* report checkpointedWindowId status of the operator */
           LOG.debug("got checkpoint id {} for operator {}", stats.checkpointedWindowId, status.operator);
           if (status.operator.recoveryCheckpoint < stats.checkpointedWindowId) {
@@ -519,11 +509,8 @@
           LOG.debug("after if list = {} for operator {}", status.operator.checkpointWindows, status.operator);
 
           /* report all the other stuff */
-          endWindowStatsNodeMap.putIfAbsent(stats.windowId, new ConcurrentHashMap<Integer, EndWindowStats>());
-          Map<Integer, EndWindowStats> endWindowStatsMap = endWindowStatsNodeMap.get(stats.windowId);
-=======
-          Collection<PortStats> ports = stats.inputPorts;
->>>>>>> 87d6ee85
+
+          endWindowStatsOperatorMap.putIfAbsent(stats.windowId, new ConcurrentHashMap<Integer, EndWindowStats>());
           EndWindowStats endWindowStats = new EndWindowStats();
           Collection<PortStats> ports = stats.inputPorts;
           if (ports != null) {
