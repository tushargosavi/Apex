--- conflicted
+++ resolved
@@ -22,20 +22,11 @@
 import org.slf4j.Logger;
 import org.slf4j.LoggerFactory;
 
-<<<<<<< HEAD
-import com.malhartech.dag.DAG;
-import com.malhartech.dag.DAG.InputPort;
-import com.malhartech.dag.DAG.OperatorInstance;
-import com.malhartech.dag.DAG.StreamDecl;
-import com.malhartech.api.Operator;
-import com.malhartech.dag.OperatorSerDe;
-=======
 import com.malhartech.api.DAG;
 import com.malhartech.api.DAG.OperatorWrapper;
 import com.malhartech.api.DAG.StreamDecl;
 import com.malhartech.api.Operator;
 import com.malhartech.dag.ModuleSerDe;
->>>>>>> bcbcf97e
 import com.malhartech.stram.ModuleDeployInfo.NodeInputDeployInfo;
 import com.malhartech.stram.ModuleDeployInfo.NodeOutputDeployInfo;
 import com.malhartech.stram.PhysicalPlan.PTComponent;
@@ -235,23 +226,14 @@
    * @return {@link com.malhartech.stram.ModuleDeployInfo}
    *
    */
-<<<<<<< HEAD
-  private ModuleDeployInfo createModuleDeployInfo(String dnodeId, OperatorInstance nodeDecl)
-=======
   private ModuleDeployInfo createModuleDeployInfo(String dnodeId, OperatorWrapper operator)
->>>>>>> bcbcf97e
   {
     ModuleDeployInfo ndi = new ModuleDeployInfo();
     ByteArrayOutputStream os = new ByteArrayOutputStream();
     try {
       // populate custom properties
-<<<<<<< HEAD
-      Operator node = StramUtils.initNode(nodeDecl.getNodeClass(), dnodeId, nodeDecl.getProperties());
-      this.nodeSerDe.write(node, os);
-=======
       //Module node = StramUtils.initNode(nodeDecl.getNodeClass(), dnodeId, nodeDecl.getProperties());
       this.nodeSerDe.write(operator.getModule(), os);
->>>>>>> bcbcf97e
       ndi.serializedNode = os.toByteArray();
       os.close();
     } catch (Exception e) {
@@ -523,13 +505,8 @@
     long maxCheckpoint = operator.getRecentCheckpoint();
     // find smallest most recent subscriber checkpoint
     for (PTOutput out : operator.outputs) {
-<<<<<<< HEAD
-      for (InputPort targetPort : out.logicalStream.getSinks()) {
-        OperatorInstance lDownNode = targetPort.getNode();
-=======
       for (DAG.InputPortMeta targetPort : out.logicalStream.getSinks()) {
         OperatorWrapper lDownNode = targetPort.getOperator();
->>>>>>> bcbcf97e
         if (lDownNode != null) {
           List<PTOperator> downNodes = plan.getOperators(lDownNode);
           for (PTOperator downNode : downNodes) {
@@ -572,11 +549,7 @@
    */
   private void updateCheckpoints() {
     Map<PTOperator, Long> visitedCheckpoints = new LinkedHashMap<PTOperator, Long>();
-<<<<<<< HEAD
-    for (OperatorInstance logicalOperator : plan.getRootOperators()) {
-=======
     for (OperatorWrapper logicalOperator : plan.getRootOperators()) {
->>>>>>> bcbcf97e
       List<PTOperator> operators = plan.getOperators(logicalOperator);
       if (operators != null) {
         for (PTOperator operator : operators) {
