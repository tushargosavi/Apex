/**
 * Copyright (c) 2012-2012 Malhar, Inc.
 * All rights reserved.
 */
package com.malhartech.stram;

import com.malhartech.api.DAG;
import com.malhartech.api.DAG.OperatorMeta;
import com.malhartech.api.Operator;
import com.malhartech.bufferserver.server.Server;
import com.malhartech.bufferserver.storage.DiskStorage;
import com.malhartech.engine.Node;
import com.malhartech.engine.OperatorContext;
import com.malhartech.engine.WindowGenerator;
import com.malhartech.stram.PhysicalPlan.PTOperator;
import com.malhartech.stram.StramChildAgent.ContainerStartRequest;
import com.malhartech.stram.StreamingContainerManager.ContainerResource;
import com.malhartech.stram.StreamingContainerUmbilicalProtocol.ContainerHeartbeatResponse;
import com.malhartech.stram.StreamingContainerUmbilicalProtocol.StreamingContainerContext;
import java.io.File;
import java.io.IOException;
import java.net.InetSocketAddress;
import java.net.SocketAddress;
import java.util.List;
import java.util.Map;
import java.util.concurrent.ConcurrentHashMap;
import java.util.concurrent.atomic.AtomicInteger;
import com.malhartech.netlet.DefaultEventLoop;
import org.apache.hadoop.conf.Configuration;
import org.apache.hadoop.fs.FileContext;
import org.apache.hadoop.fs.Path;
import org.apache.hadoop.ipc.ProtocolSignature;
import org.apache.hadoop.net.NetUtils;
import org.slf4j.Logger;
import org.slf4j.LoggerFactory;

/**
 * Launcher for topologies in local mode within a single process.
 * Child containers are mapped to threads.
 */
public class StramLocalCluster implements Runnable
{
  private static final Logger logger = LoggerFactory.getLogger(StramLocalCluster.class);
  // assumes execution as unit test
  private static File CLUSTER_WORK_DIR = new File("target", StramLocalCluster.class.getName());
  protected final StreamingContainerManager dnmgr;
  private final UmbilicalProtocolLocalImpl umbilical;
  private InetSocketAddress bufferServerAddress;
  private boolean perContainerBufferServer;
  private Server bufferServer = null;
  private final Map<String, LocalStramChild> childContainers = new ConcurrentHashMap<String, LocalStramChild>();
  private int containerSeq = 0;
  private boolean appDone = false;
  private final Map<String, StramChild> injectShutdown = new ConcurrentHashMap<String, StramChild>();
  private boolean heartbeatMonitoringEnabled = true;

  public interface MockComponentFactory
  {
    WindowGenerator setupWindowGenerator();

  }

  private MockComponentFactory mockComponentFactory;

  private class UmbilicalProtocolLocalImpl implements StreamingContainerUmbilicalProtocol
  {
    @Override
    public long getProtocolVersion(String protocol, long clientVersion)
            throws IOException
    {
      throw new UnsupportedOperationException("not implemented in local mode");
    }

    @Override
    public ProtocolSignature getProtocolSignature(String protocol,
            long clientVersion, int clientMethodsHash) throws IOException
    {
      throw new UnsupportedOperationException("not implemented in local mode");
    }

    @Override
    public void log(String containerId, String msg) throws IOException
    {
      logger.info("child msg: {} context: {}", msg, dnmgr.getContainerAgent(containerId).container);
    }

    @Override
    public StreamingContainerContext getInitContext(String containerId)
            throws IOException
    {
      StramChildAgent sca = dnmgr.getContainerAgent(containerId);
      StreamingContainerContext scc = sca.getInitContext();
      scc.deployBufferServer = perContainerBufferServer;
      return scc;
    }

    @Override
    public ContainerHeartbeatResponse processHeartbeat(ContainerHeartbeat msg)
    {
      if (injectShutdown.containsKey(msg.getContainerId())) {
        ContainerHeartbeatResponse r = new ContainerHeartbeatResponse();
        r.shutdown = true;
        return r;
      }
      try {
        //LOG.debug("processing heartbeat " + msg.getContainerId());
        return dnmgr.processHeartbeat(msg);
      }
      finally {
        LocalStramChild c = childContainers.get(msg.getContainerId());
        synchronized (c.heartbeatCount) {
          c.heartbeatCount.incrementAndGet();
          c.heartbeatCount.notifyAll();
        }
      }
    }

    @Override
    public ContainerHeartbeatResponse pollRequest(String containerId)
    {
      StramChildAgent sca = dnmgr.getContainerAgent(containerId);
      return sca.pollRequest();
    }

  }

  public static class LocalStramChild extends StramChild
  {
    /**
     * Count heartbeat from container and allow other threads to wait for it.
     */
    private final AtomicInteger heartbeatCount = new AtomicInteger();
    private final WindowGenerator windowGenerator;

    public LocalStramChild(String containerId, StreamingContainerUmbilicalProtocol umbilical, WindowGenerator winGen)
    {
      super(containerId, new Configuration(), umbilical);
      this.windowGenerator = winGen;
    }

    public static void run(StramChild stramChild, StreamingContainerContext ctx) throws Exception
    {
      logger.debug("Got context: " + ctx);
      stramChild.setup(ctx);
      boolean hasError = true;
      try {
        // main thread enters heartbeat loop
        stramChild.monitorHeartbeat();
        hasError = false;
      }
      finally {
        // teardown
        try {
          stramChild.teardown();
        }
        catch (Exception e) {
          if (!hasError) {
            throw e;
          }
        }
      }
    }

    public void waitForHeartbeat(int waitMillis) throws InterruptedException
    {
      synchronized (heartbeatCount) {
        heartbeatCount.wait(waitMillis);
      }
    }

    @Override
    public void teardown()
    {
      super.teardown();
    }

    @Override
    protected WindowGenerator setupWindowGenerator(long smallestWindowId)
    {
      if (windowGenerator != null) {
        return windowGenerator;
      }
      return super.setupWindowGenerator(smallestWindowId);
    }

    OperatorContext getNodeContext(int id)
    {
      return activeNodes.get(id);
    }

    Operator getNode(int id)
    {
      return nodes.get(id).getOperator();
    }

    Map<Integer, Node<?>> getNodes()
    {
      return nodes;
    }

  }

  /**
   * Starts the child "container" as thread.
   */
  private class LocalStramChildLauncher implements Runnable
  {
    final String containerId;
    final LocalStramChild child;

    @SuppressWarnings("CallToThreadStartDuringObjectConstruction")
    private LocalStramChildLauncher(ContainerStartRequest cdr)
    {
      this.containerId = "container-" + containerSeq++;
      WindowGenerator wingen = null;
      if (mockComponentFactory != null) {
        wingen = mockComponentFactory.setupWindowGenerator();
      }
      this.child = new LocalStramChild(containerId, umbilical, wingen);
<<<<<<< HEAD
      dnmgr.assignContainer(cdr, containerId, "localhost", perContainerBufferServer ? null : NetUtils.getConnectAddress(bufferServerAddress));
      Thread launchThread = new Thread(this, containerId);
      launchThread.start();
      childContainers.put(containerId, child);
      logger.info("Started container {}", containerId);
=======
      ContainerResource cr = new ContainerResource(containerId, "localhost", cdr.container.getRequiredMemoryMB());
      StramChildAgent sca = dnmgr.assignContainer(cr, perContainerBufferServer ? null : NetUtils.getConnectAddress(bufferServerAddress));
      if (sca != null) {
        Thread launchThread = new Thread(this, containerId);
        launchThread.start();
        childContainers.put(containerId, child);
        LOG.info("Started container {}", containerId);
      }
>>>>>>> 4297b66f
    }

    @Override
    public void run()
    {
      try {
        StreamingContainerContext ctx = umbilical.getInitContext(containerId);
        LocalStramChild.run(child, ctx);
      }
      catch (Exception e) {
        logger.error("Container {} failed", containerId, e);
        throw new RuntimeException(e);
      }
      finally {
        childContainers.remove(containerId);
        logger.info("Container {} terminating.", containerId);
      }
    }

  }

  public StramLocalCluster(DAG dag) throws Exception
  {
    dag.validate();
    // convert to URI so we always write to local file system,
    // even when the environment has a default HDFS location.
    String pathUri = CLUSTER_WORK_DIR.toURI().toString();
    try {
      FileContext.getLocalFSFileContext().delete(
              new Path(pathUri/*CLUSTER_WORK_DIR.getAbsolutePath()*/), true);
    }
    catch (Exception e) {
      throw new RuntimeException("could not cleanup test dir", e);
    }

    dag.getAttributes().attr(DAG.STRAM_APP_ID).set("app_local_" + System.currentTimeMillis());
    dag.getAttributes().attr(DAG.STRAM_APP_PATH).setIfAbsent(pathUri);
    this.dnmgr = new StreamingContainerManager(dag);
    this.umbilical = new UmbilicalProtocolLocalImpl();

    if (!perContainerBufferServer) {
      if (!StramChild.eventloop.isActive()) {
        StramChild.eventloop.start();
      }
      bufferServer = new Server(0, 1024 * 1024);
      bufferServer.setSpoolStorage(new DiskStorage());
      SocketAddress bindAddr = bufferServer.run(StramChild.eventloop);
      this.bufferServerAddress = ((InetSocketAddress)bindAddr);
      logger.info("Buffer server started: {}", bufferServerAddress);
    }
  }

  LocalStramChild getContainer(String id)
  {
    return this.childContainers.get(id);
  }

  public StreamingContainerManager getStreamingContainerManager()
  {
    return dnmgr;
  }

  public StramLocalCluster(DAG dag, MockComponentFactory mcf) throws Exception
  {
    this(dag);
    this.mockComponentFactory = mcf;
  }

  /**
   * Simulate container failure for testing purposes.
   *
   * @param c
   */
  void failContainer(StramChild c)
  {
    injectShutdown.put(c.getContainerId(), c);
    c.triggerHeartbeat();
    logger.info("Container {} failed, launching new container.", c.getContainerId());
    dnmgr.scheduleContainerRestart(c.getContainerId());
    // simplify testing: remove immediately rather than waiting for thread to exit
    this.childContainers.remove(c.getContainerId());
  }

  public PTOperator findByLogicalNode(OperatorMeta logicalNode)
  {
    List<PTOperator> nodes = dnmgr.getPhysicalPlan().getOperators(logicalNode);
    if (nodes.isEmpty()) {
      return null;
    }
    return nodes.get(0);
  }

  List<PTOperator> getPlanOperators(OperatorMeta logicalNode)
  {
    return dnmgr.getPhysicalPlan().getOperators(logicalNode);
  }

  /**
   * Return the container that has the given operator deployed.
   * Returns null if the specified operator is not deployed.
   *
   * @param planOperator
   * @return
   */
  public LocalStramChild getContainer(PTOperator planOperator)
  {
    LocalStramChild container;
    if (planOperator.container.containerId != null) {
      if ((container = getContainer(planOperator.container.containerId)) != null) {
        if (container.getNodeContext(planOperator.getId()) != null) {
          return container;
        }
      }
    }
    return null;
  }

  StramChildAgent getContainerAgent(StramChild c)
  {
    return this.dnmgr.getContainerAgent(c.getContainerId());
  }

  public void runAsync()
  {
    new Thread(this, "master").start();
  }

  public void shutdown()
  {
    appDone = true;
  }

  public void setHeartbeatMonitoringEnabled(boolean enabled)
  {
    this.heartbeatMonitoringEnabled = enabled;
  }

  public void setPerContainerBufferServer(boolean perContainerBufferServer)
  {
    this.perContainerBufferServer = perContainerBufferServer;
  }

  @Override
  public void run()
  {
    run(0);
  }

  @SuppressWarnings({"SleepWhileInLoop", "ResultOfObjectAllocationIgnored"})
  public void run(long runMillis)
  {
    long endMillis = System.currentTimeMillis() + runMillis;

    while (!appDone) {

      for (String containerIdStr: dnmgr.containerStopRequests.values()) {
        // teardown child thread
        StramChild c = childContainers.get(containerIdStr);
        if (c != null) {
          ContainerHeartbeatResponse r = new ContainerHeartbeatResponse();
          r.shutdown = true;
          c.processHeartbeatResponse(r);
        }
        dnmgr.containerStopRequests.remove(containerIdStr);
        logger.info("Container {} failed, launching new container.", containerIdStr);
        dnmgr.scheduleContainerRestart(containerIdStr);
      }

      // start containers
      while (!dnmgr.containerStartRequests.isEmpty()) {
        ContainerStartRequest cdr = dnmgr.containerStartRequests.poll();
        if (cdr != null) {
          new LocalStramChildLauncher(cdr);
        }
      }

      if (heartbeatMonitoringEnabled) {
        // monitor child containers
        dnmgr.monitorHeartbeat();
      }

      if (childContainers.isEmpty() && dnmgr.containerStartRequests.isEmpty()) {
        appDone = true;
      }

      if (runMillis > 0 && System.currentTimeMillis() > endMillis) {
        appDone = true;
      }

      if (!appDone) {
        try {
          Thread.sleep(1000);
        }
        catch (InterruptedException e) {
          logger.info("Sleep interrupted " + e.getMessage());
        }
      }
    }

    for (LocalStramChild lsc: childContainers.values()) {
      injectShutdown.put(lsc.getContainerId(), lsc);
      lsc.triggerHeartbeat();
    }

    logger.info("Application finished.");
    if (!perContainerBufferServer) {
      StramChild.eventloop.stop(bufferServer);
      StramChild.eventloop.stop();
    }
  }

}<|MERGE_RESOLUTION|>--- conflicted
+++ resolved
@@ -217,22 +217,14 @@
         wingen = mockComponentFactory.setupWindowGenerator();
       }
       this.child = new LocalStramChild(containerId, umbilical, wingen);
-<<<<<<< HEAD
-      dnmgr.assignContainer(cdr, containerId, "localhost", perContainerBufferServer ? null : NetUtils.getConnectAddress(bufferServerAddress));
-      Thread launchThread = new Thread(this, containerId);
-      launchThread.start();
-      childContainers.put(containerId, child);
-      logger.info("Started container {}", containerId);
-=======
       ContainerResource cr = new ContainerResource(containerId, "localhost", cdr.container.getRequiredMemoryMB());
       StramChildAgent sca = dnmgr.assignContainer(cr, perContainerBufferServer ? null : NetUtils.getConnectAddress(bufferServerAddress));
       if (sca != null) {
         Thread launchThread = new Thread(this, containerId);
         launchThread.start();
         childContainers.put(containerId, child);
-        LOG.info("Started container {}", containerId);
-      }
->>>>>>> 4297b66f
+        logger.info("Started container {}", containerId);
+      }
     }
 
     @Override
