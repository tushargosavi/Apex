--- conflicted
+++ resolved
@@ -21,9 +21,6 @@
  *
  * @author chetan
  */
-<<<<<<< HEAD
-public abstract class SocketInputStream<T> extends ChannelInboundMessageHandlerAdapter<T> implements Stream
-=======
 
 /**
  * 
@@ -35,7 +32,6 @@
  */
 
 public class SocketInputStream extends SimpleChannelUpstreamHandler implements Stream
->>>>>>> 20c34ebc
 {
     private static final Logger logger = LoggerFactory.getLogger(ClientHandler.class);
     protected static final AttributeKey<StreamContext> CONTEXT = new AttributeKey<StreamContext>("context");
