--- conflicted
+++ resolved
@@ -118,13 +118,8 @@
   public void activate(StreamContext context)
   {
     logger.debug("registering publisher: {} {} windowId={} server={}", new Object[] {context.getSourceId(), context.getId(), context.getStartingWindowId(), context.getBufferServerAddress()});
-<<<<<<< HEAD
     //write(ClientHandler.getPublishRequest(context.getSourceId(), context.getId(), context.getStartingWindowId()));
     write(PublishRequestTuple.getSerializedRequest(context.getSourceId(), context.getStartingWindowId()));
-=======
-    super.activate(context);
-    ClientHandler.publish(channel, context.getSourceId(), context.getId(), context.getStartingWindowId());
->>>>>>> f760d39f
   }
 
   @Override
@@ -144,4 +139,4 @@
   {
   }
 
-}
+}