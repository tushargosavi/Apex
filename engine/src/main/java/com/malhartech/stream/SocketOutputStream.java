--- conflicted
+++ resolved
@@ -35,21 +35,10 @@
   protected Bootstrap bootstrap;
   protected Channel channel;
 
-<<<<<<< HEAD
   @Override
   public void setup(StreamConfiguration config)
   {
     bootstrap = new Bootstrap();
-=======
-    /**
-     * 
-     * @param config 
-     */
-    @Override
-    public void setup(StreamConfiguration config)
-    {
-        bootstrap = new Bootstrap();
->>>>>>> d6bdcf6f
 
     bootstrap.group(new NioEventLoopGroup())
             .channel(new NioSocketChannel())
@@ -57,7 +46,6 @@
             .handler(new ClientInitializer(this.getClass()));
   }
 
-<<<<<<< HEAD
   @Override
   public void teardown()
   {
@@ -82,57 +70,4 @@
   {
     channel.close().awaitUninterruptibly();
   }
-=======
-    /**
-     * 
-     * @param context 
-     */
-    @Override
-    public void setContext(StreamContext context)
-    {
-        this.context = context;
-    }
-
-    /**
-     * 
-     * @return {@link com.malhartech.dag.StreamContext}
-     */
-    @Override
-    public StreamContext getContext()
-    {
-        return context;
-    }
-
-    /**
-     * 
-     */
-    @Override
-    public void teardown()
-    {
-        channel.close().awaitUninterruptibly();
-        bootstrap.shutdown();
-    }
-
-    /**
-     * 
-     */
-    @Override
-    public void activate()
-    {
-        channel = bootstrap.connect().syncUninterruptibly().channel();
-    }
-
-    /**
-     * 
-     * @param ctx
-     * @param future
-     * @throws Exception 
-     */
-    @Override
-    public void flush(ChannelHandlerContext ctx, ChannelFuture future) throws Exception
-    {
-        ctx.outboundMessageBuffer().drainTo(ctx.nextOutboundMessageBuffer());
-        ctx.flush(future);
-    }
->>>>>>> d6bdcf6f
-}
+}