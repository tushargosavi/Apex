/*
 * Copyright (c) 2012 Malhar, Inc. All Rights Reserved.
 */
/*
 * To change this template, choose Tools | Templates
 * and open the template in the editor.
 */
package com.malhartech.stream;

import com.malhartech.bufferserver.netty.ClientInitializer;
import com.malhartech.dag.Stream;
import com.malhartech.dag.StreamConfiguration;
import com.malhartech.dag.StreamContext;
import io.netty.bootstrap.Bootstrap;
import io.netty.channel.Channel;
import io.netty.channel.ChannelFuture;
import io.netty.channel.ChannelHandlerContext;
import io.netty.channel.ChannelOutboundMessageHandlerAdapter;
import io.netty.channel.socket.nio.NioEventLoopGroup;
import io.netty.channel.socket.nio.NioSocketChannel;
import java.util.Queue;
import org.slf4j.Logger;
import org.slf4j.LoggerFactory;

/**
 *
 * @author chetan
 */

<<<<<<< HEAD
/*
 * Implements Stream and provides basic stream connection for a node to write to a socket. Most likely users would not use it to write to a socket by themselves.
 *   Would be used in adapters and via BufferServerOutputStream *
=======
/**
 * Implements Stream class and provides basic stream connection for a node to write to a socket<p>
 * <br>
 * Most likely users would not use it to write to a socket by themselves. Is used in adapters and by BufferServerOutputStream<br>
 * <br>
>>>>>>> 20c34ebc
 */
public class SocketOutputStream extends ChannelOutboundMessageHandlerAdapter implements Stream
{
    private static Logger logger = LoggerFactory.getLogger(SocketOutputStream.class);
    protected StreamContext context;
    protected Bootstrap bootstrap;
    protected Channel channel;

    @Override
    public void setup(StreamConfiguration config)
    {
        bootstrap = new Bootstrap();

        bootstrap.group(new NioEventLoopGroup())
                .channel(new NioSocketChannel())
                .remoteAddress(config.getBufferServerAddress())
                .handler(new ClientInitializer(this.getClass()));
    }

    @Override
    public void setContext(StreamContext context)
    {
        this.context = context;
    }

    @Override
    public StreamContext getContext()
    {
        return context;
    }

    @Override
    public void teardown()
    {
        channel.close().awaitUninterruptibly();
        bootstrap.shutdown();
    }

    @Override
    public void activate()
    {
        channel = bootstrap.connect().syncUninterruptibly().channel();
    }

    @Override
    public void flush(ChannelHandlerContext ctx, ChannelFuture future) throws Exception
    {
        ctx.outboundMessageBuffer().drainTo(ctx.nextOutboundMessageBuffer());
        ctx.flush(future);
    }
}
<|MERGE_RESOLUTION|>--- conflicted
+++ resolved
@@ -27,17 +27,9 @@
  * @author chetan
  */
 
-<<<<<<< HEAD
 /*
  * Implements Stream and provides basic stream connection for a node to write to a socket. Most likely users would not use it to write to a socket by themselves.
  *   Would be used in adapters and via BufferServerOutputStream *
-=======
-/**
- * Implements Stream class and provides basic stream connection for a node to write to a socket<p>
- * <br>
- * Most likely users would not use it to write to a socket by themselves. Is used in adapters and by BufferServerOutputStream<br>
- * <br>
->>>>>>> 20c34ebc
  */
 public class SocketOutputStream extends ChannelOutboundMessageHandlerAdapter implements Stream
 {
@@ -88,4 +80,4 @@
         ctx.outboundMessageBuffer().drainTo(ctx.nextOutboundMessageBuffer());
         ctx.flush(future);
     }
-}
+}