/*
 *  Copyright (c) 2012-2013 Malhar, Inc.
 *  All Rights Reserved.
 */
package com.malhartech.stream;

import com.esotericsoftware.kryo.Kryo;
import com.esotericsoftware.kryo.KryoException;
import com.esotericsoftware.kryo.io.Output;
import com.malhartech.api.Sink;
import com.malhartech.bufferserver.packet.*;
import com.malhartech.engine.Stream;
import com.malhartech.engine.StreamContext;
import com.malhartech.netlet.DefaultEventLoop;
import com.malhartech.netlet.EventLoop;
import com.malhartech.netlet.Listener;
import com.malhartech.netlet.Listener.ClientListener;
import com.malhartech.tuple.Tuple;
import java.io.IOException;
import static java.lang.Thread.sleep;
import java.net.InetSocketAddress;
import java.nio.ByteBuffer;
import java.nio.ByteOrder;
import java.nio.channels.SelectionKey;
import java.nio.channels.SocketChannel;
import org.slf4j.Logger;
import org.slf4j.LoggerFactory;

/**
 *
 * @author Chetan Narsude <chetan@malhar-inc.com>
 */
public class FastPublisher extends Kryo implements ClientListener, Stream
{
  public static final int BUFFER_CAPACITY = 8 * 1024;
  private SelectionKey key;
  private EventLoop eventloop;
  private int count;
  private long spinMillis;
  protected final int lastIndex;
  protected final ByteBuffer[] readBuffers;
  protected ByteBuffer readBuffer;
  protected volatile int readIndex;
  private final ByteBuffer[] writeBuffers;
  private ByteBuffer writeBuffer;
  private int writeIndex;
  private final String id;
  private boolean write = true;

  public FastPublisher(String id, int countOf8kBuffers)
  {
    this.id = id;
    writeBuffers = new ByteBuffer[countOf8kBuffers];
    readBuffers = new ByteBuffer[countOf8kBuffers];
    for (int i = countOf8kBuffers; i-- > 0;) {
      writeBuffers[i] = ByteBuffer.allocateDirect(BUFFER_CAPACITY);
      writeBuffers[i].order(ByteOrder.LITTLE_ENDIAN);
      readBuffers[i] = writeBuffers[i].asReadOnlyBuffer();
      readBuffers[i].limit(0);
    }

    writeBuffer = writeBuffers[0];
    readBuffer = readBuffers[0];
    lastIndex = countOf8kBuffers - 1;
  }

  @Override
  public void read() throws IOException
  {
    SocketChannel channel = (SocketChannel)key.channel();
    int read;
    if ((read = channel.read(ByteBuffer.allocate(1))) > 0) {
      throw new RuntimeException("Publisher " + this + " is not supposed to receive any data");
    }
    else if (read == -1) {
      try {
        channel.close();
      }
      finally {
        unregistered(key);
        key.attach(Listener.NOOP_CLIENT_LISTENER);
      }
    }
    else {
      logger.debug("{} read 0 bytes", this);
    }
  }

  @Override
  @SuppressWarnings({"SyncOnNonFinal"})
  public void write() throws IOException
  {
    SocketChannel sc = (SocketChannel)key.channel();
    do {
      synchronized (readBuffer) {
        sc.write(readBuffer);
        if (readBuffer.position() < readBuffer.capacity()) {
          if (!readBuffer.hasRemaining()) {
            synchronized (readBuffers) {
              if (write) {
                key.interestOps(key.interestOps() & ~SelectionKey.OP_WRITE);
                write = false;
              }
            }
          }
          return;
        }
        readBuffer.limit(0);
        if (readIndex == lastIndex) {
          readIndex = 0;
        }
        else {
          readIndex++;
        }
      }
      readBuffer = readBuffers[readIndex];
    }
    while (true);
  }

  @Override
  public void handleException(Exception cce, DefaultEventLoop el)
  {
    logger.debug("Generically handling", cce);
  }

  @Override
  public void registered(SelectionKey key)
  {
    this.key = key;
  }

  @Override
  public void unregistered(SelectionKey key)
  {
    // do something so that no more data can be written to this channel. But the data already written will be sent.
  }

  @Override
  public boolean isMultiSinkCapable()
  {
    return false;
  }

  @Override
  public void setSink(String id, Sink<Object> sink)
  {
    throw new UnsupportedOperationException("setSink(id, sink) not supported on this stream.");
  }

  @Override
  public void setup(StreamContext context)
  {
    spinMillis = 5; // somehow get it context.attrValue(PortContext.SPIN_MILLIS, 5);
  }

  @Override
  public void teardown()
  {
  }

  @Override
  public void activate(StreamContext context)
  {
    InetSocketAddress address = context.getBufferServerAddress();
    eventloop = context.attr(StreamContext.EVENT_LOOP).get();
    eventloop.connect(address.isUnresolved() ? new InetSocketAddress(address.getHostName(), address.getPort()) : address, this);

<<<<<<< HEAD
    logger.debug("registering publisher: {} {} windowId={} server={}", new Object[] {context.getSourceId(), context.getId(), context.getStartingWindowId(), context.getBufferServerAddress()});
    byte[] serializedRequest = PublishRequestTuple.getSerializedRequest(id, context.getStartingWindowId());
    assert(serializedRequest.length < 128);
=======
    logger.debug("registering publisher: {} {} windowId={} server={}", new Object[] {context.getSourceId(), context.getId(), context.getFinishedWindowId(), context.getBufferServerAddress()});
    byte[] serializedRequest = PublishRequestTuple.getSerializedRequest(com.malhartech.bufferserver.packet.Tuple.FAST_VERSION, id, context.getFinishedWindowId());
    assert (serializedRequest.length < 128);
>>>>>>> ba9d4b38
    writeBuffers[0].put((byte)serializedRequest.length);
    writeBuffers[0].put(serializedRequest);
    synchronized (readBuffers) {
      readBuffers[0].limit(writeBuffers[0].position());
      if (!write) {
        key.interestOps(key.interestOps() | SelectionKey.OP_WRITE);
        write = true;
      }
    }
  }

  @Override
  public void deactivate()
  {
    eventloop.disconnect(this);
  }

  @Override
  @SuppressWarnings("SleepWhileInLoop")
  public void put(Object tuple)
  {
    if (tuple instanceof Tuple) {
      final Tuple t = (Tuple)tuple;

      byte[] array;
      switch (t.getType()) {
        case CHECKPOINT:
          array = WindowIdTuple.getSerializedTuple((int)t.getWindowId());
          array[0] = MessageType.CHECKPOINT_VALUE;
          break;

        case BEGIN_WINDOW:
          array = BeginWindowTuple.getSerializedTuple((int)t.getWindowId());
          break;

        case END_WINDOW:
          array = EndWindowTuple.getSerializedTuple((int)t.getWindowId());
          break;

        case END_STREAM:
          array = EndStreamTuple.getSerializedTuple((int)t.getWindowId());
          break;

        case RESET_WINDOW:
          com.malhartech.tuple.ResetWindowTuple rwt = (com.malhartech.tuple.ResetWindowTuple)t;
          array = ResetWindowTuple.getSerializedTuple(rwt.getBaseSeconds(), rwt.getIntervalMillis());
          break;

        default:
          throw new UnsupportedOperationException("this data type is not handled in the stream");
      }

      int size = array.length;
      if (writeBuffer.hasRemaining()) {
        writeBuffer.put((byte)size);
        if (writeBuffer.hasRemaining()) {
          writeBuffer.put((byte)(size >> 8));
        }
        else {
          synchronized (readBuffers) {
            readBuffers[writeIndex].limit(BUFFER_CAPACITY);
          }
          advanceWriteBuffer();
          writeBuffer.put((byte)(size >> 8));
        }
      }
      else {
        synchronized (readBuffers) {
          readBuffers[writeIndex].limit(BUFFER_CAPACITY);
        }
        advanceWriteBuffer();
        writeBuffer.put((byte)size);
        writeBuffer.put((byte)(size >> 8));
      }

      int remaining = writeBuffer.remaining();
      if (remaining < size) {
        int offset = 0;
        do {
          writeBuffer.put(array, offset, remaining);
          offset += remaining;
          size -= remaining;
          synchronized (readBuffers) {
            readBuffers[writeIndex].limit(BUFFER_CAPACITY);
          }
          advanceWriteBuffer();
          remaining = writeBuffer.remaining();
          if (size <= remaining) {
            writeBuffer.put(array, offset, size);
            break;
          }
        }
        while (true);
      }
      else {
        writeBuffer.put(array);
      }
      synchronized (readBuffers) {
        readBuffers[writeIndex].limit(writeBuffer.position());
      }

    }
    else {
      count++;
      int hashcode = tuple.hashCode();

      int wi = writeIndex;
      int position = writeBuffer.position();

      int newPosition = position + 2 /* for short size */ + 1 /* for data type */ + 4 /* for partition */;
      if (newPosition > BUFFER_CAPACITY) {
        writeBuffer.position(BUFFER_CAPACITY);
        advanceWriteBuffer();
        writeBuffer.position(newPosition - BUFFER_CAPACITY);
      }
      else {
        writeBuffer.position(newPosition);
      }

      writeClassAndObject(output, tuple);
      int size;
      if (wi == writeIndex) {
        size = writeBuffer.position() - position - 2 /* for short size */;
        assert (size <= Short.MAX_VALUE);
        writeBuffer.put(position++, (byte)size);
        writeBuffer.put(position++, (byte)(size >> 8));
        writeBuffer.put(position++, com.malhartech.bufferserver.packet.MessageType.PAYLOAD_VALUE);
        writeBuffer.put(position++, (byte)hashcode);
        writeBuffer.put(position++, (byte)(hashcode >> 8));
        writeBuffer.put(position++, (byte)(hashcode >> 16));
        writeBuffer.put(position, (byte)(hashcode >> 24));
        synchronized (readBuffers[wi]) {
          readBuffers[wi].limit(writeBuffer.position());
        }
      }
      else {
        size = BUFFER_CAPACITY - position - 2 + writeBuffer.position();
        int index = writeIndex;
        synchronized (readBuffers[index]) {
          readBuffers[index].position(0);
          readBuffers[index].limit(writeBuffer.position());
        }
        do {
          if (index == 0) {
            index = lastIndex;
          }
          else {
            index--;
          }

          if (index == wi) {
            break;
          }
          synchronized (readBuffers[index]) {
            readBuffers[index].position(0);
            readBuffers[index].limit(BUFFER_CAPACITY);
          }
          size += BUFFER_CAPACITY;
        }
        while (true);
        assert (size <= Short.MAX_VALUE);
        index = wi;
        switch (position) {
          case BUFFER_CAPACITY:
            position = 0;
            if (wi == lastIndex) {
              wi = 0;
            }
            else {
              wi++;
            }
            writeBuffers[wi].put(position++, (byte)size);
            writeBuffers[wi].put(position++, (byte)(size >> 8));
            writeBuffers[wi].put(position++, com.malhartech.bufferserver.packet.MessageType.PAYLOAD_VALUE);
            writeBuffers[wi].put(position++, (byte)hashcode);
            writeBuffers[wi].put(position++, (byte)(hashcode >> 8));
            writeBuffers[wi].put(position++, (byte)(hashcode >> 16));
            writeBuffers[wi].put(position, (byte)(hashcode >> 24));
            break;

          case BUFFER_CAPACITY - 1:
            writeBuffers[wi].put(position, (byte)size);
            if (wi == lastIndex) {
              wi = 0;
            }
            else {
              wi++;
            }
            position = 0;
            writeBuffers[wi].put(position++, (byte)(size >> 8));
            writeBuffers[wi].put(position++, com.malhartech.bufferserver.packet.MessageType.PAYLOAD_VALUE);
            writeBuffers[wi].put(position++, (byte)hashcode);
            writeBuffers[wi].put(position++, (byte)(hashcode >> 8));
            writeBuffers[wi].put(position++, (byte)(hashcode >> 16));
            writeBuffers[wi].put(position, (byte)(hashcode >> 24));
            break;

          case BUFFER_CAPACITY - 2:
            writeBuffers[wi].put(position++, (byte)size);
            writeBuffers[wi].put(position, (byte)(size >> 8));
            if (wi == lastIndex) {
              wi = 0;
            }
            else {
              wi++;
            }
            position = 0;
            writeBuffers[wi].put(position++, com.malhartech.bufferserver.packet.MessageType.PAYLOAD_VALUE);
            writeBuffers[wi].put(position++, (byte)hashcode);
            writeBuffers[wi].put(position++, (byte)(hashcode >> 8));
            writeBuffers[wi].put(position++, (byte)(hashcode >> 16));
            writeBuffers[wi].put(position, (byte)(hashcode >> 24));
            break;

          case BUFFER_CAPACITY - 3:
            writeBuffers[wi].put(position++, (byte)size);
            writeBuffers[wi].put(position++, (byte)(size >> 8));
            writeBuffers[wi].put(position, com.malhartech.bufferserver.packet.MessageType.PAYLOAD_VALUE);
            if (wi == lastIndex) {
              wi = 0;
            }
            else {
              wi++;
            }
            position = 0;
            writeBuffers[wi].put(position++, (byte)hashcode);
            writeBuffers[wi].put(position++, (byte)(hashcode >> 8));
            writeBuffers[wi].put(position++, (byte)(hashcode >> 16));
            writeBuffers[wi].put(position, (byte)(hashcode >> 24));
            break;

          case BUFFER_CAPACITY - 4:
            writeBuffers[wi].put(position++, (byte)size);
            writeBuffers[wi].put(position++, (byte)(size >> 8));
            writeBuffers[wi].put(position++, com.malhartech.bufferserver.packet.MessageType.PAYLOAD_VALUE);
            writeBuffers[wi].put(position, (byte)hashcode);
            if (wi == lastIndex) {
              wi = 0;
            }
            else {
              wi++;
            }
            position = 0;
            writeBuffers[wi].put(position++, (byte)(hashcode >> 8));
            writeBuffers[wi].put(position++, (byte)(hashcode >> 16));
            writeBuffers[wi].put(position, (byte)(hashcode >> 24));
            break;

          case BUFFER_CAPACITY - 5:
            writeBuffers[wi].put(position++, (byte)size);
            writeBuffers[wi].put(position++, (byte)(size >> 8));
            writeBuffers[wi].put(position++, com.malhartech.bufferserver.packet.MessageType.PAYLOAD_VALUE);
            writeBuffers[wi].put(position++, (byte)hashcode);
            writeBuffers[wi].put(position, (byte)(hashcode >> 8));
            if (wi == lastIndex) {
              wi = 0;
            }
            else {
              wi++;
            }
            position = 0;
            writeBuffers[wi].put(position++, (byte)(hashcode >> 16));
            writeBuffers[wi].put(position, (byte)(hashcode >> 24));
            break;

          case BUFFER_CAPACITY - 6:
            writeBuffers[wi].put(position++, (byte)size);
            writeBuffers[wi].put(position++, (byte)(size >> 8));
            writeBuffers[wi].put(position++, com.malhartech.bufferserver.packet.MessageType.PAYLOAD_VALUE);
            writeBuffers[wi].put(position++, (byte)hashcode);
            writeBuffers[wi].put(position++, (byte)(hashcode >> 8));
            writeBuffers[wi].put(position, (byte)(hashcode >> 16));
            if (wi == lastIndex) {
              wi = 0;
            }
            else {
              wi++;
            }
            position = 0;
            writeBuffers[wi].put(position, (byte)(hashcode >> 24));
            break;

          default:
            writeBuffers[wi].put(position++, (byte)size);
            writeBuffers[wi].put(position++, (byte)(size >> 8));
            writeBuffers[wi].put(position++, com.malhartech.bufferserver.packet.MessageType.PAYLOAD_VALUE);
            writeBuffers[wi].put(position++, (byte)hashcode);
            writeBuffers[wi].put(position++, (byte)(hashcode >> 8));
            writeBuffers[wi].put(position++, (byte)(hashcode >> 16));
            writeBuffers[wi].put(position, (byte)(hashcode >> 24));
            break;
        }
        synchronized (readBuffers[index]) {
          readBuffers[index].limit(BUFFER_CAPACITY);
        }
      }
    }

    if (!write) {
      key.interestOps(key.interestOps() | SelectionKey.OP_WRITE);
      write = true;
    }
  }

  @SuppressWarnings("SleepWhileInLoop")
  public void advanceWriteBuffer()
  {
    if (writeIndex == lastIndex) {
      writeIndex = 0;
    }
    else {
      writeIndex++;
    }

    try {
      while (writeIndex == readIndex) {
        sleep(spinMillis);
      }

      writeBuffer = writeBuffers[writeIndex];
      writeBuffer.clear();
    }
    catch (InterruptedException ie) {
      throw new RuntimeException(ie);
    }
  }

  @Override
  public int getCount(boolean reset)
  {
    if (reset) {
      try {
        return count;
      }
      finally {
        count = 0;
      }
    }

    return count;
  }

  private final Output output = new Output()
  {
    @Override
    public void write(int value) throws KryoException
    {
      if (!writeBuffer.hasRemaining()) {
        advanceWriteBuffer();
      }
      writeBuffer.put((byte)value);
    }

    @Override
    public void write(byte[] bytes) throws KryoException
    {
      int remaining = writeBuffer.remaining();
      if (bytes.length > remaining) {
        writeBuffer.put(bytes, 0, remaining);
        advanceWriteBuffer();
        write(bytes, remaining, bytes.length - remaining);
      }
      else {
        writeBuffer.put(bytes);
      }
    }

    @Override
    public void write(byte[] bytes, int offset, int length) throws KryoException
    {
      int remaining = writeBuffer.remaining();
      while (length > remaining) {
        writeBuffer.put(bytes, offset, remaining);
        offset += remaining;
        length -= remaining;
        advanceWriteBuffer();
        remaining = writeBuffer.remaining();
      }

      writeBuffer.put(bytes, offset, length);
    }

    @Override
    public void writeByte(byte value) throws KryoException
    {
      if (!writeBuffer.hasRemaining()) {
        advanceWriteBuffer();
      }
      writeBuffer.put(value);
    }

    @Override
    public void writeByte(int value) throws KryoException
    {
      if (!writeBuffer.hasRemaining()) {
        advanceWriteBuffer();
      }
      writeBuffer.put((byte)value);
    }

    @Override
    public void writeBytes(byte[] bytes) throws KryoException
    {
      write(bytes);
    }

    @Override
    public void writeBytes(byte[] bytes, int offset, int count) throws KryoException
    {
      write(bytes, offset, count);
    }

    @Override
    public void writeInt(int value) throws KryoException
    {
      switch (writeBuffer.remaining()) {
        case 0:
          advanceWriteBuffer();
          writeBuffer.put((byte)(value >> 24));
          writeBuffer.put((byte)(value >> 16));
          writeBuffer.put((byte)(value >> 8));
          writeBuffer.put((byte)value);
          break;

        case 1:
          writeBuffer.put((byte)(value >> 24));
          advanceWriteBuffer();
          writeBuffer.put((byte)(value >> 16));
          writeBuffer.put((byte)(value >> 8));
          writeBuffer.put((byte)value);
          break;

        case 2:
          writeBuffer.put((byte)(value >> 24));
          writeBuffer.put((byte)(value >> 16));
          advanceWriteBuffer();
          writeBuffer.put((byte)(value >> 8));
          writeBuffer.put((byte)value);
          break;

        case 3:
          writeBuffer.put((byte)(value >> 24));
          writeBuffer.put((byte)(value >> 16));
          writeBuffer.put((byte)(value >> 8));
          advanceWriteBuffer();
          writeBuffer.put((byte)value);
          break;

        default:
          writeBuffer.put((byte)(value >> 24));
          writeBuffer.put((byte)(value >> 16));
          writeBuffer.put((byte)(value >> 8));
          writeBuffer.put((byte)value);
          break;
      }
    }

    @Override
    public int writeInt(int value, boolean optimizePositive) throws KryoException
    {
      if (!optimizePositive) {
        value = (value << 1) ^ (value >> 31);
      }

      int remaining = writeBuffer.remaining();
      if (value >>> 7 == 0) {
        switch (remaining) {
          case 0:
            advanceWriteBuffer();
            writeBuffer.put((byte)value);
            break;

          default:
            writeBuffer.put((byte)value);
            break;
        }
        return 1;
      }

      if (value >>> 14 == 0) {
        switch (remaining) {
          case 0:
            advanceWriteBuffer();
            writeBuffer.put((byte)(value >>> 7));
            writeBuffer.put((byte)((value & 0x7F) | 0x80));
            break;

          case 1:
            writeBuffer.put((byte)(value >>> 7));
            advanceWriteBuffer();
            writeBuffer.put((byte)((value & 0x7F) | 0x80));
            break;

          default:
            writeBuffer.put((byte)(value >>> 7));
            writeBuffer.put((byte)((value & 0x7F) | 0x80));
            break;
        }
        return 2;
      }

      if (value >>> 21 == 0) {
        switch (remaining) {
          case 0:
            advanceWriteBuffer();
            writeBuffer.put((byte)((value & 0x7F) | 0x80));
            writeBuffer.put((byte)(value >>> 7 | 0x80));
            writeBuffer.put((byte)(value >>> 14));
            break;
          case 1:
            writeBuffer.put((byte)((value & 0x7F) | 0x80));
            advanceWriteBuffer();
            writeBuffer.put((byte)(value >>> 7 | 0x80));
            writeBuffer.put((byte)(value >>> 14));
            break;
          case 2:
            writeBuffer.put((byte)((value & 0x7F) | 0x80));
            writeBuffer.put((byte)(value >>> 7 | 0x80));
            advanceWriteBuffer();
            writeBuffer.put((byte)(value >>> 14));
            break;
          default:
            writeBuffer.put((byte)((value & 0x7F) | 0x80));
            writeBuffer.put((byte)(value >>> 7 | 0x80));
            writeBuffer.put((byte)(value >>> 14));
            break;
        }
        return 3;
      }

      if (value >>> 28 == 0) {
        switch (remaining) {
          case 0:
            advanceWriteBuffer();
            writeBuffer.put((byte)((value & 0x7F) | 0x80));
            writeBuffer.put((byte)(value >>> 7 | 0x80));
            writeBuffer.put((byte)(value >>> 14 | 0x80));
            writeBuffer.put((byte)(value >>> 21));
            break;
          case 1:
            writeBuffer.put((byte)((value & 0x7F) | 0x80));
            advanceWriteBuffer();
            writeBuffer.put((byte)(value >>> 7 | 0x80));
            writeBuffer.put((byte)(value >>> 14 | 0x80));
            writeBuffer.put((byte)(value >>> 21));
            break;
          case 2:
            writeBuffer.put((byte)((value & 0x7F) | 0x80));
            writeBuffer.put((byte)(value >>> 7 | 0x80));
            advanceWriteBuffer();
            writeBuffer.put((byte)(value >>> 14 | 0x80));
            writeBuffer.put((byte)(value >>> 21));
            break;
          case 3:
            writeBuffer.put((byte)((value & 0x7F) | 0x80));
            writeBuffer.put((byte)(value >>> 7 | 0x80));
            writeBuffer.put((byte)(value >>> 14 | 0x80));
            advanceWriteBuffer();
            writeBuffer.put((byte)(value >>> 21));
            break;
          default:
            writeBuffer.put((byte)((value & 0x7F) | 0x80));
            writeBuffer.put((byte)(value >>> 7 | 0x80));
            writeBuffer.put((byte)(value >>> 14 | 0x80));
            writeBuffer.put((byte)(value >>> 21));
            break;
        }
        return 4;
      }

      switch (remaining) {
        case 0:
          advanceWriteBuffer();
          writeBuffer.put((byte)((value & 0x7F) | 0x80));
          writeBuffer.put((byte)(value >>> 7 | 0x80));
          writeBuffer.put((byte)(value >>> 14 | 0x80));
          writeBuffer.put((byte)(value >>> 21 | 0x80));
          writeBuffer.put((byte)(value >>> 28));
          break;
        case 1:
          writeBuffer.put((byte)((value & 0x7F) | 0x80));
          advanceWriteBuffer();
          writeBuffer.put((byte)(value >>> 7 | 0x80));
          writeBuffer.put((byte)(value >>> 14 | 0x80));
          writeBuffer.put((byte)(value >>> 21 | 0x80));
          writeBuffer.put((byte)(value >>> 28));
          break;
        case 2:
          writeBuffer.put((byte)((value & 0x7F) | 0x80));
          writeBuffer.put((byte)(value >>> 7 | 0x80));
          advanceWriteBuffer();
          writeBuffer.put((byte)(value >>> 14 | 0x80));
          writeBuffer.put((byte)(value >>> 21 | 0x80));
          writeBuffer.put((byte)(value >>> 28));
          break;
        case 3:
          writeBuffer.put((byte)((value & 0x7F) | 0x80));
          writeBuffer.put((byte)(value >>> 7 | 0x80));
          writeBuffer.put((byte)(value >>> 14 | 0x80));
          advanceWriteBuffer();
          writeBuffer.put((byte)(value >>> 21 | 0x80));
          writeBuffer.put((byte)(value >>> 28));
          break;
        case 4:
          writeBuffer.put((byte)((value & 0x7F) | 0x80));
          writeBuffer.put((byte)(value >>> 7 | 0x80));
          writeBuffer.put((byte)(value >>> 14 | 0x80));
          writeBuffer.put((byte)(value >>> 21 | 0x80));
          advanceWriteBuffer();
          writeBuffer.put((byte)(value >>> 28));
          break;
        default:
          writeBuffer.put((byte)((value & 0x7F) | 0x80));
          writeBuffer.put((byte)(value >>> 7 | 0x80));
          writeBuffer.put((byte)(value >>> 14 | 0x80));
          writeBuffer.put((byte)(value >>> 21 | 0x80));
          writeBuffer.put((byte)(value >>> 28));
          break;
      }
      return 5;
    }

    @Override
    public void writeString(String value) throws KryoException
    {
      if (value == null) {
        writeByte(0x80); // 0 means null, bit 8 means UTF8.
        return;
      }
      int charCount = value.length();
      if (charCount == 0) {
        writeByte(1 | 0x80); // 1 means empty string, bit 8 means UTF8.
        return;
      }
      // Detect ASCII.
      boolean ascii = false;
      if (charCount > 1 && charCount < 64) {
        ascii = true;
        for (int i = 0; i < charCount; i++) {
          int c = value.charAt(i);
          if (c > 127) {
            ascii = false;
            break;
          }
        }
      }

      if (ascii) {
        int charIndex = 0;
        do {
          for (int i = writeBuffer.remaining(); i-- > 0 && charIndex < charCount;) {
            writeBuffer.put((byte)(value.charAt(charIndex++)));
          }
          if (charIndex < charCount) {
            advanceWriteBuffer();
            continue;
          }
          break;
        }
        while (true);

        int pos = writeBuffer.position() - 1;
        writeBuffer.put(pos, (byte)(writeBuffer.get(pos) | 0x80));
      }
      else {
        writeUtf8Length(charCount + 1);
        int charIndex = 0;
        do {
          int c;
          for (int i = writeBuffer.remaining(); i-- > 0; charIndex++) {
            c = value.charAt(charIndex);
            if (c > 127) {
              writeString_slow(value, charCount, charIndex);
              return;
            }
            writeBuffer.put((byte)c);
          }

          if (charIndex < charCount) {
            advanceWriteBuffer();
            continue;
          }
        }
        while (true);
      }
    }

    @Override
    public void writeString(CharSequence value) throws KryoException
    {
      if (value == null) {
        writeByte(0x80); // 0 means null, bit 8 means UTF8.
        return;
      }
      int charCount = value.length();
      if (charCount == 0) {
        writeByte(1 | 0x80); // 1 means empty string, bit 8 means UTF8.
        return;
      }
      writeUtf8Length(charCount + 1);
      int charIndex = 0;
      do {
        int c;
        for (int i = writeBuffer.remaining(); i-- > 0; charIndex++) {
          c = value.charAt(charIndex);
          if (c > 127) {
            writeString_slow(value, charCount, charIndex);
            return;
          }
          writeBuffer.put((byte)c);
        }

        if (charIndex < charCount) {
          advanceWriteBuffer();
          continue;
        }
      }
      while (true);
    }

    @Override
    public void writeAscii(String value) throws KryoException
    {
      if (value == null) {
        writeByte(0x80); // 0 means null, bit 8 means UTF8.
        return;
      }
      int charCount = value.length();
      if (charCount == 0) {
        writeByte(1 | 0x80); // 1 means empty string, bit 8 means UTF8.
        return;
      }
      int charIndex = 0;
      do {
        for (int i = writeBuffer.remaining(); i-- > 0 && charIndex < charCount;) {
          writeBuffer.put((byte)(value.charAt(charIndex++)));
        }
        if (charIndex < charCount) {
          advanceWriteBuffer();
          continue;
        }
        break;
      }
      while (true);

      int pos = writeBuffer.position() - 1;
      writeBuffer.put(pos, (byte)(writeBuffer.get(pos) | 0x80));
    }

    @Override
    public void writeShort(int value) throws KryoException
    {
      if (writeBuffer.hasRemaining()) {
        writeBuffer.put((byte)(value >>> 8));
        if (writeBuffer.hasRemaining()) {
          writeBuffer.put((byte)value);
        }
        else {
          advanceWriteBuffer();
          writeBuffer.put((byte)value);
        }
      }
      else {
        advanceWriteBuffer();
        writeBuffer.put((byte)(value >>> 8));
        writeBuffer.put((byte)value);
      }
    }

    @Override
    public void writeLong(long value) throws KryoException
    {
      switch (writeBuffer.remaining()) {
        case 0:
          advanceWriteBuffer();
          writeBuffer.put((byte)(value >>> 56));
          writeBuffer.put((byte)(value >>> 48));
          writeBuffer.put((byte)(value >>> 40));
          writeBuffer.put((byte)(value >>> 32));
          writeBuffer.put((byte)(value >>> 24));
          writeBuffer.put((byte)(value >>> 16));
          writeBuffer.put((byte)(value >>> 8));
          writeBuffer.put((byte)value);
          break;
        case 1:
          writeBuffer.put((byte)(value >>> 56));
          advanceWriteBuffer();
          writeBuffer.put((byte)(value >>> 48));
          writeBuffer.put((byte)(value >>> 40));
          writeBuffer.put((byte)(value >>> 32));
          writeBuffer.put((byte)(value >>> 24));
          writeBuffer.put((byte)(value >>> 16));
          writeBuffer.put((byte)(value >>> 8));
          writeBuffer.put((byte)value);
          break;
        case 2:
          writeBuffer.put((byte)(value >>> 56));
          writeBuffer.put((byte)(value >>> 48));
          advanceWriteBuffer();
          writeBuffer.put((byte)(value >>> 40));
          writeBuffer.put((byte)(value >>> 32));
          writeBuffer.put((byte)(value >>> 24));
          writeBuffer.put((byte)(value >>> 16));
          writeBuffer.put((byte)(value >>> 8));
          writeBuffer.put((byte)value);
          break;
        case 3:
          writeBuffer.put((byte)(value >>> 56));
          writeBuffer.put((byte)(value >>> 48));
          writeBuffer.put((byte)(value >>> 40));
          advanceWriteBuffer();
          writeBuffer.put((byte)(value >>> 32));
          writeBuffer.put((byte)(value >>> 24));
          writeBuffer.put((byte)(value >>> 16));
          writeBuffer.put((byte)(value >>> 8));
          writeBuffer.put((byte)value);
          break;
        case 4:
          writeBuffer.put((byte)(value >>> 56));
          writeBuffer.put((byte)(value >>> 48));
          writeBuffer.put((byte)(value >>> 40));
          writeBuffer.put((byte)(value >>> 32));
          advanceWriteBuffer();
          writeBuffer.put((byte)(value >>> 24));
          writeBuffer.put((byte)(value >>> 16));
          writeBuffer.put((byte)(value >>> 8));
          writeBuffer.put((byte)value);
          break;
        case 5:
          writeBuffer.put((byte)(value >>> 56));
          writeBuffer.put((byte)(value >>> 48));
          writeBuffer.put((byte)(value >>> 40));
          writeBuffer.put((byte)(value >>> 32));
          writeBuffer.put((byte)(value >>> 24));
          advanceWriteBuffer();
          writeBuffer.put((byte)(value >>> 16));
          writeBuffer.put((byte)(value >>> 8));
          writeBuffer.put((byte)value);
          break;
        case 6:
          writeBuffer.put((byte)(value >>> 56));
          writeBuffer.put((byte)(value >>> 48));
          writeBuffer.put((byte)(value >>> 40));
          writeBuffer.put((byte)(value >>> 32));
          writeBuffer.put((byte)(value >>> 24));
          writeBuffer.put((byte)(value >>> 16));
          advanceWriteBuffer();
          writeBuffer.put((byte)(value >>> 8));
          writeBuffer.put((byte)value);
          break;
        case 7:
          writeBuffer.put((byte)(value >>> 56));
          writeBuffer.put((byte)(value >>> 48));
          writeBuffer.put((byte)(value >>> 40));
          writeBuffer.put((byte)(value >>> 32));
          writeBuffer.put((byte)(value >>> 24));
          writeBuffer.put((byte)(value >>> 16));
          writeBuffer.put((byte)(value >>> 8));
          advanceWriteBuffer();
          writeBuffer.put((byte)value);
          break;
        default:
          writeBuffer.put((byte)(value >>> 56));
          writeBuffer.put((byte)(value >>> 48));
          writeBuffer.put((byte)(value >>> 40));
          writeBuffer.put((byte)(value >>> 32));
          writeBuffer.put((byte)(value >>> 24));
          writeBuffer.put((byte)(value >>> 16));
          writeBuffer.put((byte)(value >>> 8));
          writeBuffer.put((byte)value);
          break;
      }
    }

    @Override
    public int writeLong(long value, boolean optimizePositive) throws KryoException
    {
      if (!optimizePositive) {
        value = (value << 1) ^ (value >> 63);
      }

      int remaining = writeBuffer.remaining();
      if (value >>> 7 == 0) {
        switch (remaining) {
          case 0:
            advanceWriteBuffer();
            writeBuffer.put((byte)value);
            break;

          default:
            writeBuffer.put((byte)value);
            break;
        }
        return 1;
      }

      if (value >>> 14 == 0) {
        switch (remaining) {
          case 0:
            advanceWriteBuffer();
            writeBuffer.put((byte)(value >>> 7));
            writeBuffer.put((byte)((value & 0x7F) | 0x80));
            break;

          case 1:
            writeBuffer.put((byte)(value >>> 7));
            advanceWriteBuffer();
            writeBuffer.put((byte)((value & 0x7F) | 0x80));
            break;

          default:
            writeBuffer.put((byte)(value >>> 7));
            writeBuffer.put((byte)((value & 0x7F) | 0x80));
            break;
        }
        return 2;
      }

      if (value >>> 21 == 0) {
        switch (remaining) {
          case 0:
            advanceWriteBuffer();
            writeBuffer.put((byte)((value & 0x7F) | 0x80));
            writeBuffer.put((byte)(value >>> 7 | 0x80));
            writeBuffer.put((byte)(value >>> 14));
            break;
          case 1:
            writeBuffer.put((byte)((value & 0x7F) | 0x80));
            advanceWriteBuffer();
            writeBuffer.put((byte)(value >>> 7 | 0x80));
            writeBuffer.put((byte)(value >>> 14));
            break;
          case 2:
            writeBuffer.put((byte)((value & 0x7F) | 0x80));
            writeBuffer.put((byte)(value >>> 7 | 0x80));
            advanceWriteBuffer();
            writeBuffer.put((byte)(value >>> 14));
            break;
          default:
            writeBuffer.put((byte)((value & 0x7F) | 0x80));
            writeBuffer.put((byte)(value >>> 7 | 0x80));
            writeBuffer.put((byte)(value >>> 14));
            break;
        }
        return 3;
      }

      if (value >>> 28 == 0) {
        switch (remaining) {
          case 0:
            advanceWriteBuffer();
            writeBuffer.put((byte)((value & 0x7F) | 0x80));
            writeBuffer.put((byte)(value >>> 7 | 0x80));
            writeBuffer.put((byte)(value >>> 14 | 0x80));
            writeBuffer.put((byte)(value >>> 21));
            break;
          case 1:
            writeBuffer.put((byte)((value & 0x7F) | 0x80));
            advanceWriteBuffer();
            writeBuffer.put((byte)(value >>> 7 | 0x80));
            writeBuffer.put((byte)(value >>> 14 | 0x80));
            writeBuffer.put((byte)(value >>> 21));
            break;
          case 2:
            writeBuffer.put((byte)((value & 0x7F) | 0x80));
            writeBuffer.put((byte)(value >>> 7 | 0x80));
            advanceWriteBuffer();
            writeBuffer.put((byte)(value >>> 14 | 0x80));
            writeBuffer.put((byte)(value >>> 21));
            break;
          case 3:
            writeBuffer.put((byte)((value & 0x7F) | 0x80));
            writeBuffer.put((byte)(value >>> 7 | 0x80));
            writeBuffer.put((byte)(value >>> 14 | 0x80));
            advanceWriteBuffer();
            writeBuffer.put((byte)(value >>> 21));
            break;
          default:
            writeBuffer.put((byte)((value & 0x7F) | 0x80));
            writeBuffer.put((byte)(value >>> 7 | 0x80));
            writeBuffer.put((byte)(value >>> 14 | 0x80));
            writeBuffer.put((byte)(value >>> 21));
            break;
        }
        return 4;
      }

      if (value >>> 35 == 0) {
        switch (remaining) {
          case 0:
            advanceWriteBuffer();
            writeBuffer.put((byte)((value & 0x7F) | 0x80));
            writeBuffer.put((byte)(value >>> 7 | 0x80));
            writeBuffer.put((byte)(value >>> 14 | 0x80));
            writeBuffer.put((byte)(value >>> 21 | 0x80));
            writeBuffer.put((byte)(value >>> 28));
            break;
          case 1:
            writeBuffer.put((byte)((value & 0x7F) | 0x80));
            advanceWriteBuffer();
            writeBuffer.put((byte)(value >>> 7 | 0x80));
            writeBuffer.put((byte)(value >>> 14 | 0x80));
            writeBuffer.put((byte)(value >>> 21 | 0x80));
            writeBuffer.put((byte)(value >>> 28));
            break;
          case 2:
            writeBuffer.put((byte)((value & 0x7F) | 0x80));
            writeBuffer.put((byte)(value >>> 7 | 0x80));
            advanceWriteBuffer();
            writeBuffer.put((byte)(value >>> 14 | 0x80));
            writeBuffer.put((byte)(value >>> 21 | 0x80));
            writeBuffer.put((byte)(value >>> 28));
            break;
          case 3:
            writeBuffer.put((byte)((value & 0x7F) | 0x80));
            writeBuffer.put((byte)(value >>> 7 | 0x80));
            writeBuffer.put((byte)(value >>> 14 | 0x80));
            advanceWriteBuffer();
            writeBuffer.put((byte)(value >>> 21 | 0x80));
            writeBuffer.put((byte)(value >>> 28));
            break;
          case 4:
            writeBuffer.put((byte)((value & 0x7F) | 0x80));
            writeBuffer.put((byte)(value >>> 7 | 0x80));
            writeBuffer.put((byte)(value >>> 14 | 0x80));
            writeBuffer.put((byte)(value >>> 21 | 0x80));
            advanceWriteBuffer();
            writeBuffer.put((byte)(value >>> 28));
            break;
          default:
            writeBuffer.put((byte)((value & 0x7F) | 0x80));
            writeBuffer.put((byte)(value >>> 7 | 0x80));
            writeBuffer.put((byte)(value >>> 14 | 0x80));
            writeBuffer.put((byte)(value >>> 21 | 0x80));
            writeBuffer.put((byte)(value >>> 28));
            break;
        }
        return 5;
      }

      if (value >>> 42 == 0) {
        switch (remaining) {
          case 0:
            advanceWriteBuffer();
            writeBuffer.put((byte)((value & 0x7F) | 0x80));
            writeBuffer.put((byte)(value >>> 7 | 0x80));
            writeBuffer.put((byte)(value >>> 14 | 0x80));
            writeBuffer.put((byte)(value >>> 21 | 0x80));
            writeBuffer.put((byte)(value >>> 28 | 0x80));
            writeBuffer.put((byte)(value >>> 35));
            break;
          case 1:
            writeBuffer.put((byte)((value & 0x7F) | 0x80));
            advanceWriteBuffer();
            writeBuffer.put((byte)(value >>> 7 | 0x80));
            writeBuffer.put((byte)(value >>> 14 | 0x80));
            writeBuffer.put((byte)(value >>> 21 | 0x80));
            writeBuffer.put((byte)(value >>> 28 | 0x80));
            writeBuffer.put((byte)(value >>> 35));
            break;
          case 2:
            writeBuffer.put((byte)((value & 0x7F) | 0x80));
            writeBuffer.put((byte)(value >>> 7 | 0x80));
            advanceWriteBuffer();
            writeBuffer.put((byte)(value >>> 14 | 0x80));
            writeBuffer.put((byte)(value >>> 21 | 0x80));
            writeBuffer.put((byte)(value >>> 28 | 0x80));
            writeBuffer.put((byte)(value >>> 35));
            break;
          case 3:
            writeBuffer.put((byte)((value & 0x7F) | 0x80));
            writeBuffer.put((byte)(value >>> 7 | 0x80));
            writeBuffer.put((byte)(value >>> 14 | 0x80));
            advanceWriteBuffer();
            writeBuffer.put((byte)(value >>> 21 | 0x80));
            writeBuffer.put((byte)(value >>> 28 | 0x80));
            writeBuffer.put((byte)(value >>> 35));
            break;
          case 4:
            writeBuffer.put((byte)((value & 0x7F) | 0x80));
            writeBuffer.put((byte)(value >>> 7 | 0x80));
            writeBuffer.put((byte)(value >>> 14 | 0x80));
            writeBuffer.put((byte)(value >>> 21 | 0x80));
            advanceWriteBuffer();
            writeBuffer.put((byte)(value >>> 28 | 0x80));
            writeBuffer.put((byte)(value >>> 35));
            break;
          case 5:
            writeBuffer.put((byte)((value & 0x7F) | 0x80));
            writeBuffer.put((byte)(value >>> 7 | 0x80));
            writeBuffer.put((byte)(value >>> 14 | 0x80));
            writeBuffer.put((byte)(value >>> 21 | 0x80));
            writeBuffer.put((byte)(value >>> 28 | 0x80));
            advanceWriteBuffer();
            writeBuffer.put((byte)(value >>> 35));
            break;
          default:
            writeBuffer.put((byte)((value & 0x7F) | 0x80));
            writeBuffer.put((byte)(value >>> 7 | 0x80));
            writeBuffer.put((byte)(value >>> 14 | 0x80));
            writeBuffer.put((byte)(value >>> 21 | 0x80));
            writeBuffer.put((byte)(value >>> 28 | 0x80));
            writeBuffer.put((byte)(value >>> 35));
            break;
        }
        return 6;
      }

      if (value >>> 49 == 0) {
        switch (remaining) {
          case 0:
            advanceWriteBuffer();
            writeBuffer.put((byte)((value & 0x7F) | 0x80));
            writeBuffer.put((byte)(value >>> 7 | 0x80));
            writeBuffer.put((byte)(value >>> 14 | 0x80));
            writeBuffer.put((byte)(value >>> 21 | 0x80));
            writeBuffer.put((byte)(value >>> 28 | 0x80));
            writeBuffer.put((byte)(value >>> 35 | 0x80));
            writeBuffer.put((byte)(value >>> 42));
            break;
          case 1:
            writeBuffer.put((byte)((value & 0x7F) | 0x80));
            advanceWriteBuffer();
            writeBuffer.put((byte)(value >>> 7 | 0x80));
            writeBuffer.put((byte)(value >>> 14 | 0x80));
            writeBuffer.put((byte)(value >>> 21 | 0x80));
            writeBuffer.put((byte)(value >>> 28 | 0x80));
            writeBuffer.put((byte)(value >>> 35 | 0x80));
            writeBuffer.put((byte)(value >>> 42));
            break;
          case 2:
            writeBuffer.put((byte)((value & 0x7F) | 0x80));
            writeBuffer.put((byte)(value >>> 7 | 0x80));
            advanceWriteBuffer();
            writeBuffer.put((byte)(value >>> 14 | 0x80));
            writeBuffer.put((byte)(value >>> 21 | 0x80));
            writeBuffer.put((byte)(value >>> 28 | 0x80));
            writeBuffer.put((byte)(value >>> 35 | 0x80));
            writeBuffer.put((byte)(value >>> 42));
            break;
          case 3:
            writeBuffer.put((byte)((value & 0x7F) | 0x80));
            writeBuffer.put((byte)(value >>> 7 | 0x80));
            writeBuffer.put((byte)(value >>> 14 | 0x80));
            advanceWriteBuffer();
            writeBuffer.put((byte)(value >>> 21 | 0x80));
            writeBuffer.put((byte)(value >>> 28 | 0x80));
            writeBuffer.put((byte)(value >>> 35 | 0x80));
            writeBuffer.put((byte)(value >>> 42));
            break;
          case 4:
            writeBuffer.put((byte)((value & 0x7F) | 0x80));
            writeBuffer.put((byte)(value >>> 7 | 0x80));
            writeBuffer.put((byte)(value >>> 14 | 0x80));
            writeBuffer.put((byte)(value >>> 21 | 0x80));
            advanceWriteBuffer();
            writeBuffer.put((byte)(value >>> 28 | 0x80));
            writeBuffer.put((byte)(value >>> 35 | 0x80));
            writeBuffer.put((byte)(value >>> 42));
            break;
          case 5:
            writeBuffer.put((byte)((value & 0x7F) | 0x80));
            writeBuffer.put((byte)(value >>> 7 | 0x80));
            writeBuffer.put((byte)(value >>> 14 | 0x80));
            writeBuffer.put((byte)(value >>> 21 | 0x80));
            writeBuffer.put((byte)(value >>> 28 | 0x80));
            advanceWriteBuffer();
            writeBuffer.put((byte)(value >>> 35 | 0x80));
            writeBuffer.put((byte)(value >>> 42));
            break;
          case 6:
            writeBuffer.put((byte)((value & 0x7F) | 0x80));
            writeBuffer.put((byte)(value >>> 7 | 0x80));
            writeBuffer.put((byte)(value >>> 14 | 0x80));
            writeBuffer.put((byte)(value >>> 21 | 0x80));
            writeBuffer.put((byte)(value >>> 28 | 0x80));
            writeBuffer.put((byte)(value >>> 35 | 0x80));
            advanceWriteBuffer();
            writeBuffer.put((byte)(value >>> 42));
            break;
          default:
            writeBuffer.put((byte)((value & 0x7F) | 0x80));
            writeBuffer.put((byte)(value >>> 7 | 0x80));
            writeBuffer.put((byte)(value >>> 14 | 0x80));
            writeBuffer.put((byte)(value >>> 21 | 0x80));
            writeBuffer.put((byte)(value >>> 28 | 0x80));
            writeBuffer.put((byte)(value >>> 35 | 0x80));
            writeBuffer.put((byte)(value >>> 42));
            break;
        }
        return 7;
      }

      if (value >>> 56 == 0) {
        switch (remaining) {
          case 0:
            advanceWriteBuffer();
            writeBuffer.put((byte)((value & 0x7F) | 0x80));
            writeBuffer.put((byte)(value >>> 7 | 0x80));
            writeBuffer.put((byte)(value >>> 14 | 0x80));
            writeBuffer.put((byte)(value >>> 21 | 0x80));
            writeBuffer.put((byte)(value >>> 28 | 0x80));
            writeBuffer.put((byte)(value >>> 35 | 0x80));
            writeBuffer.put((byte)(value >>> 42 | 0x80));
            writeBuffer.put((byte)(value >>> 49));
            break;
          case 1:
            writeBuffer.put((byte)((value & 0x7F) | 0x80));
            advanceWriteBuffer();
            writeBuffer.put((byte)(value >>> 7 | 0x80));
            writeBuffer.put((byte)(value >>> 14 | 0x80));
            writeBuffer.put((byte)(value >>> 21 | 0x80));
            writeBuffer.put((byte)(value >>> 28 | 0x80));
            writeBuffer.put((byte)(value >>> 35 | 0x80));
            writeBuffer.put((byte)(value >>> 42 | 0x80));
            writeBuffer.put((byte)(value >>> 49));
            break;
          case 2:
            writeBuffer.put((byte)((value & 0x7F) | 0x80));
            writeBuffer.put((byte)(value >>> 7 | 0x80));
            advanceWriteBuffer();
            writeBuffer.put((byte)(value >>> 14 | 0x80));
            writeBuffer.put((byte)(value >>> 21 | 0x80));
            writeBuffer.put((byte)(value >>> 28 | 0x80));
            writeBuffer.put((byte)(value >>> 35 | 0x80));
            writeBuffer.put((byte)(value >>> 42 | 0x80));
            writeBuffer.put((byte)(value >>> 49));
            break;
          case 3:
            writeBuffer.put((byte)((value & 0x7F) | 0x80));
            writeBuffer.put((byte)(value >>> 7 | 0x80));
            writeBuffer.put((byte)(value >>> 14 | 0x80));
            advanceWriteBuffer();
            writeBuffer.put((byte)(value >>> 21 | 0x80));
            writeBuffer.put((byte)(value >>> 28 | 0x80));
            writeBuffer.put((byte)(value >>> 35 | 0x80));
            writeBuffer.put((byte)(value >>> 42 | 0x80));
            writeBuffer.put((byte)(value >>> 49));
            break;
          case 4:
            writeBuffer.put((byte)((value & 0x7F) | 0x80));
            writeBuffer.put((byte)(value >>> 7 | 0x80));
            writeBuffer.put((byte)(value >>> 14 | 0x80));
            writeBuffer.put((byte)(value >>> 21 | 0x80));
            advanceWriteBuffer();
            writeBuffer.put((byte)(value >>> 28 | 0x80));
            writeBuffer.put((byte)(value >>> 35 | 0x80));
            writeBuffer.put((byte)(value >>> 42 | 0x80));
            writeBuffer.put((byte)(value >>> 49));
            break;
          case 5:
            writeBuffer.put((byte)((value & 0x7F) | 0x80));
            writeBuffer.put((byte)(value >>> 7 | 0x80));
            writeBuffer.put((byte)(value >>> 14 | 0x80));
            writeBuffer.put((byte)(value >>> 21 | 0x80));
            writeBuffer.put((byte)(value >>> 28 | 0x80));
            advanceWriteBuffer();
            writeBuffer.put((byte)(value >>> 35 | 0x80));
            writeBuffer.put((byte)(value >>> 42 | 0x80));
            writeBuffer.put((byte)(value >>> 49));
            break;
          case 6:
            writeBuffer.put((byte)((value & 0x7F) | 0x80));
            writeBuffer.put((byte)(value >>> 7 | 0x80));
            writeBuffer.put((byte)(value >>> 14 | 0x80));
            writeBuffer.put((byte)(value >>> 21 | 0x80));
            writeBuffer.put((byte)(value >>> 28 | 0x80));
            writeBuffer.put((byte)(value >>> 35 | 0x80));
            advanceWriteBuffer();
            writeBuffer.put((byte)(value >>> 42 | 0x80));
            writeBuffer.put((byte)(value >>> 49));
            break;
          case 7:
            writeBuffer.put((byte)((value & 0x7F) | 0x80));
            writeBuffer.put((byte)(value >>> 7 | 0x80));
            writeBuffer.put((byte)(value >>> 14 | 0x80));
            writeBuffer.put((byte)(value >>> 21 | 0x80));
            writeBuffer.put((byte)(value >>> 28 | 0x80));
            writeBuffer.put((byte)(value >>> 35 | 0x80));
            writeBuffer.put((byte)(value >>> 42 | 0x80));
            advanceWriteBuffer();
            writeBuffer.put((byte)(value >>> 49));
            break;
          default:
            writeBuffer.put((byte)((value & 0x7F) | 0x80));
            writeBuffer.put((byte)(value >>> 7 | 0x80));
            writeBuffer.put((byte)(value >>> 14 | 0x80));
            writeBuffer.put((byte)(value >>> 21 | 0x80));
            writeBuffer.put((byte)(value >>> 28 | 0x80));
            writeBuffer.put((byte)(value >>> 35 | 0x80));
            writeBuffer.put((byte)(value >>> 42 | 0x80));
            writeBuffer.put((byte)(value >>> 49));
            break;
        }
        return 8;
      }

      switch (remaining) {
        case 0:
          advanceWriteBuffer();
          writeBuffer.put((byte)((value & 0x7F) | 0x80));
          writeBuffer.put((byte)(value >>> 7 | 0x80));
          writeBuffer.put((byte)(value >>> 14 | 0x80));
          writeBuffer.put((byte)(value >>> 21 | 0x80));
          writeBuffer.put((byte)(value >>> 28 | 0x80));
          writeBuffer.put((byte)(value >>> 35 | 0x80));
          writeBuffer.put((byte)(value >>> 42 | 0x80));
          writeBuffer.put((byte)(value >>> 49 | 0x80));
          writeBuffer.put((byte)(value >>> 56));
          break;
        case 1:
          writeBuffer.put((byte)((value & 0x7F) | 0x80));
          advanceWriteBuffer();
          writeBuffer.put((byte)(value >>> 7 | 0x80));
          writeBuffer.put((byte)(value >>> 14 | 0x80));
          writeBuffer.put((byte)(value >>> 21 | 0x80));
          writeBuffer.put((byte)(value >>> 28 | 0x80));
          writeBuffer.put((byte)(value >>> 35 | 0x80));
          writeBuffer.put((byte)(value >>> 42 | 0x80));
          writeBuffer.put((byte)(value >>> 49 | 0x80));
          writeBuffer.put((byte)(value >>> 56));
          break;
        case 2:
          writeBuffer.put((byte)((value & 0x7F) | 0x80));
          writeBuffer.put((byte)(value >>> 7 | 0x80));
          advanceWriteBuffer();
          writeBuffer.put((byte)(value >>> 14 | 0x80));
          writeBuffer.put((byte)(value >>> 21 | 0x80));
          writeBuffer.put((byte)(value >>> 28 | 0x80));
          writeBuffer.put((byte)(value >>> 35 | 0x80));
          writeBuffer.put((byte)(value >>> 42 | 0x80));
          writeBuffer.put((byte)(value >>> 49 | 0x80));
          writeBuffer.put((byte)(value >>> 56));
          break;
        case 3:
          writeBuffer.put((byte)((value & 0x7F) | 0x80));
          writeBuffer.put((byte)(value >>> 7 | 0x80));
          writeBuffer.put((byte)(value >>> 14 | 0x80));
          advanceWriteBuffer();
          writeBuffer.put((byte)(value >>> 21 | 0x80));
          writeBuffer.put((byte)(value >>> 28 | 0x80));
          writeBuffer.put((byte)(value >>> 35 | 0x80));
          writeBuffer.put((byte)(value >>> 42 | 0x80));
          writeBuffer.put((byte)(value >>> 49 | 0x80));
          writeBuffer.put((byte)(value >>> 56));
          break;
        case 4:
          writeBuffer.put((byte)((value & 0x7F) | 0x80));
          writeBuffer.put((byte)(value >>> 7 | 0x80));
          writeBuffer.put((byte)(value >>> 14 | 0x80));
          writeBuffer.put((byte)(value >>> 21 | 0x80));
          advanceWriteBuffer();
          writeBuffer.put((byte)(value >>> 28 | 0x80));
          writeBuffer.put((byte)(value >>> 35 | 0x80));
          writeBuffer.put((byte)(value >>> 42 | 0x80));
          writeBuffer.put((byte)(value >>> 49 | 0x80));
          writeBuffer.put((byte)(value >>> 56));
          break;
        case 5:
          writeBuffer.put((byte)((value & 0x7F) | 0x80));
          writeBuffer.put((byte)(value >>> 7 | 0x80));
          writeBuffer.put((byte)(value >>> 14 | 0x80));
          writeBuffer.put((byte)(value >>> 21 | 0x80));
          writeBuffer.put((byte)(value >>> 28 | 0x80));
          advanceWriteBuffer();
          writeBuffer.put((byte)(value >>> 35 | 0x80));
          writeBuffer.put((byte)(value >>> 42 | 0x80));
          writeBuffer.put((byte)(value >>> 49 | 0x80));
          writeBuffer.put((byte)(value >>> 56));
          break;
        case 6:
          writeBuffer.put((byte)((value & 0x7F) | 0x80));
          writeBuffer.put((byte)(value >>> 7 | 0x80));
          writeBuffer.put((byte)(value >>> 14 | 0x80));
          writeBuffer.put((byte)(value >>> 21 | 0x80));
          writeBuffer.put((byte)(value >>> 28 | 0x80));
          writeBuffer.put((byte)(value >>> 35 | 0x80));
          advanceWriteBuffer();
          writeBuffer.put((byte)(value >>> 42 | 0x80));
          writeBuffer.put((byte)(value >>> 49 | 0x80));
          writeBuffer.put((byte)(value >>> 56));
          break;
        case 7:
          writeBuffer.put((byte)((value & 0x7F) | 0x80));
          writeBuffer.put((byte)(value >>> 7 | 0x80));
          writeBuffer.put((byte)(value >>> 14 | 0x80));
          writeBuffer.put((byte)(value >>> 21 | 0x80));
          writeBuffer.put((byte)(value >>> 28 | 0x80));
          writeBuffer.put((byte)(value >>> 35 | 0x80));
          writeBuffer.put((byte)(value >>> 42 | 0x80));
          advanceWriteBuffer();
          writeBuffer.put((byte)(value >>> 49 | 0x80));
          writeBuffer.put((byte)(value >>> 56));
          break;
        case 8:
          writeBuffer.put((byte)((value & 0x7F) | 0x80));
          writeBuffer.put((byte)(value >>> 7 | 0x80));
          writeBuffer.put((byte)(value >>> 14 | 0x80));
          writeBuffer.put((byte)(value >>> 21 | 0x80));
          writeBuffer.put((byte)(value >>> 28 | 0x80));
          writeBuffer.put((byte)(value >>> 35 | 0x80));
          writeBuffer.put((byte)(value >>> 42 | 0x80));
          writeBuffer.put((byte)(value >>> 49 | 0x80));
          advanceWriteBuffer();
          writeBuffer.put((byte)(value >>> 56));
          break;
        default:
          writeBuffer.put((byte)((value & 0x7F) | 0x80));
          writeBuffer.put((byte)(value >>> 7 | 0x80));
          writeBuffer.put((byte)(value >>> 14 | 0x80));
          writeBuffer.put((byte)(value >>> 21 | 0x80));
          writeBuffer.put((byte)(value >>> 28 | 0x80));
          writeBuffer.put((byte)(value >>> 35 | 0x80));
          writeBuffer.put((byte)(value >>> 42 | 0x80));
          writeBuffer.put((byte)(value >>> 49 | 0x80));
          writeBuffer.put((byte)(value >>> 56));
          break;
      }
      return 9;
    }

    @Override
    public void writeBoolean(boolean value) throws KryoException
    {
      if (writeBuffer.hasRemaining()) {
        writeBuffer.put((byte)(value ? 1 : 0));
      }
      else {
        advanceWriteBuffer();
        writeBuffer.put((byte)(value ? 1 : 0));
      }
    }

    @Override
    public void writeChar(char value) throws KryoException
    {
      switch (writeBuffer.remaining()) {
        case 0:
          advanceWriteBuffer();
          writeBuffer.put((byte)(value >>> 8));
          writeBuffer.put((byte)value);
          break;

        case 1:
          writeBuffer.put((byte)(value >>> 8));
          advanceWriteBuffer();
          writeBuffer.put((byte)value);
          break;

        default:
          writeBuffer.put((byte)(value >>> 8));
          writeBuffer.put((byte)value);
          break;
      }
    }

    private void writeUtf8Length(int value)
    {
      int remaining = writeBuffer.remaining();
      if (value >>> 6 == 0) {
        switch (remaining) {
          case 0:
            advanceWriteBuffer();
            writeBuffer.put((byte)(value | 0x80));
            break;

          default:
            writeBuffer.put((byte)(value | 0x80));
            break;
        }
      }
      else if (value >>> 13 == 0) {
        switch (remaining) {
          case 0:
            advanceWriteBuffer();
            writeBuffer.put((byte)(value | 0x40 | 0x80)); // Set bit 7 and 8.
            writeBuffer.put((byte)(value >>> 6));
            break;

          case 1:
            writeBuffer.put((byte)(value | 0x40 | 0x80)); // Set bit 7 and 8.
            advanceWriteBuffer();
            writeBuffer.put((byte)(value >>> 6));
            break;

          default:
            writeBuffer.put((byte)(value | 0x40 | 0x80)); // Set bit 7 and 8.
            writeBuffer.put((byte)(value >>> 6));
            break;
        }
      }
      else if (value >>> 20 == 0) {
        switch (remaining) {
          case 0:
            advanceWriteBuffer();
            writeBuffer.put((byte)(value | 0x40 | 0x80)); // Set bit 7 and 8.
            writeBuffer.put((byte)((value >>> 6) | 0x80)); // Set bit 8.
            writeBuffer.put((byte)(value >>> 13));
            break;
          case 1:
            writeBuffer.put((byte)(value | 0x40 | 0x80)); // Set bit 7 and 8.
            advanceWriteBuffer();
            writeBuffer.put((byte)((value >>> 6) | 0x80)); // Set bit 8.
            writeBuffer.put((byte)(value >>> 13));
            break;
          case 2:
            writeBuffer.put((byte)(value | 0x40 | 0x80)); // Set bit 7 and 8.
            writeBuffer.put((byte)((value >>> 6) | 0x80)); // Set bit 8.
            advanceWriteBuffer();
            writeBuffer.put((byte)(value >>> 13));
            break;
          default:
            writeBuffer.put((byte)(value | 0x40 | 0x80)); // Set bit 7 and 8.
            writeBuffer.put((byte)((value >>> 6) | 0x80)); // Set bit 8.
            writeBuffer.put((byte)(value >>> 13));
            break;
        }
      }
      else if (value >>> 27 == 0) {
        switch (remaining) {
          case 0:
            advanceWriteBuffer();
            writeBuffer.put((byte)(value | 0x40 | 0x80)); // Set bit 7 and 8.
            writeBuffer.put((byte)((value >>> 6) | 0x80)); // Set bit 8.
            writeBuffer.put((byte)((value >>> 13) | 0x80)); // Set bit 8.
            writeBuffer.put((byte)(value >>> 20));
            break;
          case 1:
            writeBuffer.put((byte)(value | 0x40 | 0x80)); // Set bit 7 and 8.
            advanceWriteBuffer();
            writeBuffer.put((byte)((value >>> 6) | 0x80)); // Set bit 8.
            writeBuffer.put((byte)((value >>> 13) | 0x80)); // Set bit 8.
            writeBuffer.put((byte)(value >>> 20));
            break;
          case 2:
            writeBuffer.put((byte)(value | 0x40 | 0x80)); // Set bit 7 and 8.
            writeBuffer.put((byte)((value >>> 6) | 0x80)); // Set bit 8.
            advanceWriteBuffer();
            writeBuffer.put((byte)((value >>> 13) | 0x80)); // Set bit 8.
            writeBuffer.put((byte)(value >>> 20));
            break;
          case 3:
            writeBuffer.put((byte)(value | 0x40 | 0x80)); // Set bit 7 and 8.
            writeBuffer.put((byte)((value >>> 6) | 0x80)); // Set bit 8.
            writeBuffer.put((byte)((value >>> 13) | 0x80)); // Set bit 8.
            advanceWriteBuffer();
            writeBuffer.put((byte)(value >>> 20));
            break;
          default:
            writeBuffer.put((byte)(value | 0x40 | 0x80)); // Set bit 7 and 8.
            writeBuffer.put((byte)((value >>> 6) | 0x80)); // Set bit 8.
            writeBuffer.put((byte)((value >>> 13) | 0x80)); // Set bit 8.
            writeBuffer.put((byte)(value >>> 20));
            break;
        }
      }
      else {
        switch (remaining) {
          case 0:
            advanceWriteBuffer();
            writeBuffer.put((byte)(value | 0x40 | 0x80)); // Set bit 7 and 8.
            writeBuffer.put((byte)((value >>> 6) | 0x80)); // Set bit 8.
            writeBuffer.put((byte)((value >>> 13) | 0x80)); // Set bit 8.
            writeBuffer.put((byte)((value >>> 20) | 0x80)); // Set bit 8.
            writeBuffer.put((byte)(value >>> 27));
            break;
          case 1:
            writeBuffer.put((byte)(value | 0x40 | 0x80)); // Set bit 7 and 8.
            advanceWriteBuffer();
            writeBuffer.put((byte)((value >>> 6) | 0x80)); // Set bit 8.
            writeBuffer.put((byte)((value >>> 13) | 0x80)); // Set bit 8.
            writeBuffer.put((byte)((value >>> 20) | 0x80)); // Set bit 8.
            writeBuffer.put((byte)(value >>> 27));
            break;
          case 2:
            writeBuffer.put((byte)(value | 0x40 | 0x80)); // Set bit 7 and 8.
            writeBuffer.put((byte)((value >>> 6) | 0x80)); // Set bit 8.
            advanceWriteBuffer();
            writeBuffer.put((byte)((value >>> 13) | 0x80)); // Set bit 8.
            writeBuffer.put((byte)((value >>> 20) | 0x80)); // Set bit 8.
            writeBuffer.put((byte)(value >>> 27));
            break;
          case 3:
            writeBuffer.put((byte)(value | 0x40 | 0x80)); // Set bit 7 and 8.
            writeBuffer.put((byte)((value >>> 6) | 0x80)); // Set bit 8.
            writeBuffer.put((byte)((value >>> 13) | 0x80)); // Set bit 8.
            advanceWriteBuffer();
            writeBuffer.put((byte)((value >>> 20) | 0x80)); // Set bit 8.
            writeBuffer.put((byte)(value >>> 27));
            break;
          case 4:
            writeBuffer.put((byte)(value | 0x40 | 0x80)); // Set bit 7 and 8.
            writeBuffer.put((byte)((value >>> 6) | 0x80)); // Set bit 8.
            writeBuffer.put((byte)((value >>> 13) | 0x80)); // Set bit 8.
            writeBuffer.put((byte)((value >>> 20) | 0x80)); // Set bit 8.
            advanceWriteBuffer();
            writeBuffer.put((byte)(value >>> 27));
            break;
          default:
            writeBuffer.put((byte)(value | 0x40 | 0x80)); // Set bit 7 and 8.
            writeBuffer.put((byte)((value >>> 6) | 0x80)); // Set bit 8.
            writeBuffer.put((byte)((value >>> 13) | 0x80)); // Set bit 8.
            writeBuffer.put((byte)((value >>> 20) | 0x80)); // Set bit 8.
            writeBuffer.put((byte)(value >>> 27));
            break;
        }
      }

    }

    private void writeString_slow(CharSequence value, int charCount, int charIndex)
    {
      int remaining = writeBuffer.remaining();
      for (; charIndex < charCount; charIndex++) {
        int c = value.charAt(charIndex);
        if (c <= 0x007F) {
          switch (remaining) {
            case 0:
              advanceWriteBuffer();
              writeBuffer.put((byte)c);
              remaining = writeBuffer.remaining();
              break;

            default:
              writeBuffer.put((byte)c);
              remaining--;
              break;
          }
        }
        else if (c > 0x07FF) {
          switch (remaining) {
            case 0:
              advanceWriteBuffer();
              writeBuffer.put((byte)(0xE0 | c >> 12 & 0x0F));
              writeBuffer.put((byte)(0x80 | c >> 6 & 0x3F));
              writeBuffer.put((byte)(0x80 | c & 0x3F));
              remaining = writeBuffer.remaining();
              break;

            case 1:
              writeBuffer.put((byte)(0xE0 | c >> 12 & 0x0F));
              advanceWriteBuffer();
              writeBuffer.put((byte)(0x80 | c >> 6 & 0x3F));
              writeBuffer.put((byte)(0x80 | c & 0x3F));
              remaining = writeBuffer.remaining();
              break;

            case 2:
              writeBuffer.put((byte)(0xE0 | c >> 12 & 0x0F));
              writeBuffer.put((byte)(0x80 | c >> 6 & 0x3F));
              advanceWriteBuffer();
              writeBuffer.put((byte)(0x80 | c & 0x3F));
              remaining = writeBuffer.remaining();
              break;

            default:
              writeBuffer.put((byte)(0xE0 | c >> 12 & 0x0F));
              writeBuffer.put((byte)(0x80 | c >> 6 & 0x3F));
              writeBuffer.put((byte)(0x80 | c & 0x3F));
              remaining -= 3;
              break;
          }
        }
        else {
          switch (remaining) {
            case 0:
              advanceWriteBuffer();
              writeBuffer.put((byte)(0xC0 | c >> 6 & 0x1F));
              writeBuffer.put((byte)(0x80 | c & 0x3F));
              remaining = writeBuffer.remaining();
              break;
            case 1:
              writeBuffer.put((byte)(0xC0 | c >> 6 & 0x1F));
              advanceWriteBuffer();
              writeBuffer.put((byte)(0x80 | c & 0x3F));
              remaining = writeBuffer.remaining();
              break;

            default:
              writeBuffer.put((byte)(0xC0 | c >> 6 & 0x1F));
              writeBuffer.put((byte)(0x80 | c & 0x3F));
              remaining -= 2;
              break;
          }
        }
      }
    }

  };
  private static final Logger logger = LoggerFactory.getLogger(FastPublisher.class);

  @Override
  public void connected()
  {
    write = false;
  }

  @Override
  public void disconnected()
  {
<<<<<<< HEAD
  }
=======
    write = true;
  }

>>>>>>> ba9d4b38
}<|MERGE_RESOLUTION|>--- conflicted
+++ resolved
@@ -166,15 +166,9 @@
     eventloop = context.attr(StreamContext.EVENT_LOOP).get();
     eventloop.connect(address.isUnresolved() ? new InetSocketAddress(address.getHostName(), address.getPort()) : address, this);
 
-<<<<<<< HEAD
-    logger.debug("registering publisher: {} {} windowId={} server={}", new Object[] {context.getSourceId(), context.getId(), context.getStartingWindowId(), context.getBufferServerAddress()});
-    byte[] serializedRequest = PublishRequestTuple.getSerializedRequest(id, context.getStartingWindowId());
-    assert(serializedRequest.length < 128);
-=======
     logger.debug("registering publisher: {} {} windowId={} server={}", new Object[] {context.getSourceId(), context.getId(), context.getFinishedWindowId(), context.getBufferServerAddress()});
     byte[] serializedRequest = PublishRequestTuple.getSerializedRequest(com.malhartech.bufferserver.packet.Tuple.FAST_VERSION, id, context.getFinishedWindowId());
     assert (serializedRequest.length < 128);
->>>>>>> ba9d4b38
     writeBuffers[0].put((byte)serializedRequest.length);
     writeBuffers[0].put(serializedRequest);
     synchronized (readBuffers) {
@@ -1875,11 +1869,7 @@
   @Override
   public void disconnected()
   {
-<<<<<<< HEAD
-  }
-=======
     write = true;
   }
 
->>>>>>> ba9d4b38
 }