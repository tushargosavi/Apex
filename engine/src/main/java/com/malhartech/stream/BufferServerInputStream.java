--- conflicted
+++ resolved
@@ -11,23 +11,12 @@
 import org.slf4j.LoggerFactory;
 
 /**
-<<<<<<< HEAD
  * Implement tuple flow from buffer server to the node in a logical stream<p>
  * <br>
  * Extends SocketInputStream as buffer server and node communicate via a socket<br>
  * This buffer server is a read instance of a stream and takes care of connectivity with upstream buffer server<br>
  */
 public class BufferServerInputStream extends SocketInputStream<Buffer.Data>
-=======
-  * Implement tuple flow from buffer server to the node in a logical stream<p>
-  * <br>
-  * Extends SocketInputStream as buffer server and node communicate via a socket<br>
-  * This buffer server is a read instance of a stream and takes care of connectivity with upstream buffer server<br>
-  * <br>
-  */
-
-public class BufferServerInputStream extends SocketInputStream
->>>>>>> 20c34ebc
 {
     private static Logger logger = LoggerFactory.getLogger(BufferServerInputStream.class);
     private long baseSeconds = 0;
