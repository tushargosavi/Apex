--- conflicted
+++ resolved
@@ -60,7 +60,6 @@
     partitions = context.getPartitions();
 
     baseSeconds = context.getStartingWindowId() & 0xffffffff00000000L;
-<<<<<<< HEAD
     logger.debug("registering subscriber: id={} upstreamId={} streamLogicalName={} windowId={} mask={} partitions={} server={}", new Object[] {context.getSinkId(), context.getSourceId(), context.getId(), context.getStartingWindowId(), context.getPartitionMask(), context.getPartitions(), context.getBufferServerAddress()});
     byte[] request = ClientHandler.getSubscribeRequest(
             context.getSinkId(),
@@ -70,15 +69,6 @@
             context.getPartitions(),
             context.getStartingWindowId());
     write(request, 0, request.length);
-=======
-    ClientHandler.subscribe(channel,
-                            context.getSinkId(),
-                            context.getId() + '/' + context.getSinkId(),
-                            context.getSourceId(),
-                            context.getPartitionMask(),
-                            context.getPartitions(),
-                            context.getStartingWindowId());
->>>>>>> f760d39f
   }
 
   @Override
