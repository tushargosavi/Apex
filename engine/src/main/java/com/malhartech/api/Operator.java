/*
 *  Copyright (c) 2012 Malhar, Inc.
 *  All Rights Reserved.
 */
package com.malhartech.api;

import com.malhartech.dag.Component;
import com.malhartech.dag.OperatorConfiguration;
import com.malhartech.dag.OperatorContext;

public interface Operator extends Component<OperatorConfiguration, OperatorContext>
{
  /**
<<<<<<< HEAD
=======
   * A user friendly name that is available to identify the instance throughout
   * the lifecycle in the system.
   */
  public String getName();

  /**
   * This method gets called at the beginning of each window.
   *
   */
  public void beginWindow();

  /**
   * This method gets called at the end of each window.
   *
   */
  public void endWindow();

  /**
>>>>>>> 9572d13e
   * A module provides ports as a means to consume and produce data tuples.
   * Concrete ports implement derived interfaces. The common characteristic is
   * that ports provide a reference to the module instance they belong to.
   */
  public interface Port
  {
    /**
     * Reference to the operator to which this port belongs.
     *
     * @return
     */
    public Operator getOperator();
  }

  /**
   * Input ports process data delivered through a stream. The execution engine
   * will call the port's associated sink to pass the tuples. Ports are declared
   * as annotated fields in the module. The interface should be implemented by a
   * non parameterized class to make the type parameter are available at runtime
   * for validation.
   *
   * @param <T>
   */
  public interface InputPort<T> extends Port
  {
    /**
     * Provide the sink that will process incoming data. Sink would typically be
     * the port itself but can also be implemented by the enclosing module or
     * separate class.
     *
     * @param payload
     */
    public Sink<T> getSink();

    /**
     * Informs the port that it is active, i.e. connected to an incoming stream.
     *
     * @param connected
     */
    public void setConnected(boolean connected);
  }

  /**
   * Output ports deliver data produced by a module to a stream, abstracted by
   * Sink and injected by the execution engine at deployment time. Ports are
   * declared as annotated fields in the module. The interface should be
   * implemented by a non parameterized class to make the type parameter
   * available at runtime for validation.
   *
   * @param <T>
   */
  public interface OutputPort<T> extends Port
  {
    /**
     * Called by execution engine to inject sink at deployment time.
     *
     * @param s
     */
    public void setSink(Sink<T> s);

    /**
     * Merge tuples emitted by multiple upstream instances of the enclosing
     * module (partitioning or load balancing).
     *
     * @param tuple
     */
    public void merge(T tuple);
  }
}<|MERGE_RESOLUTION|>--- conflicted
+++ resolved
@@ -11,14 +11,6 @@
 public interface Operator extends Component<OperatorConfiguration, OperatorContext>
 {
   /**
-<<<<<<< HEAD
-=======
-   * A user friendly name that is available to identify the instance throughout
-   * the lifecycle in the system.
-   */
-  public String getName();
-
-  /**
    * This method gets called at the beginning of each window.
    *
    */
@@ -31,7 +23,6 @@
   public void endWindow();
 
   /**
->>>>>>> 9572d13e
    * A module provides ports as a means to consume and produce data tuples.
    * Concrete ports implement derived interfaces. The common characteristic is
    * that ports provide a reference to the module instance they belong to.
