--- conflicted
+++ resolved
@@ -16,13 +16,7 @@
 {
   private String name;
 
-<<<<<<< HEAD
   public String getName() {
-=======
-  @Override
-  public String getName()
-  {
->>>>>>> 9572d13e
     return name;
   }
 
