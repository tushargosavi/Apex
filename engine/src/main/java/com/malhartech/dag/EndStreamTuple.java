/*
 *  Copyright (c) 2012 Malhar, Inc.
 *  All Rights Reserved.
 */

package com.malhartech.dag;

import com.malhartech.bufferserver.Buffer;

/**
<<<<<<< HEAD
 * Defines end of streaming tuple. This is needed to shutdown a stream dynamically. Shutting down a dag can also
 * be done dynamically by shutting down all the input streams (all inputadapters).
 *
 *
=======
 * Defines end of streaming tuple<p>
 * <br>
 * This is needed to shutdown a stream dynamically. Shutting down a dag can also
 * be done dynamically by shutting down all the input streams (all inputadapters).<br>
 * <br> 
 * 
>>>>>>> d6bdcf6f
 * @author Chetan Narsude <chetan@malhar-inc.com>
 */
public class EndStreamTuple extends Tuple
{
  public EndStreamTuple()
  {
    super(Buffer.Data.DataType.END_STREAM);
  }

}
<|MERGE_RESOLUTION|>--- conflicted
+++ resolved
@@ -8,19 +8,12 @@
 import com.malhartech.bufferserver.Buffer;
 
 /**
-<<<<<<< HEAD
- * Defines end of streaming tuple. This is needed to shutdown a stream dynamically. Shutting down a dag can also
- * be done dynamically by shutting down all the input streams (all inputadapters).
- *
- *
-=======
  * Defines end of streaming tuple<p>
  * <br>
  * This is needed to shutdown a stream dynamically. Shutting down a dag can also
  * be done dynamically by shutting down all the input streams (all inputadapters).<br>
  * <br> 
  * 
->>>>>>> d6bdcf6f
  * @author Chetan Narsude <chetan@malhar-inc.com>
  */
 public class EndStreamTuple extends Tuple
@@ -30,4 +23,4 @@
     super(Buffer.Data.DataType.END_STREAM);
   }
 
-}
+}