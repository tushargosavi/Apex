--- conflicted
+++ resolved
@@ -26,7 +26,8 @@
   final HashSet<Sink> outputStreams = new HashSet<Sink>();
   final HashSet<StreamContext> inputStreams = new HashSet<StreamContext>();
   private final PriorityQueue<Tuple> inputQueue;
-
+  final NodeContext ctx;
+  
   public AbstractNode(NodeContext ctx)
   {
     // initial capacity should be some function of the window length
@@ -81,15 +82,7 @@
     inputStreams.add(context);
     return this;
   }
-<<<<<<< HEAD
-  
-=======
-
-  public AbstractNode()
-  {
-    this.inputQueue = new PriorityQueue<Tuple>(1024 * 1024, new DataComparator());
-  }
->>>>>>> e13a0e96
+
   // i feel that we may just want to push the data out from here and depending upon
   // whether the data needs to flow on the stream (as per partitions), the streams
   // create tuples or drop the data on the floor.
@@ -290,14 +283,9 @@
               break;
 
             default:
-<<<<<<< HEAD
               process(ctx);
               // update heartbeat counters;
               ctx.countProcessed(t);
-=======
-//              process(ctx);
-              // this is where we increase the heartbeat counters;
->>>>>>> e13a0e96
               break;
           }
         }
