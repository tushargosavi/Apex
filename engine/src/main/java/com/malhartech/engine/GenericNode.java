/*
 *  Copyright (c) 2012 Malhar, Inc.
 *  All Rights Reserved.
 */
package com.malhartech.engine;

import com.malhartech.api.IdleTimeHandler;
import com.malhartech.api.Operator;
import com.malhartech.api.Operator.InputPort;
import com.malhartech.api.Sink;
import com.malhartech.engine.OperatorStats.PortStats;
import com.malhartech.tuple.ResetWindowTuple;
import com.malhartech.tuple.Tuple;
import java.util.*;
import java.util.Map.Entry;
import org.apache.commons.lang.UnhandledException;
import org.slf4j.Logger;
import org.slf4j.LoggerFactory;

// inflight changes to the port connections should be captured.
/**
 *
 * The base class for node implementation<p>
 * <br>
 * Implements the base interface {@link com.malhartech.engine.Node}<br>
 * <br>
 * This is the basic functional block of the DAG. It is responsible for the following<br>
 * It emits and consumes tuples<br>
 * Upon window boundary it does house cleaning, state sync up etc<br>
 * Interacts with Stram with a heartbeat protocol<br>
 * <br>
 *
 * @author Chetan Narsude <chetan@malhar-inc.com>
 */
public class GenericNode extends Node<Operator>
{
  protected final HashMap<String, SweepableReservoir> inputs = new HashMap<String, SweepableReservoir>();
  protected ArrayList<DeferredInputConnection> deferredInputConnections = new ArrayList<DeferredInputConnection>();

  // make sure that the cascading logic works here, right now it does not!
  @Override
  public void addSinks(Map<String, Sink<Object>> sinks)
  {
//    for (Entry<String, Sink<Object>> e: sinks.entrySet()) {
//      SweepableReservoir original = inputs.get(e.getKey());
//      if (original != null) {
//        inputs.put(e.getKey(), new TappedReservoir(original, e.getValue()));
//      }
//    }
//
//    super.addSinks(sinks);
  }

  @Override
  public void removeSinks(Map<String, Sink<Object>> sinks)
  {
//    for (Entry<String, Sink<Object>> e: sinks.entrySet()) {
//      SweepableReservoir someReservoir = inputs.get(e.getKey());
//      if (someReservoir instanceof TappedReservoir) {
//        TappedReservoir sr = (TappedReservoir)someReservoir;
//        assert (sr.stackedSink == e.getValue());
//        inputs.put(e.getKey(), sr.reservoir);
//      }
//    }
//
//    super.removeSinks(sinks);
  }

  public GenericNode(String id, Operator operator)
  {
    super(id, operator);
  }

  @SuppressWarnings("unchecked")
  public InputPort<Object> getInputPort(String port)
  {
    return (InputPort<Object>)descriptor.inputPorts.get(port);
  }

  @Override
  public void connectInputPort(String port, final SweepableReservoir reservoir)
  {
    if (reservoir == null) {
      throw new IllegalArgumentException("Reservoir cannot be null for port '" + port + "' on operator '" + operator + "'");
    }

    InputPort<Object> inputPort = getInputPort(port);
    if (inputPort == null) {
      throw new IllegalArgumentException("Port '" + port + "' does not exist on operator '" + operator + "'");
    }

    if (inputs.containsKey(port)) {
      deferredInputConnections.add(new DeferredInputConnection(port, reservoir));
    }
    else {
      inputPort.setConnected(true);
      inputs.put(port, reservoir);
      reservoir.setSink(inputPort.getSink());
//      SweepableReservoir reservoir = inputs.get(port);
//      if (reservoir == null) {
//        int bufferCapacity = attributes == null ? 16 * 1024 : attributes.attrValue(PortContext.BUFFER_SIZE, 16 * 1024);
//        int spinMilliseconds = attributes == null ? 15 : attributes.attrValue(PortContext.SPIN_MILLIS, 15);
//        if (sink instanceof BufferServerSubscriber) {
//          reservoir = new BufferServerReservoir(inputPort.getSink(), port, bufferCapacity, spinMilliseconds, ((BufferServerSubscriber)sink).getSerde(), ((BufferServerSubscriber)sink).getBaseSeconds());
//        }
//        else {
//          reservoir = new InputReservoir(inputPort.getSink(), port, bufferCapacity, spinMilliseconds);
//        }
//      }
    }
  }

  class ResetTupleTracker
  {
    final ResetWindowTuple tuple;
    SweepableReservoir[] ports;

    ResetTupleTracker(ResetWindowTuple base, int count)
    {
      tuple = base;
      ports = new SweepableReservoir[count];
    }

  }

  /**
   * Originally this method was defined in an attempt to implement the interface Runnable.
   *
   * Although it seems that it's called from another thread which implements Runnable, so we take this
   * opportunity to pass the OperatorContextImpl through the run method. Note that activate does not return as
   * long as there is useful workload for the node.
   */
  @Override
  @SuppressWarnings({"SleepWhileInLoop"})
  public final void run()
  {
    long spinMillis = context.getAttributes().attrValue(OperatorContext.SPIN_MILLIS, 10);
    final boolean handleIdleTime = operator instanceof IdleTimeHandler;
    boolean insideWindow = false;
    int windowCount = 0;
    int totalQueues = inputs.size();

<<<<<<< HEAD
    ArrayList<SweepableReservoir> activeQueues = new ArrayList<SweepableReservoir>();
    activeQueues.addAll(inputs.values());
=======
    ArrayList<Map.Entry<String, Reservoir>> activeQueues = new ArrayList<Map.Entry<String, Reservoir>>();
    activeQueues.addAll(inputs.entrySet());
>>>>>>> d0e69638

    int expectingBeginWindow = activeQueues.size();
    int receivedEndWindow = 0;
    LinkedList<ResetTupleTracker> resetTupleTracker = new LinkedList<ResetTupleTracker>();

    try {
      do {
<<<<<<< HEAD
        Iterator<SweepableReservoir> buffers = activeQueues.iterator();
        activequeue:
        while (buffers.hasNext()) {
          SweepableReservoir activePort = buffers.next();
=======
        Iterator<Entry<String, Reservoir>> buffers = activeQueues.iterator();
        activequeue:
        while (buffers.hasNext()) {
          Map.Entry<String, Reservoir> entry = buffers.next();
          String portName = entry.getKey();
          Reservoir activePort = entry.getValue();
>>>>>>> d0e69638
          Tuple t = activePort.sweep();
          if (t != null) {
            switch (t.getType()) {
              case BEGIN_WINDOW:
                if (expectingBeginWindow == totalQueues) {
                  activePort.remove();
                  expectingBeginWindow--;
                  currentWindowId = t.getWindowId();
                  for (int s = sinks.length; s-- > 0;) {
                    sinks[s].process(t);
                  }
                  if (windowCount == 0) {
                    insideWindow = true;
                    operator.beginWindow(currentWindowId);
                  }
                  receivedEndWindow = 0;
                }
                else if (t.getWindowId() == currentWindowId) {
                  activePort.remove();
                  expectingBeginWindow--;
                }
                else {
                  buffers.remove();
                }
                break;

              case END_WINDOW:
                if (t.getWindowId() == currentWindowId) {
                  activePort.remove();

                  endWindowDequeueTimes.put(portName, System.currentTimeMillis());

                  if (++receivedEndWindow == totalQueues) {
                    if (++windowCount == applicationWindowCount) {
                      insideWindow = false;
                      operator.endWindow();
                      windowCount = 0;
                    }

                    for (final Sink<Object> output: outputs.values()) {
                      output.process(t);
                    }

                    buffers.remove();
                    assert (activeQueues.isEmpty());
                    handleRequests(currentWindowId, !insideWindow);

                    activeQueues.addAll(inputs.entrySet());
                    expectingBeginWindow = activeQueues.size();
                    break activequeue;
                  }
                  else {
                    buffers.remove();
                  }
                }
                else {
                  buffers.remove();
                }
                break;

              case RESET_WINDOW:
                /**
                 * we will receive tuples which are equal to the number of input streams.
                 */
                activePort.remove();
                buffers.remove();

                int baseSeconds = ((ResetWindowTuple)t).getBaseSeconds();
                ResetTupleTracker tracker = null;

                Iterator<ResetTupleTracker> iterator = resetTupleTracker.iterator();
                while (iterator.hasNext()) {
                  tracker = iterator.next();
                  if (tracker.tuple.getBaseSeconds() == baseSeconds) {
                    break;
                  }
                }

                if (tracker == null) {
                  tracker = new ResetTupleTracker((ResetWindowTuple)t, totalQueues);
                  resetTupleTracker.add(tracker);
                }

                int index = 0;
                while (index < tracker.ports.length) {
                  if (tracker.ports[index] == null) {
                    tracker.ports[index++] = activePort;
                    break;
                  }
                  else if (tracker.ports[index] == activePort) {
                    break;
                  }

                  index++;
                }

                if (index == totalQueues) {
                  iterator = resetTupleTracker.iterator();
                  while (iterator.hasNext()) {
                    if (iterator.next().tuple.getBaseSeconds() <= baseSeconds) {
                      iterator.remove();
                    }
                  }
                  for (int s = sinks.length; s-- > 0;) {
                    sinks[s].process(t);
                  }

                  assert (activeQueues.isEmpty());
                  activeQueues.addAll(inputs.entrySet());
                  expectingBeginWindow = activeQueues.size();
                  break activequeue;
                }
                break;

              case END_STREAM:
                activePort.remove();
                buffers.remove();
                for (Iterator<Entry<String, SweepableReservoir>> it = inputs.entrySet().iterator(); it.hasNext();) {
                  Entry<String, SweepableReservoir> e = it.next();
                  if (e.getValue() == activePort) {
                    if (!descriptor.inputPorts.isEmpty()) {
                      descriptor.inputPorts.get(e.getKey()).setConnected(false);
                    }
                    it.remove();

                    /* check the deferred connection list for any new port that should be connected here */
                    Iterator<DeferredInputConnection> dici = deferredInputConnections.iterator();
                    while (dici.hasNext()) {
                      DeferredInputConnection dic = dici.next();
                      if (e.getKey().equals(dic.portname)) {
                        connectInputPort(dic.portname, dic.reservoir);
                        dici.remove();
                        activeQueues.add(dic.reservoir);
                        break activequeue;
                      }
                    }

                    break;
                  }
                }

                /**
                 * We are not going to receive begin window on this ever!
                 */
                expectingBeginWindow--;
                /**
                 * Since one of the operators we care about it gone, we should relook at our operators.
                 * We need to make sure that the END_STREAM comes outside of the window.
                 */
                totalQueues--;

                boolean break_activequeue = false;
                if (totalQueues == 0) {
                  alive = false;
                  break_activequeue = true;
                }
                else if (activeQueues.isEmpty()) {
                  assert (!inputs.isEmpty());
                  /*
                   * Do the same sequence as the end window since the current window is not ended.
                   */
                  operator.endWindow();
                  insideWindow = false;

                  emitEndWindow();

                  activeQueues.addAll(inputs.entrySet());
                  expectingBeginWindow = activeQueues.size();

                  handleRequests(currentWindowId, true);
                  break_activequeue = true;
                }

                /**
                 * also make sure that we update the reset tuple tracker if this stream had delivered any reset tuples.
                 * Check all the reset buffers to see if current input port has already delivered reset tuple. If it has
                 * then we are waiting for something else to deliver the reset tuple, so just clear current reservoir
                 * from the list of tracked reservoirs. If the current input port has not delivered the reset tuple, and
                 * it's the only one which has not, then we consider it delivered and release the reset tuple downstream.
                 */
                ResetWindowTuple tuple = null;
                for (iterator = resetTupleTracker.iterator(); iterator.hasNext();) {
                  tracker = iterator.next();

                  index = 0;
                  while (index < tracker.ports.length) {
                    if (tracker.ports[index] == activePort) {
                      SweepableReservoir[] ports = new SweepableReservoir[totalQueues];
                      System.arraycopy(tracker.ports, 0, ports, 0, index);
                      if (index < totalQueues) {
                        System.arraycopy(tracker.ports, index + 1, ports, index, tracker.ports.length - index - 1);
                      }
                      tracker.ports = ports;
                      break;
                    }
                    else if (tracker.ports[index] == null) {
                      if (index == totalQueues) { /* totalQueues is already adjusted above */
                        if (tuple == null || tuple.getBaseSeconds() < tracker.tuple.getBaseSeconds()) {
                          tuple = tracker.tuple;
                        }

                        iterator.remove();
                      }
                      break;
                    }
                    else {
                      tracker.ports = Arrays.copyOf(tracker.ports, totalQueues);
                    }

                    index++;
                  }
                }

                /*
                 * Since we were waiting for a reset tuple on this stream, we should not any longer.
                 */
                if (tuple != null) {
                  for (int s = sinks.length; s-- > 0;) {
                    sinks[s].process(tuple);
                  }
                }

                if (break_activequeue) {
                  break activequeue;
                }
                break;

              case CHECKPOINT:
                activePort.remove();
                break;

              default:
                throw new UnhandledException("Unrecognized Control Tuple", new IllegalArgumentException(t.toString()));
            }
          }
        }

        if (activeQueues.isEmpty() && alive) {
          logger.error("Catastrophic Error: Invalid State - the operator blocked forever!");
          System.exit(2);
        }
        else {
          boolean need2sleep = true;
<<<<<<< HEAD
          for (SweepableReservoir cb: activeQueues) {
            if (cb.size() > 0) {
=======
          for (Map.Entry<String, Reservoir> cb: activeQueues) {
            if (cb.getValue().size() > 0) {
>>>>>>> d0e69638
              need2sleep = false;
              break;
            }
          }

          if (need2sleep) {
            Thread.sleep(spinMillis);
            if (handleIdleTime) {
<<<<<<< HEAD
              for (SweepableReservoir cb: activeQueues) {
                if (cb.size() > 0) {
=======
              for (Map.Entry<String, Reservoir> cb: activeQueues) {
                if (cb.getValue().size() > 0) {
>>>>>>> d0e69638
                  need2sleep = false;
                  break;
                }
              }

              /*
               * there is still no work scheduled for the operator, so lets give a chance to the operator to handle timeout.
               */
              if (need2sleep) {
                ((IdleTimeHandler)operator).handleIdleTime();
              }
            }
          }
        }
      }
      while (alive);
    }
    catch (InterruptedException ex) {
      alive = false;
    }
    catch (RuntimeException ex) {
      if (ex.getCause() instanceof InterruptedException) {
        alive = false;
      }
      else {
        throw ex;
      }
    }

    if (insideWindow) {
      operator.endWindow();
    }

  }

  @Override
  protected void reportStats(OperatorStats stats, boolean applicationWindowBoundary)
  {
    super.reportStats(stats, applicationWindowBoundary);
    ArrayList<PortStats> ipstats = new ArrayList<PortStats>();
<<<<<<< HEAD
    for (Entry<String, SweepableReservoir> e: inputs.entrySet()) {
      SweepableReservoir ar = e.getValue();
      ipstats.add(new PortStats(e.getKey(), ar.resetCount()));
=======
    for (Entry<String, Reservoir> e: inputs.entrySet()) {
      AbstractReservoir ar;
      Reservoir r = e.getValue();
      if (r instanceof TappedReservoir) {
        ar = (AbstractReservoir)((TappedReservoir)r).reservoir;
      }
      else {
        ar = (AbstractReservoir)r;
      }
      long endWindowDequeueTime = endWindowDequeueTimes.get(e.getKey());
      ipstats.add(new PortStats(e.getKey(), ar.tupleCount, endWindowDequeueTime));
      ar.tupleCount = 0;
>>>>>>> d0e69638
    }

    stats.inputPorts = ipstats;
  }

  protected class DeferredInputConnection
  {
    String portname;
    SweepableReservoir reservoir;

    DeferredInputConnection(String portname, SweepableReservoir reservoir)
    {
      this.portname = portname;
      this.reservoir = reservoir;
    }

  }

  private static final Logger logger = LoggerFactory.getLogger(GenericNode.class);
}<|MERGE_RESOLUTION|>--- conflicted
+++ resolved
@@ -140,13 +140,8 @@
     int windowCount = 0;
     int totalQueues = inputs.size();
 
-<<<<<<< HEAD
     ArrayList<SweepableReservoir> activeQueues = new ArrayList<SweepableReservoir>();
     activeQueues.addAll(inputs.values());
-=======
-    ArrayList<Map.Entry<String, Reservoir>> activeQueues = new ArrayList<Map.Entry<String, Reservoir>>();
-    activeQueues.addAll(inputs.entrySet());
->>>>>>> d0e69638
 
     int expectingBeginWindow = activeQueues.size();
     int receivedEndWindow = 0;
@@ -154,19 +149,10 @@
 
     try {
       do {
-<<<<<<< HEAD
         Iterator<SweepableReservoir> buffers = activeQueues.iterator();
         activequeue:
         while (buffers.hasNext()) {
           SweepableReservoir activePort = buffers.next();
-=======
-        Iterator<Entry<String, Reservoir>> buffers = activeQueues.iterator();
-        activequeue:
-        while (buffers.hasNext()) {
-          Map.Entry<String, Reservoir> entry = buffers.next();
-          String portName = entry.getKey();
-          Reservoir activePort = entry.getValue();
->>>>>>> d0e69638
           Tuple t = activePort.sweep();
           if (t != null) {
             switch (t.getType()) {
@@ -410,13 +396,8 @@
         }
         else {
           boolean need2sleep = true;
-<<<<<<< HEAD
           for (SweepableReservoir cb: activeQueues) {
             if (cb.size() > 0) {
-=======
-          for (Map.Entry<String, Reservoir> cb: activeQueues) {
-            if (cb.getValue().size() > 0) {
->>>>>>> d0e69638
               need2sleep = false;
               break;
             }
@@ -425,13 +406,8 @@
           if (need2sleep) {
             Thread.sleep(spinMillis);
             if (handleIdleTime) {
-<<<<<<< HEAD
               for (SweepableReservoir cb: activeQueues) {
                 if (cb.size() > 0) {
-=======
-              for (Map.Entry<String, Reservoir> cb: activeQueues) {
-                if (cb.getValue().size() > 0) {
->>>>>>> d0e69638
                   need2sleep = false;
                   break;
                 }
@@ -472,24 +448,9 @@
   {
     super.reportStats(stats, applicationWindowBoundary);
     ArrayList<PortStats> ipstats = new ArrayList<PortStats>();
-<<<<<<< HEAD
     for (Entry<String, SweepableReservoir> e: inputs.entrySet()) {
       SweepableReservoir ar = e.getValue();
       ipstats.add(new PortStats(e.getKey(), ar.resetCount()));
-=======
-    for (Entry<String, Reservoir> e: inputs.entrySet()) {
-      AbstractReservoir ar;
-      Reservoir r = e.getValue();
-      if (r instanceof TappedReservoir) {
-        ar = (AbstractReservoir)((TappedReservoir)r).reservoir;
-      }
-      else {
-        ar = (AbstractReservoir)r;
-      }
-      long endWindowDequeueTime = endWindowDequeueTimes.get(e.getKey());
-      ipstats.add(new PortStats(e.getKey(), ar.tupleCount, endWindowDequeueTime));
-      ar.tupleCount = 0;
->>>>>>> d0e69638
     }
 
     stats.inputPorts = ipstats;
