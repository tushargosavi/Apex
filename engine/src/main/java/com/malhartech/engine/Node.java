--- conflicted
+++ resolved
@@ -52,11 +52,7 @@
   protected ThreadMXBean tmb;
   protected HashMap<SweepableReservoir, Long> endWindowDequeueTimes = new HashMap<SweepableReservoir, Long>(); // end window dequeue time for input ports
   protected long checkpointedWindowId;
-<<<<<<< HEAD
-  protected int windowCount;
-=======
   public int windowCount;
->>>>>>> 0413c497
 
   public Node(int id, OPERATOR operator)
   {
@@ -299,8 +295,6 @@
     return windowCount == 0;
   }
 
-<<<<<<< HEAD
-=======
   protected boolean checkpoint(long windowId)
   {
     BackupAgent ba = context.getAttributes().attr(OperatorContext.BACKUP_AGENT).get();
@@ -330,6 +324,5 @@
     public int windowCount;
   }
 
->>>>>>> 0413c497
   private static final Logger logger = LoggerFactory.getLogger(Node.class);
 }