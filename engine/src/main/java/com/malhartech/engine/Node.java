/*
 *  Copyright (c) 2012 Malhar, Inc.
 *  All Rights Reserved.
 */
package com.malhartech.engine;

import com.malhartech.api.ActivationListener;
import com.malhartech.api.Operator;
import com.malhartech.api.Operator.OutputPort;
import com.malhartech.api.Operator.Port;
import com.malhartech.api.Sink;
import com.malhartech.engine.Operators.PortMappingDescriptor;
import com.malhartech.stram.TupleRecorder.RecorderSink;
import java.lang.reflect.Array;
import java.util.ArrayList;
import java.util.HashMap;
import java.util.Map;
import java.util.Map.Entry;
import java.util.concurrent.BlockingQueue;
import org.slf4j.Logger;
import org.slf4j.LoggerFactory;

/**
 *
 * @param <OPERATOR>
 * @author Chetan Narsude <chetan@malhar-inc.com>
 */
public abstract class Node<OPERATOR extends Operator> implements Runnable
{
  private static final Logger logger = LoggerFactory.getLogger(Node.class);
  /*
   * if the Component is capable of taking only 1 input, call it INPUT.
   * if the Component is capable of providing only 1 output, call it OUTPUT.
   */
  public static final String INPUT = "input";
  public static final String OUTPUT = "output";
  public final String id;
  protected final HashMap<String, CounterSink<Object>> outputs = new HashMap<String, CounterSink<Object>>();
  @SuppressWarnings(value = "VolatileArrayField")
  protected volatile CounterSink<Object>[] sinks = CounterSink.NO_SINKS;
  protected final int spinMillis = 10;
  protected final int bufferCapacity = 1024 * 1024;
  protected boolean alive;
  protected final OPERATOR operator;
  protected final PortMappingDescriptor descriptor;
  protected long currentWindowId;
  protected int applicationWindowCount;

  public Node(String id, OPERATOR operator)
  {
    this.id = id;
    this.operator = operator;

    descriptor = new PortMappingDescriptor();
    Operators.describe(operator, descriptor);
  }

  public Operator getOperator()
  {
    return operator;
  }

  public PortMappingDescriptor getPortMappingDescriptor()
  {
    return descriptor;
  }

  public void connectOutputPort(String port, final Sink<Object> sink)
  {
    @SuppressWarnings("unchecked")
    OutputPort<Object> outputPort = (OutputPort<Object>)descriptor.outputPorts.get(port);
    if (outputPort != null) {
      if (sink instanceof CounterSink) {
        outputPort.setSink(sink);
        outputs.put(port, (CounterSink<Object>)sink);
      }
      else if (sink == null) {
        outputPort.setSink(null);
        outputs.remove(port);
      }
      else {
        InternalCounterSink cs = new InternalCounterSink(sink);
        outputPort.setSink(cs);
        outputs.put(port, cs);
      }
    }
  }

  public void addOutputSinks(Map<String, Sink<Object>> sinks)
  {
  }

  public abstract Sink<Object> connectInputPort(String port, final Sink<? extends Object> sink);

  public abstract void addSinks(Map<String, Sink<Object>> sinks);

  public abstract void removeSinks(Map<String, Sink<Object>> sinks);

  OperatorContext context;

  @SuppressWarnings("unchecked")
  public void activate(OperatorContext context)
  {
    boolean activationListener = operator instanceof ActivationListener;

    activateSinks();
    this.alive = true;
    this.context = context;
    this.applicationWindowCount = context.getAttributes().attrValue(OperatorContext.APPLICATION_WINDOW_COUNT, 1);

    if (activationListener) {
      ((ActivationListener)operator).activate(context);
    }

    run();

    if (activationListener) {
      ((ActivationListener)operator).deactivate();
    }

    this.context = null;
    emitEndStream();
    deactivateSinks();
  }

  public void deactivate()
  {
    alive = false;
  }

  @Override
  public boolean equals(Object obj)
  {
    if (obj == null) {
      return false;
    }
    if (getClass() != obj.getClass()) {
      return false;
    }
    final Node<?> other = (Node<?>)obj;
    if ((this.id == null) ? (other.id != null) : !this.id.equals(other.id)) {
      return false;
    }
    return true;
  }

  @Override
  public int hashCode()
  {
    return id == null ? super.hashCode() : id.hashCode();
  }

  @Override
  public String toString()
  {
    return id;
  }

  protected void emitEndStream()
  {
//    logger.debug("{} sending EndOfStream", this);
    /*
     * since we are going away, we should let all the downstream operators know that.
     */
    EndStreamTuple est = new EndStreamTuple();
    est.windowId = currentWindowId;
    for (final CounterSink<Object> output: outputs.values()) {
      output.process(est);
    }
  }

  protected void emitEndWindow()
  {
    EndWindowTuple ewt = new EndWindowTuple();
    ewt.setWindowId(currentWindowId);
    for (final Sink<Object> output: outputs.values()) {
      output.process(ewt);
    }
  }

  public void emitCheckpoint(long windowId)
  {
    CheckpointTuple ct = new CheckpointTuple();
    ct.windowId = currentWindowId;
    for (final CounterSink<Object> output: outputs.values()) {
      output.process(ct);
    }
  }

  protected void handleRequests(long windowId)
  {
    /*
     * we prefer to cater to requests at the end of the window boundary.
     */
    try {
      BlockingQueue<OperatorContext.NodeRequest> requests = context.getRequests();
      int size;
      if ((size = requests.size()) > 0) {
        while (size-- > 0) {
          //logger.debug("endwindow: " + t.getWindowId() + " lastprocessed: " + context.getLastProcessedWindowId());
          requests.remove().execute(operator, context.getId(), windowId);
        }
      }
    }
    catch (Exception e) {
      throw new RuntimeException(e);
    }

    OperatorStats stats = new OperatorStats();
    reportStats(stats);

    context.report(stats, windowId);
  }

  protected void reportStats(OperatorStats stats)
  {
    stats.ouputPorts = new ArrayList<OperatorStats.PortStats>();
    for (Entry<String, CounterSink<Object>> e: outputs.entrySet()) {
      stats.ouputPorts.add(new OperatorStats.PortStats(e.getKey(), e.getValue().resetCount()));
    }
  }

  protected void activateSinks()
  {
    int size = outputs.size();
    if (size == 0) {
      sinks = CounterSink.NO_SINKS;
    }
    else {
      @SuppressWarnings("unchecked")
      CounterSink<Object>[] newSinks = (CounterSink<Object>[])Array.newInstance(CounterSink.class, size);
      for (CounterSink<Object> s: outputs.values()) {
        newSinks[--size] = s;
      }

      sinks = newSinks;
    }
  }

  protected void deactivateSinks()
  {
    sinks = CounterSink.NO_SINKS;
  }

  public boolean isAlive()
  {
    return alive;
  }

<<<<<<< HEAD
  public void addSinks(HashMap<String, RecorderSink> sinkMap)
  {
    //throw new UnsupportedOperationException("Not yet implemented");
  }

  public void removeSinks(HashMap<String, RecorderSink> sinkMap)
  {
    //throw new UnsupportedOperationException("Not yet implemented");
  }
=======
  public static class InternalCounterSink implements CounterSink<Object>
  {
    int count;
    private final Sink<Object> sink;

    public InternalCounterSink(Sink<Object> sink)
    {
      this.sink = sink;
    }

    @Override
    public void process(Object tuple)
    {
      count++;
      sink.process(tuple);
    }

    @Override
    public int getCount()
    {
      return count;
    }

    @Override
    public int resetCount()
    {
      int ret = count;
      count = 0;
      return ret;
    }

  }

>>>>>>> aa609278
}<|MERGE_RESOLUTION|>--- conflicted
+++ resolved
@@ -247,7 +247,6 @@
     return alive;
   }
 
-<<<<<<< HEAD
   public void addSinks(HashMap<String, RecorderSink> sinkMap)
   {
     //throw new UnsupportedOperationException("Not yet implemented");
@@ -257,7 +256,7 @@
   {
     //throw new UnsupportedOperationException("Not yet implemented");
   }
-=======
+
   public static class InternalCounterSink implements CounterSink<Object>
   {
     int count;
@@ -291,5 +290,4 @@
 
   }
 
->>>>>>> aa609278
 }