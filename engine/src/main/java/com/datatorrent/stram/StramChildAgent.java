/**
 * Copyright (c) 2012-2013 DataTorrent, Inc.
 * All rights reserved.
 */
package com.datatorrent.stram;

import java.io.OutputStream;
import java.net.InetSocketAddress;
import java.util.ArrayList;
import java.util.HashMap;
import java.util.LinkedHashMap;
import java.util.List;
import java.util.Map;
import java.util.Set;
import java.util.concurrent.ConcurrentLinkedQueue;

import org.slf4j.Logger;
import org.slf4j.LoggerFactory;

import com.google.common.collect.Lists;
import com.google.common.collect.Sets;

import org.apache.hadoop.conf.Configuration;

import com.datatorrent.api.DAG.Locality;
import com.datatorrent.api.InputOperator;
import com.datatorrent.api.Operator;
import com.datatorrent.api.StorageAgent;

import com.datatorrent.bufferserver.util.Codec;
import com.datatorrent.stram.OperatorDeployInfo.InputDeployInfo;
import com.datatorrent.stram.OperatorDeployInfo.OperatorType;
import com.datatorrent.stram.OperatorDeployInfo.OutputDeployInfo;
<<<<<<< HEAD
import com.datatorrent.stram.PhysicalPlan.PTContainer;
import com.datatorrent.stram.PhysicalPlan.PTInput;
import com.datatorrent.stram.PhysicalPlan.PTOperator;
import com.datatorrent.stram.PhysicalPlan.PTOperator.State;
import com.datatorrent.stram.PhysicalPlan.PTOutput;
=======
>>>>>>> 30a10507
import com.datatorrent.stram.StreamingContainerUmbilicalProtocol.ContainerHeartbeatResponse;
import com.datatorrent.stram.StreamingContainerUmbilicalProtocol.StramToNodeRequest;
import com.datatorrent.stram.StreamingContainerUmbilicalProtocol.StreamingContainerContext;
import com.datatorrent.stram.StreamingContainerUmbilicalProtocol.StreamingNodeHeartbeat;
import com.datatorrent.stram.StreamingContainerUmbilicalProtocol.StreamingNodeHeartbeat.DNodeState;
import com.datatorrent.stram.engine.Node;
import com.datatorrent.stram.engine.OperatorContext;
import com.datatorrent.stram.plan.logical.LogicalPlan;
import com.datatorrent.stram.plan.logical.LogicalPlan.InputPortMeta;
import com.datatorrent.stram.plan.logical.LogicalPlan.StreamMeta;
import com.datatorrent.stram.plan.physical.PTContainer;
import com.datatorrent.stram.plan.physical.PTOperator;
import com.datatorrent.stram.webapp.ContainerInfo;
<<<<<<< HEAD
=======
import com.google.common.collect.Lists;
import com.google.common.collect.Sets;
import com.datatorrent.api.DAG.Locality;
import com.datatorrent.api.InputOperator;
import com.datatorrent.api.Operator;
import com.datatorrent.api.StorageAgent;
import com.datatorrent.bufferserver.util.Codec;
>>>>>>> 30a10507

/**
 *
 * Representation of a child container in the master<p>
 * <br>
 *
 * @since 0.3.2
 */
public class StramChildAgent {
  private static final Logger LOG = LoggerFactory.getLogger(StramChildAgent.class);

  public static class ContainerStartRequest {
    final PTContainer container;

    ContainerStartRequest(PTContainer container) {
      this.container = container;
    }
  }

  static class MovingAverageLong {
    private final int periods;
    private final long[] values;
    private int index = 0;
    private boolean filled = false;

    MovingAverageLong(int periods) {
      this.periods = periods;
      this.values = new long[periods];
    }

    void add(long val) {
      values[index++] = val;
      if (index == periods) {
        filled = true;
      }
      index %= periods;
    }

    long getAvg() {
      long sum = 0;
      for (int i=0; i<periods; i++) {
        sum += values[i];
      }

      if (!filled) {
        return index == 0 ? 0 : sum/index;
      } else {
        return sum/periods;
      }
    }
  }

  // Generics don't work with numbers.  Hence this mess.
  static class MovingAverageDouble {
    private final int periods;
    private final double[] values;
    private int index = 0;
    private boolean filled = false;

    MovingAverageDouble(int periods) {
      this.periods = periods;
      this.values = new double[periods];
    }

    void add(double val) {
      values[index++] = val;
      if (index == periods) {
        filled = true;
      }
      index %= periods;
    }

    double getAvg() {
      double sum = 0;
      for (int i=0; i<periods; i++) {
        sum += values[i];
      }

      if (!filled) {
        return index == 0 ? 0 : sum/index;
      } else {
        return sum/periods;
      }
    }
  }

  static class TimedMovingAverageLong {
    private final int periods;
    private final long[] values;
    private final long[] timeIntervals;
    private int index = 0;
    private final long baseTime;

    TimedMovingAverageLong(int periods, long baseTime) {
      this.periods = periods;
      this.values = new long[periods];
      this.timeIntervals = new long[periods];
      this.baseTime = baseTime;
    }

    void add(long val, long time) {
      values[index] = val;
      timeIntervals[index] = time;
      index++;
      index %= periods;
    }

    double getAvg() {
      long sumValues = 0;
      long sumTimeIntervals = 0;
      int i = index;
      while (true) {
        i--;
        if (i < 0) {
          i = periods - 1;
        }
        if (i == index) {
          break;
        }
        sumValues += values[i];
        sumTimeIntervals += timeIntervals[i];
        if (sumTimeIntervals >= baseTime) {
          break;
        }
      }

      if (sumTimeIntervals == 0) {
        return 0;
      }
      else {
        return ((double)sumValues * 1000) / sumTimeIntervals;
      }
    }
  }


  protected class OperatorStatus
  {
    StreamingNodeHeartbeat lastHeartbeat;
    final PTOperator operator;
    long totalTuplesProcessed;
    long totalTuplesEmitted;
    long currentWindowId;
    //MovingAverageLong tuplesProcessedPSMA10 = new MovingAverageLong(10);
    //MovingAverageLong tuplesEmittedPSMA10 = new MovingAverageLong(10);
    long tuplesProcessedPSMA10;
    long tuplesEmittedPSMA10;
    MovingAverageDouble cpuPercentageMA10 = new MovingAverageDouble(10);
    MovingAverageLong latencyMA = new MovingAverageLong(10);
    List<String> recordingNames; // null if recording is not in progress
    Map<String, PortStatus> inputPortStatusList = new HashMap<String, PortStatus>();
    Map<String, PortStatus> outputPortStatusList = new HashMap<String, PortStatus>();

    private OperatorStatus(PTOperator operator) {
      this.operator = operator;
      for (PTOperator.PTInput ptInput: operator.getInputs()) {
        PortStatus inputPortStatus = new PortStatus();
        inputPortStatus.portName = ptInput.portName;
        inputPortStatusList.put(ptInput.portName, inputPortStatus);
      }
      for (PTOperator.PTOutput ptOutput: operator.getOutputs()) {
        PortStatus outputPortStatus = new PortStatus();
        outputPortStatus.portName = ptOutput.portName;
        outputPortStatusList.put(ptOutput.portName, outputPortStatus);
      }
    }

    public boolean isIdle()
    {
      if ((lastHeartbeat != null && DNodeState.IDLE.name().equals(lastHeartbeat.getState()))) {
        return true;
      }
      return false;
    }
  }

  public class PortStatus
  {
    String portName;
    long totalTuples = 0;
    TimedMovingAverageLong tuplesPSMA10 = new TimedMovingAverageLong(1000, 10000);
    TimedMovingAverageLong bufferServerBytesPSMA10 = new TimedMovingAverageLong(1000, 10000);  // TBD
  }

  public StramChildAgent(PTContainer container, StreamingContainerContext initCtx, StreamingContainerManager dnmgr) {
    this.container = container;
    this.initCtx = initCtx;
    this.operators = new HashMap<Integer, OperatorStatus>(container.getOperators().size());
    this.memoryMBFree = this.container.getAllocatedMemoryMB();
    this.dnmgr = dnmgr;
  }

  boolean shutdownRequested = false;
  long lastHeartbeatMillis = 0;
  //long lastCheckpointRequestMillis = 0;
  long createdMillis = System.currentTimeMillis();
  final PTContainer container;
  Map<Integer, OperatorStatus> operators;
  final StreamingContainerContext initCtx;
  Runnable onAck = null;
  String jvmName;
  int memoryMBFree;
  final StreamingContainerManager dnmgr;

  private final ConcurrentLinkedQueue<StramToNodeRequest> operatorRequests = new ConcurrentLinkedQueue<StramToNodeRequest>();

  public StreamingContainerContext getInitContext() {
    return initCtx;
  }

  public boolean hasPendingWork() {
    return this.onAck != null || !container.getPendingDeploy().isEmpty() || !container.getPendingUndeploy().isEmpty();
  }

  private void ackPendingRequest() {
    if (onAck != null) {
      onAck.run();
      onAck = null;
    }
  }

  protected OperatorStatus updateOperatorStatus(StreamingNodeHeartbeat shb) {
    OperatorStatus status = this.operators.get(shb.getNodeId());
    if (status == null) {
      for (PTOperator operator : container.getOperators()) {
        if (operator.getId() == shb.getNodeId()) {
          status = new OperatorStatus(operator);
          operators.put(shb.getNodeId(), status);
        }
      }
    }

    if (status != null && !container.getPendingDeploy().isEmpty()) {
      if (status.operator.getState() == PTOperator.State.PENDING_DEPLOY) {
        // remove operator from deploy list only if not scheduled of undeploy (or redeploy) again
        if (!container.getPendingUndeploy().contains(status.operator) && container.getPendingDeploy().remove(status.operator)) {
          LOG.debug("{} marking deployed: {} remote status {}", new Object[] {container.getExternalId(), status.operator, shb.getState()});
          status.operator.setState(PTOperator.State.ACTIVE);

          // record started
          HdfsEventRecorder.Event ev = new HdfsEventRecorder.Event("operator-start");
          ev.addData("operatorId", status.operator.getId());
          ev.addData("operatorName", status.operator.getName());
          ev.addData("containerId", container.getExternalId());
          dnmgr.recordEventAsync(ev);

        }
      }
      LOG.debug("{} pendingDeploy {}", container.getExternalId(), container.getPendingDeploy());
    }
    return status;
  }

  public void addOperatorRequest(StramToNodeRequest r) {
    LOG.info("Adding operator request {} {}", container.getExternalId(), r);
    this.operatorRequests.add(r);
  }

  @SuppressWarnings("ReturnOfCollectionOrArrayField")
  protected ConcurrentLinkedQueue<StramToNodeRequest> getOperatorRequests() {
    return this.operatorRequests;
  }

  public ContainerHeartbeatResponse pollRequest() {
    ackPendingRequest();

    if (!this.container.getPendingUndeploy().isEmpty()) {
      ContainerHeartbeatResponse rsp = new ContainerHeartbeatResponse();
      final Set<PTOperator> toUndeploy = Sets.newHashSet(this.container.getPendingUndeploy());
      List<OperatorDeployInfo> nodeList = getUndeployInfoList(toUndeploy);
      rsp.undeployRequest = nodeList;
      rsp.hasPendingRequests = (!this.container.getPendingDeploy().isEmpty());
      this.onAck = new Runnable() {
        @Override
        public void run() {
          // remove operators from undeploy list to not request it again
          container.getPendingUndeploy().removeAll(toUndeploy);
          long timestamp = System.currentTimeMillis();
          for (PTOperator operator : toUndeploy) {
            operator.setState(PTOperator.State.INACTIVE);

            // record operator stop event
            HdfsEventRecorder.Event ev = new HdfsEventRecorder.Event("operator-stop");
            ev.addData("operatorId", operator.getId());
            ev.addData("containerId", operator.getContainer().getExternalId());
            ev.addData("reason", "undeploy");
            ev.setTimestamp(timestamp);
            StramChildAgent.this.dnmgr.recordEventAsync(ev);
          }
          LOG.debug("{} undeploy complete: {} deploy: {}", new Object[] {container.getExternalId(), toUndeploy, container.getPendingDeploy()});
        }
      };
      return rsp;
    }

    if (!this.container.getPendingDeploy().isEmpty()) {
      Set<PTOperator> deployOperators = this.container.getPlan().getOperatorsForDeploy(this.container);
      LOG.debug("container {} deployable operators: {}", container.getExternalId(), deployOperators);
      ContainerHeartbeatResponse rsp = new ContainerHeartbeatResponse();
      List<OperatorDeployInfo> deployList = getDeployInfoList(deployOperators);
      if (deployList != null && !deployList.isEmpty()) {
        rsp.deployRequest = deployList;
        rsp.nodeRequests = Lists.newArrayList();
        for (PTOperator o : deployOperators) {
          rsp.nodeRequests.addAll(o.deployRequests);
        }
      }
      rsp.hasPendingRequests = false;
      return rsp;
    }

    return null;
  }

  boolean isIdle() {
    if (this.hasPendingWork()) {
      // container may have no active operators but deploy request pending
      return false;
    }
    for (OperatorStatus operatorStatus : this.operators.values()) {
      if (!operatorStatus.isIdle()) {
        return false;
      }
    }
    return true;
  }

  // this method is only used for testing
  public List<OperatorDeployInfo> getDeployInfo() {
    return getDeployInfoList(container.getPendingDeploy());
  }

  /**
   * Create deploy info for StramChild.
   * @param operators
   * @return StreamingContainerContext
   */
  private List<OperatorDeployInfo> getDeployInfoList(Set<PTOperator> operators) {

    if (container.bufferServerAddress == null) {
      throw new IllegalStateException("No buffer server address assigned");
    }

    Map<OperatorDeployInfo, PTOperator> nodes = new LinkedHashMap<OperatorDeployInfo, PTOperator>();
    Map<String, OutputDeployInfo> publishers = new LinkedHashMap<String, OutputDeployInfo>();

    for (PTOperator oper : operators) {
<<<<<<< HEAD
      if (oper.getState() != State.NEW && oper.getState() != State.INACTIVE) {
        LOG.debug("Skipping deploy for operator {} state {}", oper, oper.getState());
        continue;
      }
      oper.setState(State.PENDING_DEPLOY);
=======
      if (oper.getState() != PTOperator.State.NEW && oper.getState() != PTOperator.State.INACTIVE) {
        LOG.debug("Skipping deploy for operator {} state {}", oper, oper.getState());
        continue;
      }
      oper.setState(PTOperator.State.PENDING_DEPLOY);
>>>>>>> 30a10507
      OperatorDeployInfo ndi = createOperatorDeployInfo(oper);
      long checkpointWindowId = oper.getRecoveryCheckpoint();
      if (checkpointWindowId > 0) {
        LOG.debug("Operator {} recovery checkpoint {}", oper.getId(), Codec.getStringWindowId(checkpointWindowId));
        ndi.checkpointWindowId = checkpointWindowId;
      }
      nodes.put(ndi, oper);
<<<<<<< HEAD
      ndi.inputs = new ArrayList<InputDeployInfo>(oper.inputs.size());
      ndi.outputs = new ArrayList<OutputDeployInfo>(oper.outputs.size());

      for (PTOutput out : oper.outputs) {
=======
      ndi.inputs = new ArrayList<InputDeployInfo>(oper.getInputs().size());
      ndi.outputs = new ArrayList<OutputDeployInfo>(oper.getOutputs().size());

      for (PTOperator.PTOutput out : oper.getOutputs()) {
>>>>>>> 30a10507
        final StreamMeta streamMeta = out.logicalStream;
        // buffer server or inline publisher
        OutputDeployInfo portInfo = new OutputDeployInfo();
        portInfo.declaredStreamId = streamMeta.getId();
        portInfo.portName = out.portName;
        portInfo.contextAttributes =streamMeta.getSource().getAttributes();

        if (ndi.type == OperatorDeployInfo.OperatorType.UNIFIER) {
          // input attributes of the downstream operator
          for (InputPortMeta sink : streamMeta.getSinks()) {
            portInfo.contextAttributes = sink.getAttributes();
            break;
          }
        }

        if (!out.isDownStreamInline()) {
<<<<<<< HEAD
          portInfo.bufferServerHost = oper.container.bufferServerAddress.getHostName();
          portInfo.bufferServerPort = oper.container.bufferServerAddress.getPort();
=======
          portInfo.bufferServerHost = oper.getContainer().bufferServerAddress.getHostName();
          portInfo.bufferServerPort = oper.getContainer().bufferServerAddress.getPort();
>>>>>>> 30a10507
          if (streamMeta.getCodecClass() != null) {
            portInfo.serDeClassName = streamMeta.getCodecClass().getName();
          }
        }

        ndi.outputs.add(portInfo);
        publishers.put(oper.getId() + "/" + streamMeta.getId(), portInfo);
      }
    }

    // after we know all publishers within container, determine subscribers

    for (Map.Entry<OperatorDeployInfo, PTOperator> operEntry : nodes.entrySet()) {
      OperatorDeployInfo ndi = operEntry.getKey();
      PTOperator oper = operEntry.getValue();
<<<<<<< HEAD
      for (PTInput in : oper.inputs) {
=======
      for (PTOperator.PTInput in : oper.getInputs()) {
>>>>>>> 30a10507
        final StreamMeta streamMeta = in.logicalStream;
        if (streamMeta.getSource() == null) {
          throw new AssertionError("source is null: " + in);
        }
        PTOperator.PTOutput sourceOutput = in.source;

        InputDeployInfo inputInfo = new InputDeployInfo();
        inputInfo.declaredStreamId = streamMeta.getId();
        inputInfo.portName = in.portName;
        for (Map.Entry<InputPortMeta, StreamMeta> e : oper.getOperatorMeta().getInputStreams().entrySet()) {
          if (e.getValue() == streamMeta) {
            inputInfo.contextAttributes = e.getKey().getAttributes();
          }
        }

        if (inputInfo.contextAttributes == null && ndi.type == OperatorDeployInfo.OperatorType.UNIFIER) {
          inputInfo.contextAttributes = in.source.logicalStream.getSource().getAttributes();
        }

        inputInfo.sourceNodeId = sourceOutput.source.getId();
        inputInfo.sourcePortName = sourceOutput.portName;
        if (in.partitions != null && in.partitions.mask != 0) {
          inputInfo.partitionMask = in.partitions.mask;
          inputInfo.partitionKeys = in.partitions.partitions;
        }

<<<<<<< HEAD
        if (sourceOutput.source.container == oper.container) {
=======
        if (sourceOutput.source.getContainer() == oper.getContainer()) {
>>>>>>> 30a10507
          // both operators in same container
          OutputDeployInfo outputInfo = publishers.get(sourceOutput.source.getId() + "/" + streamMeta.getId());
          if (outputInfo == null) {
            throw new AssertionError("No publisher for inline stream " + sourceOutput);
          }
<<<<<<< HEAD
          if (streamMeta.getLocality() == Locality.THREAD_LOCAL && oper.inputs.size() == 1) {
            inputInfo.locality = Locality.THREAD_LOCAL;
            ndi.type = OperatorType.OIO;
=======
          if (streamMeta.getLocality() == Locality.THREAD_LOCAL && oper.getInputs().size() == 1) {
            inputInfo.locality = Locality.THREAD_LOCAL;
>>>>>>> 30a10507
          } else {
            inputInfo.locality = Locality.CONTAINER_LOCAL;
          }

        } else {
          // buffer server input
          InetSocketAddress addr = sourceOutput.source.getContainer().bufferServerAddress;
          if (addr == null) {
            throw new AssertionError("upstream address not assigned: " + sourceOutput);
          }
          inputInfo.bufferServerHost = addr.getHostName();
          inputInfo.bufferServerPort = addr.getPort();
          if (streamMeta.getCodecClass() != null) {
            inputInfo.serDeClassName = streamMeta.getCodecClass().getName();
          }
        }
        ndi.inputs.add(inputInfo);
      }
    }

    return new ArrayList<OperatorDeployInfo>(nodes.keySet());
  }

  /**
   * Create operator undeploy request for StramChild. Since the physical plan
   * could have been modified (dynamic partitioning etc.), stream information
   * cannot be provided. StramChild keeps track of connected streams and removes
   * them along with the operator instance.
   *
   * @param operators
   * @return
   */
  private List<OperatorDeployInfo> getUndeployInfoList(Set<PTOperator> operators) {
    List<OperatorDeployInfo> undeployList = new ArrayList<OperatorDeployInfo>(operators.size());
    for (PTOperator node : operators) {
      node.setState(PTOperator.State.PENDING_UNDEPLOY);
      OperatorDeployInfo ndi = createOperatorDeployInfo(node);
      long checkpointWindowId = node.getRecoveryCheckpoint();
      if (checkpointWindowId > 0) {
        LOG.debug("Operator {} recovery checkpoint {}", node.getId(), Codec.getStringWindowId(checkpointWindowId));
        ndi.checkpointWindowId = checkpointWindowId;
      }
      undeployList.add(ndi);
    }
    return undeployList;
  }

  /**
   * Create deploy info for operator.
   * <p>
   *
   * @param dnodeId
   * @param nodeDecl
   * @return {@link com.datatorrent.stram.OperatorDeployInfo}
   *
   */
  private OperatorDeployInfo createOperatorDeployInfo(PTOperator node)
  {
    OperatorDeployInfo ndi = new OperatorDeployInfo();
    Operator operator = node.getOperatorMeta().getOperator();
    ndi.type = (operator instanceof InputOperator) ? OperatorDeployInfo.OperatorType.INPUT : OperatorDeployInfo.OperatorType.GENERIC;
    if (node.getUnifier() != null) {
      operator = node.getUnifier();
      ndi.type = OperatorDeployInfo.OperatorType.UNIFIER;
    } else if (node.getPartition() != null) {
      operator = node.getPartition().getOperator();
    }
    StorageAgent agent = node.getOperatorMeta().attrValue(OperatorContext.STORAGE_AGENT, null);
    if (agent == null) {
      String appPath = getInitContext().attrValue(LogicalPlan.APPLICATION_PATH, "app-dfs-path-not-configured");
      agent = new HdfsStorageAgent(new Configuration(), appPath + "/" + LogicalPlan.SUBDIR_CHECKPOINTS);
    }

    try {
      OutputStream stream = agent.getSaveStream(node.getId(), -1);
      Node.storeOperator(stream, operator);
      stream.close();
    }
    catch (Exception e) {
      throw new RuntimeException("Failed to serialize and store " + operator + "(" + operator.getClass() + ")", e);
    }
    ndi.declaredId = node.getOperatorMeta().getName();
    ndi.id = node.getId();
    ndi.contextAttributes = node.getOperatorMeta().getAttributes();
    return ndi;
  }

  public ContainerInfo getContainerInfo() {
    ContainerInfo ci = new ContainerInfo();
    ci.id = container.getExternalId();
    ci.host = container.host;
    ci.state = container.getState().name();
    ci.jvmName = this.jvmName;
    ci.numOperators = container.getOperators().size();
    ci.memoryMBAllocated = container.getAllocatedMemoryMB();
    ci.lastHeartbeat = lastHeartbeatMillis;
    ci.memoryMBFree = this.memoryMBFree;
    return ci;
  }

}<|MERGE_RESOLUTION|>--- conflicted
+++ resolved
@@ -31,14 +31,6 @@
 import com.datatorrent.stram.OperatorDeployInfo.InputDeployInfo;
 import com.datatorrent.stram.OperatorDeployInfo.OperatorType;
 import com.datatorrent.stram.OperatorDeployInfo.OutputDeployInfo;
-<<<<<<< HEAD
-import com.datatorrent.stram.PhysicalPlan.PTContainer;
-import com.datatorrent.stram.PhysicalPlan.PTInput;
-import com.datatorrent.stram.PhysicalPlan.PTOperator;
-import com.datatorrent.stram.PhysicalPlan.PTOperator.State;
-import com.datatorrent.stram.PhysicalPlan.PTOutput;
-=======
->>>>>>> 30a10507
 import com.datatorrent.stram.StreamingContainerUmbilicalProtocol.ContainerHeartbeatResponse;
 import com.datatorrent.stram.StreamingContainerUmbilicalProtocol.StramToNodeRequest;
 import com.datatorrent.stram.StreamingContainerUmbilicalProtocol.StreamingContainerContext;
@@ -51,17 +43,8 @@
 import com.datatorrent.stram.plan.logical.LogicalPlan.StreamMeta;
 import com.datatorrent.stram.plan.physical.PTContainer;
 import com.datatorrent.stram.plan.physical.PTOperator;
+import com.datatorrent.stram.plan.physical.PTOperator.State;
 import com.datatorrent.stram.webapp.ContainerInfo;
-<<<<<<< HEAD
-=======
-import com.google.common.collect.Lists;
-import com.google.common.collect.Sets;
-import com.datatorrent.api.DAG.Locality;
-import com.datatorrent.api.InputOperator;
-import com.datatorrent.api.Operator;
-import com.datatorrent.api.StorageAgent;
-import com.datatorrent.bufferserver.util.Codec;
->>>>>>> 30a10507
 
 /**
  *
@@ -409,19 +392,11 @@
     Map<String, OutputDeployInfo> publishers = new LinkedHashMap<String, OutputDeployInfo>();
 
     for (PTOperator oper : operators) {
-<<<<<<< HEAD
       if (oper.getState() != State.NEW && oper.getState() != State.INACTIVE) {
         LOG.debug("Skipping deploy for operator {} state {}", oper, oper.getState());
         continue;
       }
       oper.setState(State.PENDING_DEPLOY);
-=======
-      if (oper.getState() != PTOperator.State.NEW && oper.getState() != PTOperator.State.INACTIVE) {
-        LOG.debug("Skipping deploy for operator {} state {}", oper, oper.getState());
-        continue;
-      }
-      oper.setState(PTOperator.State.PENDING_DEPLOY);
->>>>>>> 30a10507
       OperatorDeployInfo ndi = createOperatorDeployInfo(oper);
       long checkpointWindowId = oper.getRecoveryCheckpoint();
       if (checkpointWindowId > 0) {
@@ -429,17 +404,10 @@
         ndi.checkpointWindowId = checkpointWindowId;
       }
       nodes.put(ndi, oper);
-<<<<<<< HEAD
-      ndi.inputs = new ArrayList<InputDeployInfo>(oper.inputs.size());
-      ndi.outputs = new ArrayList<OutputDeployInfo>(oper.outputs.size());
-
-      for (PTOutput out : oper.outputs) {
-=======
       ndi.inputs = new ArrayList<InputDeployInfo>(oper.getInputs().size());
       ndi.outputs = new ArrayList<OutputDeployInfo>(oper.getOutputs().size());
 
       for (PTOperator.PTOutput out : oper.getOutputs()) {
->>>>>>> 30a10507
         final StreamMeta streamMeta = out.logicalStream;
         // buffer server or inline publisher
         OutputDeployInfo portInfo = new OutputDeployInfo();
@@ -456,13 +424,8 @@
         }
 
         if (!out.isDownStreamInline()) {
-<<<<<<< HEAD
-          portInfo.bufferServerHost = oper.container.bufferServerAddress.getHostName();
-          portInfo.bufferServerPort = oper.container.bufferServerAddress.getPort();
-=======
           portInfo.bufferServerHost = oper.getContainer().bufferServerAddress.getHostName();
           portInfo.bufferServerPort = oper.getContainer().bufferServerAddress.getPort();
->>>>>>> 30a10507
           if (streamMeta.getCodecClass() != null) {
             portInfo.serDeClassName = streamMeta.getCodecClass().getName();
           }
@@ -478,11 +441,7 @@
     for (Map.Entry<OperatorDeployInfo, PTOperator> operEntry : nodes.entrySet()) {
       OperatorDeployInfo ndi = operEntry.getKey();
       PTOperator oper = operEntry.getValue();
-<<<<<<< HEAD
-      for (PTInput in : oper.inputs) {
-=======
       for (PTOperator.PTInput in : oper.getInputs()) {
->>>>>>> 30a10507
         final StreamMeta streamMeta = in.logicalStream;
         if (streamMeta.getSource() == null) {
           throw new AssertionError("source is null: " + in);
@@ -509,24 +468,15 @@
           inputInfo.partitionKeys = in.partitions.partitions;
         }
 
-<<<<<<< HEAD
-        if (sourceOutput.source.container == oper.container) {
-=======
         if (sourceOutput.source.getContainer() == oper.getContainer()) {
->>>>>>> 30a10507
           // both operators in same container
           OutputDeployInfo outputInfo = publishers.get(sourceOutput.source.getId() + "/" + streamMeta.getId());
           if (outputInfo == null) {
             throw new AssertionError("No publisher for inline stream " + sourceOutput);
           }
-<<<<<<< HEAD
-          if (streamMeta.getLocality() == Locality.THREAD_LOCAL && oper.inputs.size() == 1) {
+          if (streamMeta.getLocality() == Locality.THREAD_LOCAL && oper.getInputs().size() == 1) {
             inputInfo.locality = Locality.THREAD_LOCAL;
             ndi.type = OperatorType.OIO;
-=======
-          if (streamMeta.getLocality() == Locality.THREAD_LOCAL && oper.getInputs().size() == 1) {
-            inputInfo.locality = Locality.THREAD_LOCAL;
->>>>>>> 30a10507
           } else {
             inputInfo.locality = Locality.CONTAINER_LOCAL;
           }
