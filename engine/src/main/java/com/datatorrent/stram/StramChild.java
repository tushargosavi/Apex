--- conflicted
+++ resolved
@@ -754,13 +754,8 @@
       else {
         backupAgent = ndi.contextAttributes.get(OperatorContext.STORAGE_AGENT);
         if (backupAgent == null) {
-<<<<<<< HEAD
           backupAgent = new FSStorageAgent(this.conf, this.checkpointFsPath);
-          ndi.contextAttributes.attr(OperatorContext.STORAGE_AGENT).set(backupAgent);
-=======
-          backupAgent = new HdfsStorageAgent(this.conf, this.checkpointFsPath);
           ndi.contextAttributes.put(OperatorContext.STORAGE_AGENT, backupAgent);
->>>>>>> 1495a09e
         }
       }
 
