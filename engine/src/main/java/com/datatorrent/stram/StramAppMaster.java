/*
 *  Copyright (c) 2012-2013 DataTorrent, Inc.
 *  All Rights Reserved.
 */
package com.datatorrent.stram;

import static java.lang.Thread.sleep;

import java.io.BufferedReader;
import java.io.FileInputStream;
import java.io.IOException;
import java.io.InputStreamReader;
import java.io.PrintWriter;
import java.io.StringWriter;
import java.nio.ByteBuffer;
import java.util.ArrayList;
import java.util.HashMap;
import java.util.Iterator;
import java.util.List;
import java.util.Map;
import java.util.concurrent.atomic.AtomicInteger;

import javax.xml.bind.annotation.XmlElement;

import org.apache.commons.cli.CommandLine;
import org.apache.commons.cli.GnuParser;
import org.apache.commons.cli.HelpFormatter;
import org.apache.commons.cli.Options;
import org.apache.commons.cli.ParseException;
import org.apache.commons.lang.StringUtils;
import org.apache.hadoop.conf.Configuration;
import org.apache.hadoop.net.NetUtils;
import org.apache.hadoop.security.Credentials;
import org.apache.hadoop.security.UserGroupInformation;
import org.apache.hadoop.security.token.Token;
import org.apache.hadoop.service.CompositeService;
import org.apache.hadoop.yarn.api.ApplicationConstants;
import org.apache.hadoop.yarn.api.ApplicationConstants.Environment;
import org.apache.hadoop.yarn.api.protocolrecords.AllocateResponse;
import org.apache.hadoop.yarn.api.protocolrecords.FinishApplicationMasterRequest;
import org.apache.hadoop.yarn.api.protocolrecords.RegisterApplicationMasterResponse;
import org.apache.hadoop.yarn.api.records.ApplicationAttemptId;
import org.apache.hadoop.yarn.api.records.ApplicationId;
import org.apache.hadoop.yarn.api.records.Container;
import org.apache.hadoop.yarn.api.records.ContainerId;
import org.apache.hadoop.yarn.api.records.ContainerState;
import org.apache.hadoop.yarn.api.records.ContainerStatus;
import org.apache.hadoop.yarn.api.records.FinalApplicationStatus;
import org.apache.hadoop.yarn.client.api.AMRMClient;
import org.apache.hadoop.yarn.client.api.AMRMClient.ContainerRequest;
import org.apache.hadoop.yarn.client.api.YarnClient;
import org.apache.hadoop.yarn.client.api.async.NMClientAsync;
import org.apache.hadoop.yarn.client.api.async.impl.NMClientAsyncImpl;
import org.apache.hadoop.yarn.conf.YarnConfiguration;
import org.apache.hadoop.yarn.exceptions.YarnException;
import org.apache.hadoop.yarn.util.Clock;
import org.apache.hadoop.yarn.util.ConverterUtils;
import org.apache.hadoop.yarn.util.Records;
import org.apache.hadoop.yarn.util.SystemClock;
import org.apache.hadoop.yarn.webapp.WebApp;
import org.apache.hadoop.yarn.webapp.WebApps;
import org.slf4j.Logger;
import org.slf4j.LoggerFactory;

import com.datatorrent.api.AttributeMap;
import com.datatorrent.api.DAGContext;
import com.datatorrent.stram.StramChildAgent.OperatorStatus;
import com.datatorrent.stram.StramChildAgent.PortStatus;
import com.datatorrent.stram.StreamingContainerManager.ContainerResource;
import com.datatorrent.stram.api.BaseContext;
<<<<<<< HEAD
=======
import com.datatorrent.stram.client.StramClientUtils.YarnClientHelper;
>>>>>>> e2aa3486
import com.datatorrent.stram.debug.StdOutErrLog;
import com.datatorrent.stram.plan.logical.LogicalPlan;
import com.datatorrent.stram.plan.physical.PTContainer;
import com.datatorrent.stram.security.StramDelegationTokenManager;
import com.datatorrent.stram.util.VersionInfo;
import com.datatorrent.stram.webapp.AppInfo;
import com.datatorrent.stram.webapp.StramWebApp;

/**
 *
 * Streaming Application Master<p>
 * The engine of the streaming platform. Runs as a YARN application master<br>
 * As part of initialization the following tasks are done<br>
 * The DAG is parsed, and properties are read to create a physical query map<br>
 * ResourceMgr is queried to get the requisite containers<br>
 * Then {@link com.datatorrent.stram.StreamingContainerManager} provisions the DAG into those containers and starts them<br>
 * Once the dag is starts {@link com.datatorrent.stram.StramAppMaster} runs the dag on a continual basis<br>
 * Stram can be shut down in the following ways<br>
 * cli command shutdown<br>
 * Currently stram high availability (integration with zookeeper) is not available<br>
 * <br>
 *
 * @since 0.3.2
 */
public class StramAppMaster extends CompositeService
{
  static {
    // set system properties so they can be used in logger configuration
    Map<String, String> envs = System.getenv();
    String containerIdString = envs.get(Environment.CONTAINER_ID.name());
    if (containerIdString == null) {
      // container id should always be set in the env by the framework
      throw new IllegalArgumentException(
              "ContainerId not set in the environment");
    }
    System.setProperty("stram.cid", containerIdString);
    //ContainerId containerId = ConverterUtils.toContainerId(containerIdString);
    //ApplicationAttemptId appAttemptID = containerId.getApplicationAttemptId();
  }

  private static final Logger LOG = LoggerFactory.getLogger(StramAppMaster.class);
  private static final long DELEGATION_KEY_UPDATE_INTERVAL = 24 * 60 * 60 * 1000;
  private static final long DELEGATION_TOKEN_MAX_LIFETIME = 7 * 24 * 60 * 60 * 1000;
  private static final long DELEGATION_TOKEN_RENEW_INTERVAL = 24 * 60 * 60 * 1000;
  private static final long DELEGATION_TOKEN_REMOVER_SCAN_INTERVAL = 3600000;
  private AMRMClient<ContainerRequest> amRmClient;
  private NMClientAsync nmClient;
  private LogicalPlan dag;
  // Application Attempt Id ( combination of attemptId and fail count )
  private ApplicationAttemptId appAttemptID;
  // Hostname of the container
  private final String appMasterHostname = "";
  // Tracking url to which app master publishes info for clients to monitor
  private String appMasterTrackingUrl = "";
  // Simple flag to denote whether all works is done
  private boolean appDone = false;
  // Counter for completed containers ( complete denotes successful or failed )
  private final AtomicInteger numCompletedContainers = new AtomicInteger();
  // Containers that the RM has allocated to us
  private final Map<String, Container> allAllocatedContainers = new HashMap<String, Container>();
  // Count of failed containers
  private final AtomicInteger numFailedContainers = new AtomicInteger();
  // Launch threads
  //private final List<Thread> launchThreads = new ArrayList<Thread>();
  // child container callback
  private StreamingContainerParent heartbeatListener;
  private StreamingContainerManager dnmgr;
  private final Clock clock = new SystemClock();
  private final long startTime = clock.getTime();
  private final ClusterAppStats stats = new ClusterAppStats();
  private StramDelegationTokenManager delegationTokenManager = null;

  /**
   * Overrides getters to pull live info.
   */
  protected class ClusterAppStats extends AppInfo.AppStats
  {
    @Override
    public int getAllocatedContainers()
    {
      return allAllocatedContainers.size();
    }

    @Override
    public int getPlannedContainers()
    {
      return dnmgr.getPhysicalPlan().getContainers().size();
    }

    @Override
    @XmlElement
    public int getFailedContainers()
    {
      return numFailedContainers.get();
    }

    @Override
    public int getNumOperators()
    {
      int num = 0;
      for (PTContainer c : dnmgr.getPhysicalPlan().getContainers()) {
        num += c.getOperators().size();
      }
      return num;
    }

    @Override
    public long getCurrentWindowId()
    {
      long min = Long.MAX_VALUE;
      for (StramChildAgent containerAgent : dnmgr.getContainerAgents()) {
        for (Map.Entry<Integer, OperatorStatus> entry : containerAgent.operators.entrySet()) {
          if (min > entry.getValue().currentWindowId) {
            min = entry.getValue().currentWindowId;
          }
        }
      }
      return min == Long.MAX_VALUE ? 0 : min;
    }

    @Override
    public long getRecoveryWindowId()
    {
      long min = Long.MAX_VALUE;
      for (StramChildAgent containerAgent : dnmgr.getContainerAgents()) {
        for (Map.Entry<Integer, OperatorStatus> entry : containerAgent.operators.entrySet()) {
          if (min > entry.getValue().operator.getRecoveryCheckpoint()) {
            min = entry.getValue().operator.getRecoveryCheckpoint();
          }
        }
      }
      return min == Long.MAX_VALUE ? 0 : min;
    }

    @Override
    public long getTuplesProcessedPSMA()
    {
      long result = 0;
      for (StramChildAgent containerAgent : dnmgr.getContainerAgents()) {
        for (Map.Entry<Integer, OperatorStatus> entry : containerAgent.operators.entrySet()) {
          result += entry.getValue().tuplesProcessedPSMA;
        }
      }
      return result;
    }

    @Override
    public long getTotalTuplesProcessed()
    {
      long result = 0;
      for (StramChildAgent containerAgent : dnmgr.getContainerAgents()) {
        for (Map.Entry<Integer, OperatorStatus> entry : containerAgent.operators.entrySet()) {
          result += entry.getValue().totalTuplesProcessed;
        }
      }
      return result;
    }

    @Override
    public long getTuplesEmittedPSMA()
    {
      long result = 0;
      for (StramChildAgent containerAgent : dnmgr.getContainerAgents()) {
        for (Map.Entry<Integer, OperatorStatus> entry : containerAgent.operators.entrySet()) {
          result += entry.getValue().tuplesEmittedPSMA;
        }
      }
      return result;
    }

    @Override
    public long getTotalTuplesEmitted()
    {
      long result = 0;
      for (PTContainer c : dnmgr.getPhysicalPlan().getContainers()) {
        StramChildAgent containerAgent = dnmgr.getContainerAgent(c.getExternalId());
        for (Map.Entry<Integer, OperatorStatus> entry : containerAgent.operators.entrySet()) {
          result += entry.getValue().totalTuplesEmitted;
        }
      }
      return result;
    }

    @Override
    public long getTotalMemoryAllocated()
    {
      long result = 0;
      for (PTContainer c : dnmgr.getPhysicalPlan().getContainers()) {
        result += c.getAllocatedMemoryMB();
      }
      return result;
    }

    @Override
    public long getTotalBufferServerReadBytesPSMA()
    {
      long result = 0;
      for (PTContainer c : dnmgr.getPhysicalPlan().getContainers()) {
        StramChildAgent containerAgent = dnmgr.getContainerAgent(c.getExternalId());
        for (Map.Entry<Integer, OperatorStatus> entry : containerAgent.operators.entrySet()) {
          OperatorStatus os = entry.getValue();
          for (Map.Entry<String, PortStatus> portEntry : os.inputPortStatusList.entrySet()) {
            result += portEntry.getValue().bufferServerBytesPSMA.getAvg();
          }
        }
      }
      return result;
    }

    @Override
    public long getTotalBufferServerWriteBytesPSMA()
    {
      long result = 0;
      for (PTContainer c : dnmgr.getPhysicalPlan().getContainers()) {
        StramChildAgent containerAgent = dnmgr.getContainerAgent(c.getExternalId());
        for (Map.Entry<Integer, OperatorStatus> entry : containerAgent.operators.entrySet()) {
          OperatorStatus os = entry.getValue();
          for (Map.Entry<String, PortStatus> portEntry : os.outputPortStatusList.entrySet()) {
            result += portEntry.getValue().bufferServerBytesPSMA.getAvg();
          }
        }
      }
      return result;
    }

    @Override
    public List<Integer> getCriticalPath()
    {
      StreamingContainerManager.CriticalPathInfo criticalPathInfo = dnmgr.getCriticalPathInfo();
      return (criticalPathInfo == null) ? null : criticalPathInfo.path;
    }

    @Override
    public long getLatency()
    {
      StreamingContainerManager.CriticalPathInfo criticalPathInfo = dnmgr.getCriticalPathInfo();
      return (criticalPathInfo == null) ? 0 : criticalPathInfo.latency;
    }

  }

  private class ClusterAppContextImpl extends BaseContext implements StramAppContext
  {
    private static final long serialVersionUID = 201309112304L;

    private ClusterAppContextImpl()
    {
      super(null, null);
    }

    ClusterAppContextImpl(AttributeMap attributes)
    {
      super(attributes, null);
    }

    @Override
    public ApplicationId getApplicationID()
    {
      return appAttemptID.getApplicationId();
    }

    @Override
    public ApplicationAttemptId getApplicationAttemptId()
    {
      return appAttemptID;
    }

    @Override
    public String getApplicationName()
    {
      return attrValue(LogicalPlan.APPLICATION_NAME, "unknown");
    }

    @Override
    public long getStartTime()
    {
      return startTime;
    }

    @Override
    public String getApplicationPath()
    {
      return attrValue(LogicalPlan.APPLICATION_PATH, "unknown");
    }

    @Override
    public CharSequence getUser()
    {
      return System.getenv(ApplicationConstants.Environment.USER.toString());
    }

    @Override
    public Clock getClock()
    {
      return clock;
    }

    @Override
    public String getAppMasterTrackingUrl()
    {
      return appMasterTrackingUrl;
    }

    @Override
    public ClusterAppStats getStats()
    {
      return stats;
    }

    @Override
    public String getDaemonAddress()
    {
      return attrValue(LogicalPlan.DAEMON_ADDRESS, null);
    }

  }

  /**
   * @param args Command line args
   * @throws Throwable
   */
  public static void main(final String[] args) throws Throwable
  {
    StdOutErrLog.tieSystemOutAndErrToLog();
    LOG.info("Master starting with classpath: {}", System.getProperty("java.class.path"));

    LOG.info("version: {}", VersionInfo.getBuildVersion());
    StringWriter sw = new StringWriter();
    for (Map.Entry<String, String> e : System.getenv().entrySet()) {
      sw.append("\n").append(e.getKey()).append("=").append(e.getValue());
    }
    LOG.info("appmaster env:" + sw.toString());

    boolean result = false;
    StramAppMaster appMaster = null;

    try {
      appMaster = new StramAppMaster();
      LOG.info("Initializing ApplicationMaster");
      boolean doRun = appMaster.parseCmdArgs(args);
      if (!doRun) {
        System.exit(0);
      }

      Configuration conf = new YarnConfiguration();
      appMaster.init(conf);
      appMaster.start();      
      result = appMaster.run();
    }
    catch (Throwable t) {
      LOG.error("Error running ApplicationMaster", t);
      System.exit(1);
    }
    finally {
      if (appMaster != null) {
        appMaster.stop();
      }
    }

    if (result) {
      LOG.info("Application Master completed. exiting");
      System.exit(0);
    }
    else {
      LOG.info("Application Master failed. exiting");
      System.exit(2);
    }
  }

  /**
   * Dump out contents of $CWD and the environment to stdout for debugging
   */
  @SuppressWarnings("UseOfSystemOutOrSystemErr")
  private void dumpOutDebugInfo()
  {
    LOG.info("Dump debug output");
    Map<String, String> envs = System.getenv();
    LOG.info("\nDumping System Env: begin");
    for (Map.Entry<String, String> env : envs.entrySet()) {
      LOG.info("System env: key=" + env.getKey() + ", val=" + env.getValue());
    }
    LOG.info("Dumping System Env: end");

    String cmd = "ls -al";
    Runtime run = Runtime.getRuntime();
    Process pr;
    try {
      pr = run.exec(cmd);
      pr.waitFor();

      BufferedReader buf = new BufferedReader(new InputStreamReader(pr.getInputStream()));
      String line;
      LOG.info("\nDumping files in local dir: begin");
      while ((line = buf.readLine()) != null) {
        LOG.info("System CWD content: " + line);
      }
      LOG.info("Dumping files in local dir: end");
      buf.close();
    }
    catch (IOException e) {
      LOG.debug("Exception", e);
    }
    catch (InterruptedException e) {
      LOG.info("Interrupted", e);
    }

    LOG.info("Classpath: {}", System.getProperty("java.class.path"));
    LOG.info("Config resources: {}", getConfig().toString());
    try {
      // find a better way of logging this using the logger.
      Configuration.dumpConfiguration(getConfig(), new PrintWriter(System.out));
    }
    catch (Exception e) {
      LOG.error("Error dumping configuration.", e);
    }

    if (dag != null) {
      try {
        LOG.info("DAG: {}", dag.toString());
      }
      catch (Exception e) {
        LOG.error("Error dumping topology.", e);
      }
    }
  }

  public StramAppMaster()
  {
    super(StramAppMaster.class.getName());
  }

  /**
   * Parse command line options
   *
   * @param args Command line args
   * @return Whether init successful and run should be invoked
   * @throws ParseException
   * @throws IOException
   * @throws ClassNotFoundException
   */
  private boolean parseCmdArgs(String[] args) throws ParseException, IOException, ClassNotFoundException
  {

    Options opts = new Options();
    opts.addOption("app_attempt_id", true, "App Attempt ID. Not to be used unless for testing purposes");

    opts.addOption("help", false, "Print usage");
    CommandLine cliParser = new GnuParser().parse(opts, args);

    // option "help" overrides and cancels any run
    if (cliParser.hasOption("help")) {
      printUsage(opts);
      return false;
    }

    Map<String, String> envs = System.getenv();

    appAttemptID = Records.newRecord(ApplicationAttemptId.class);
    if (!envs.containsKey(Environment.CONTAINER_ID.name())) {
      if (cliParser.hasOption("app_attempt_id")) {
        String appIdStr = cliParser.getOptionValue("app_attempt_id", "");
        appAttemptID = ConverterUtils.toApplicationAttemptId(appIdStr);
      }
      else {
        throw new IllegalArgumentException("Application Attempt Id not set in the environment");
      }
    }
    else {
      ContainerId containerId = ConverterUtils.toContainerId(envs.get(Environment.CONTAINER_ID.name()));
      appAttemptID = containerId.getApplicationAttemptId();
    }
    return true;
  }

  @Override
  protected void serviceInit(Configuration conf) throws Exception
  {
    LOG.info("Application master"
        + ", appId=" + appAttemptID.getApplicationId().getId()
        + ", clustertimestamp=" + appAttemptID.getApplicationId().getClusterTimestamp()
        + ", attemptId=" + appAttemptID.getAttemptId());

    FileInputStream fis = new FileInputStream("./" + LogicalPlan.SER_FILE_NAME);
    this.dag = LogicalPlan.read(fis);
    fis.close();
    // "debug" simply dumps all data using LOG.info
    if (dag.isDebug()) {
      dumpOutDebugInfo();
    }
    
    this.dnmgr = new StreamingContainerManager(dag, true);
    LOG.info("Initializing application with {} operators in {} containers", dag.getAllOperators().size(), dnmgr.getPhysicalPlan().getContainers().size());
    
    if (UserGroupInformation.isSecurityEnabled()) {
      //TODO :- Need to perform token renewal
      delegationTokenManager = new StramDelegationTokenManager(DELEGATION_KEY_UPDATE_INTERVAL,
                                                               DELEGATION_TOKEN_MAX_LIFETIME,
                                                               DELEGATION_TOKEN_RENEW_INTERVAL,
                                                               DELEGATION_TOKEN_REMOVER_SCAN_INTERVAL);
    }
    this.nmClient = new NMClientAsyncImpl(new NMCallbackHandler());
    addService(nmClient);
    this.amRmClient = AMRMClient.createAMRMClient();    
    addService(amRmClient);
    
    // start RPC server
    int rpcListenerCount = dag.attrValue(DAGContext.HEARTBEAT_LISTENER_THREAD_COUNT, DAGContext.DEFAULT_HEARTBEAT_LISTENER_THREAD_COUNT);
    this.heartbeatListener = new StreamingContainerParent(this.getClass().getName(), dnmgr, delegationTokenManager, rpcListenerCount);
    addService(heartbeatListener);

    // initialize all services added above
    super.serviceInit(conf);
  }

  @Override
  protected void serviceStart() throws Exception
  {
    super.serviceStart();
    if (delegationTokenManager != null) {
      delegationTokenManager.startThreads();
    }
    
    // start web service
    StramAppContext appContext = new ClusterAppContextImpl(dag.getAttributes());
    try {
      org.mortbay.log.Log.setLog(null);
      WebApp webApp = WebApps.$for("stram", StramAppContext.class, appContext, "ws").with(getConfig()).
              start(new StramWebApp(this.dnmgr));
      LOG.info("Started web service at port: " + webApp.port());
      this.appMasterTrackingUrl = NetUtils.getConnectAddress(webApp.getListenerAddress()).getHostName() + ":" + webApp.port();
      LOG.info("Setting tracking URL to: " + appMasterTrackingUrl);
    }
    catch (Exception e) {
      LOG.error("Webapps failed to start. Ignoring for now:", e);
    }
  }

  @Override
  protected void serviceStop() throws Exception
  {
    super.serviceStop();
    if (delegationTokenManager != null) {
      delegationTokenManager.stopThreads();
    }
    nmClient.stop();
    amRmClient.stop();
  }

  /**
   * Helper function to print usage
   *
   * @param opts Parsed command line options
   */
  private void printUsage(Options opts)
  {
    new HelpFormatter().printHelp("ApplicationMaster", opts);
  }

  private boolean run() throws YarnException
  {
    try {
      StramChild.eventloop.start();
      //executeLicensedCode(); for licensing using native
      execute();
    }
    catch (Exception re) {
      status = false;
      LOG.error("Caught Exception in execute()", re);
      if (re.getCause() instanceof YarnException) {
        throw (YarnException)re.getCause();
      }
    }
    finally {
      StramChild.eventloop.stop();
    }

    return status;
  }

  /**
   * Main run function for the application master
   *
   * @throws YarnRemoteException
   */
  private boolean status = true;

  //@Override - for licensing using native
  @SuppressWarnings("SleepWhileInLoop")
  public void execute() throws YarnException, IOException
  {
    LOG.info("Starting ApplicationMaster");

    Credentials credentials =
        UserGroupInformation.getCurrentUser().getCredentials();
    LOG.info("number of tokens: {}", credentials.getAllTokens().size());
    Iterator<Token<?>> iter = credentials.getAllTokens().iterator();
    while (iter.hasNext()) {
      Token<?> token = iter.next();
      LOG.debug("token: " + token);
    }

    // Register self with ResourceManager
    RegisterApplicationMasterResponse response = amRmClient.registerApplicationMaster(appMasterHostname, 0, appMasterTrackingUrl);
    
    // Dump out information about cluster capability as seen by the resource manager
    int maxMem = response.getMaximumResourceCapability().getMemory();
    LOG.info("Max mem capabililty of resources in this cluster " + maxMem);

    int containerMemory = dag.getContainerMemoryMB();
    if (containerMemory > maxMem) {
      LOG.info("Container memory specified above max threshold of cluster. Using max value."
              + ", specified=" + containerMemory
              + ", max=" + maxMem);
      containerMemory = maxMem;
    }

    // Setup heartbeat emitter
    // TODO poll RM every now and then with an empty request to let RM know that we are alive
    // The heartbeat interval after which an AM is timed out by the RM is defined by a config setting:
    // RM_AM_EXPIRY_INTERVAL_MS with default defined by DEFAULT_RM_AM_EXPIRY_INTERVAL_MS
    // The allocate calls to the RM count as heartbeat so, for now, this additional heartbeat emitter
    // is not required.

    // Setup ask for containers from RM
    // Send request for containers to RM
    // Until we get our fully allocated quota, we keep on polling RM for containers
    // Keep looping until all containers finished processing
    // ( regardless of success/failure).

    int loopCounter = -1;
    List<ContainerId> releasedContainers = new ArrayList<ContainerId>();
    int numTotalContainers = 0;
    // keep track of already requested containers to not request them again while waiting for allocation
    int numRequestedContainers = 0;
    int nextRequestPriority = 0;
    ResourceRequestHandler resourceRequestor = new ResourceRequestHandler();

    try {
      // YARN-435
      // we need getClusterNodes to populate the initial node list,
      // subsequent updates come through the heartbeat response
      YarnClient clientRMService = YarnClient.createYarnClient();
      clientRMService.init(getConfig());
      clientRMService.start();
      resourceRequestor.updateNodeReports(clientRMService.getNodeReports());
      clientRMService.stop();
    }
    catch (Exception e) {
      throw new RuntimeException("Failed to retrieve cluster nodes report.", e);
    }

    while (!appDone) {
      loopCounter++;

      // log current state
      /*
       LOG.info("Current application state: loop=" + loopCounter
       + ", appDone=" + appDone
       + ", total=" + numTotalContainers
       + ", requested=" + numRequestedContainers
       + ", completed=" + numCompletedContainers
       + ", failed=" + numFailedContainers
       + ", currentAllocated=" + this.allAllocatedContainers.size());
       */
      // Sleep before each loop when asking RM for containers
      // to avoid flooding RM with spurious requests when it
      // need not have any available containers
      try {
        sleep(1000);
      }
      catch (InterruptedException e) {
        LOG.info("Sleep interrupted " + e.getMessage());
      }

      // Setup request to be sent to RM to allocate containers
      List<ContainerRequest> containerRequests = new ArrayList<ContainerRequest>();
      // request containers for pending deploy requests
      if (!dnmgr.containerStartRequests.isEmpty()) {
        StramChildAgent.ContainerStartRequest csr;
        while ((csr = dnmgr.containerStartRequests.poll()) != null) {
          csr.container.setResourceRequestPriority(nextRequestPriority++);
          containerRequests.add(resourceRequestor.createContainerRequest(csr, containerMemory));
          numTotalContainers++;
          numRequestedContainers++;
        }
      }

      AllocateResponse amResp = sendContainerAskToRM(containerRequests, releasedContainers);
      releasedContainers.clear();

      // Retrieve list of allocated containers from the response
      List<Container> newAllocatedContainers = amResp.getAllocatedContainers();
      //LOG.info("Got response from RM for container ask, allocatedCnt=" + newAllocatedContainers.size());
      numRequestedContainers -= newAllocatedContainers.size();
      long timestamp = System.currentTimeMillis();
      for (Container allocatedContainer : newAllocatedContainers) {
        LOG.info("Got new container."
                + ", containerId=" + allocatedContainer.getId()
                + ", containerNode=" + allocatedContainer.getNodeId()
                + ", containerNodeURI=" + allocatedContainer.getNodeHttpAddress()
                + ", containerResourceMemory" + allocatedContainer.getResource().getMemory()
                + ", priority" + allocatedContainer.getPriority());
        //+ ", containerToken" + allocatedContainer.getContainerToken().getIdentifier().toString());

        // allocate resource to container
        ContainerResource resource = new ContainerResource(allocatedContainer.getPriority().getPriority(), allocatedContainer.getId().toString(), allocatedContainer.getNodeId().getHost(), allocatedContainer.getResource().getMemory());
        StramChildAgent sca = dnmgr.assignContainer(resource, null);

        {
          // record container start event
          FSEventRecorder.Event ev = new FSEventRecorder.Event("container-start");
          ev.addData("containerId", allocatedContainer.getId().toString());
          ev.addData("containerNode", allocatedContainer.getNodeId().toString());
          ev.setTimestamp(timestamp);
          dnmgr.recordEventAsync(ev);
        }

        if (sca == null) {
          // allocated container no longer needed, add release request
          LOG.warn("Container {} allocated but nothing to deploy, going to release this container.", allocatedContainer.getId());
          releasedContainers.add(allocatedContainer.getId());
        }
        else {
          this.allAllocatedContainers.put(allocatedContainer.getId().toString(), allocatedContainer);
          // launch and start the container on a separate thread to keep the main thread unblocked
          LaunchContainerRunnable launchContainer = new LaunchContainerRunnable(allocatedContainer, nmClient, dag, delegationTokenManager, heartbeatListener.getAddress());
          //Thread launchThread = new Thread(runnableLaunchContainer);
          //launchThreads.add(launchThread);
          //launchThread.start();
          launchContainer.run(); // communication with NMs is now async
        }
      }

      // track node updates for future locality constraint allocations
      // TODO: it seems 2.0.4-alpha doesn't give us any updates
      resourceRequestor.updateNodeReports(amResp.getUpdatedNodes());

      // Check what the current available resources in the cluster are
      //Resource availableResources = amResp.getAvailableResources();
      //LOG.debug("Current available resources in the cluster " + availableResources);

      // Check the completed containers
      List<ContainerStatus> completedContainers = amResp.getCompletedContainersStatuses();
      //LOG.debug("Got response from RM for container ask, completedCnt=" + completedContainers.size());
      for (ContainerStatus containerStatus : completedContainers) {
        LOG.info("Got container status for containerID= " + containerStatus.getContainerId()
                + ", state=" + containerStatus.getState()
                + ", exitStatus=" + containerStatus.getExitStatus()
                + ", diagnostics=" + containerStatus.getDiagnostics());

        // non complete containers should not be here
        assert (containerStatus.getState() == ContainerState.COMPLETE);
        Container allocatedContainer = allAllocatedContainers.remove(containerStatus.getContainerId().toString());

        // increment counters for completed/failed containers
        int exitStatus = containerStatus.getExitStatus();
        LOG.info("Container {} exit status {}.", containerStatus.getContainerId(), exitStatus);
        if (0 != exitStatus) {
          if (allocatedContainer != null) {
            numFailedContainers.incrementAndGet();
          }
          if (exitStatus == 1) {
            // StramChild failure
            appDone = true;
            dnmgr.shutdownDiagnosticsMessage = "Unrecoverable failure " + containerStatus.getContainerId();
            LOG.info("Exiting due to: {}", dnmgr.shutdownDiagnosticsMessage);
          }
          else {
            // Recoverable failure or process killed (externally or via stop request by AM)
            LOG.info("Container {} failed or killed.", containerStatus.getContainerId());
            dnmgr.scheduleContainerRestart(containerStatus.getContainerId().toString());
          }
        }
        else {
          // container completed successfully
          numCompletedContainers.incrementAndGet();
          LOG.info("Container completed successfully."
                  + ", containerId=" + containerStatus.getContainerId());
        }
        // record operator stop for this container
        StramChildAgent containerAgent = dnmgr.getContainerAgent(containerStatus.getContainerId().toString());
        for (Map.Entry<Integer, OperatorStatus> entry : containerAgent.operators.entrySet()) {
          FSEventRecorder.Event ev = new FSEventRecorder.Event("operator-stop");
          ev.addData("operatorId", entry.getKey());
          ev.addData("operatorName", entry.getValue().operator.getName());
          ev.addData("containerId", containerStatus.getContainerId().toString());
          ev.addData("reason", "container exited with status " + exitStatus);
          dnmgr.recordEventAsync(ev);
        }
        // record container stop event
        FSEventRecorder.Event ev = new FSEventRecorder.Event("container-stop");
        ev.addData("containerId", containerStatus.getContainerId().toString());
        ev.addData("exitStatus", containerStatus.getExitStatus());
        dnmgr.recordEventAsync(ev);

        dnmgr.removeContainerAgent(containerAgent.container.getExternalId());

      }

      if (allAllocatedContainers.isEmpty() && numRequestedContainers == 0) {
        appDone = true;
      }

      LOG.debug("Current application state: loop=" + loopCounter
              + ", appDone=" + appDone
              + ", total=" + numTotalContainers
              + ", requested=" + numRequestedContainers
              + ", completed=" + numCompletedContainers
              + ", failed=" + numFailedContainers
              + ", currentAllocated=" + allAllocatedContainers.size());

      // monitor child containers
      dnmgr.monitorHeartbeat();
    }

    // When the application completes, it should send a finish application signal
    // to the RM
    LOG.info("Application completed. Signalling finish to RM");

    FinishApplicationMasterRequest finishReq = Records.newRecord(FinishApplicationMasterRequest.class);
    if (numFailedContainers.get() == 0) {
      finishReq.setFinalApplicationStatus(FinalApplicationStatus.SUCCEEDED);
    }
    else {
      finishReq.setFinalApplicationStatus(FinalApplicationStatus.FAILED);
      String diagnostics = "Diagnostics."
              + ", total=" + numTotalContainers
              + ", completed=" + numCompletedContainers.get()
              + ", allocated=" + allAllocatedContainers.size()
              + ", failed=" + numFailedContainers.get();
      if (!StringUtils.isEmpty(dnmgr.shutdownDiagnosticsMessage)) {
        diagnostics += "\n";
        diagnostics += dnmgr.shutdownDiagnosticsMessage;
      }
      // YARN-208 - as of 2.0.1-alpha dropped by the RM
      finishReq.setDiagnostics(diagnostics);
      // return true to indicates expected termination of the master process
      // application status and diagnostics message are set above
      status = true;
    }
    LOG.info("diagnostics: " + finishReq.getDiagnostics());
    amRmClient.unregisterApplicationMaster(finishReq.getFinalApplicationStatus(), finishReq.getDiagnostics(), null);
  }

  /**
   * Ask RM to allocate given no. of containers to this Application Master
   *
   * @param requestedContainers Containers to ask for from RM
   * @return Response from RM to AM with allocated containers
   * @throws YarnRemoteException
   */
  private AllocateResponse sendContainerAskToRM(List<ContainerRequest> containerRequests, List<ContainerId> releasedContainers)
          throws YarnException, IOException
  {
    if (containerRequests.size() > 0) {
      LOG.info("Asking RM for containers: " + containerRequests);
      for (ContainerRequest cr : containerRequests) {
        LOG.info("Requested container: {}", cr.toString());
        amRmClient.addContainerRequest(cr);
      }
    }

    for (ContainerId containerId : releasedContainers) {
      LOG.info("Released container, id={}", containerId.getId());
      amRmClient.releaseAssignedContainer(containerId);
    }
    
    for (String containerIdStr : dnmgr.containerStopRequests.values()) {
      Container allocatedContainer = this.allAllocatedContainers.get(containerIdStr);
      if (allocatedContainer != null) {
        nmClient.stopContainerAsync(allocatedContainer.getId(), allocatedContainer.getNodeId());
        LOG.info("Requested stop container {}", containerIdStr);
      }
      dnmgr.containerStopRequests.remove(containerIdStr);
    }

    return amRmClient.allocate(0);
  }

  private class NMCallbackHandler
    implements NMClientAsync.CallbackHandler {

    public NMCallbackHandler() {
    }

    @Override
    public void onContainerStopped(ContainerId containerId) {
      if (LOG.isDebugEnabled()) {
        LOG.debug("Succeeded to stop Container " + containerId);
      }
    }

    @Override
    public void onContainerStatusReceived(ContainerId containerId,
        ContainerStatus containerStatus) {
      if (LOG.isDebugEnabled()) {
        LOG.debug("Container Status: id=" + containerId + ", status=" +
            containerStatus);
      }
    }

    @Override
    public void onContainerStarted(ContainerId containerId, Map<String, ByteBuffer> allServiceResponse) {
      if (LOG.isDebugEnabled()) {
        LOG.debug("Succeeded to start Container " + containerId);
      }
    }

    @Override
    public void onStartContainerError(ContainerId containerId, Throwable t) {
      LOG.error("Start container failed for: containerId={}" + containerId, t);
    }

    @Override
    public void onGetContainerStatusError(
        ContainerId containerId, Throwable t) {
      LOG.error("Failed to query the status of Container " + containerId);
    }

    @Override
    public void onStopContainerError(ContainerId containerId, Throwable t) {
      LOG.warn("Failed to stop container {}", containerId);
    }
  }

}<|MERGE_RESOLUTION|>--- conflicted
+++ resolved
@@ -68,10 +68,6 @@
 import com.datatorrent.stram.StramChildAgent.PortStatus;
 import com.datatorrent.stram.StreamingContainerManager.ContainerResource;
 import com.datatorrent.stram.api.BaseContext;
-<<<<<<< HEAD
-=======
-import com.datatorrent.stram.client.StramClientUtils.YarnClientHelper;
->>>>>>> e2aa3486
 import com.datatorrent.stram.debug.StdOutErrLog;
 import com.datatorrent.stram.plan.logical.LogicalPlan;
 import com.datatorrent.stram.plan.physical.PTContainer;
@@ -418,7 +414,7 @@
 
       Configuration conf = new YarnConfiguration();
       appMaster.init(conf);
-      appMaster.start();      
+      appMaster.start();
       result = appMaster.run();
     }
     catch (Throwable t) {
@@ -561,10 +557,10 @@
     if (dag.isDebug()) {
       dumpOutDebugInfo();
     }
-    
+
     this.dnmgr = new StreamingContainerManager(dag, true);
     LOG.info("Initializing application with {} operators in {} containers", dag.getAllOperators().size(), dnmgr.getPhysicalPlan().getContainers().size());
-    
+
     if (UserGroupInformation.isSecurityEnabled()) {
       //TODO :- Need to perform token renewal
       delegationTokenManager = new StramDelegationTokenManager(DELEGATION_KEY_UPDATE_INTERVAL,
@@ -574,9 +570,9 @@
     }
     this.nmClient = new NMClientAsyncImpl(new NMCallbackHandler());
     addService(nmClient);
-    this.amRmClient = AMRMClient.createAMRMClient();    
+    this.amRmClient = AMRMClient.createAMRMClient();
     addService(amRmClient);
-    
+
     // start RPC server
     int rpcListenerCount = dag.attrValue(DAGContext.HEARTBEAT_LISTENER_THREAD_COUNT, DAGContext.DEFAULT_HEARTBEAT_LISTENER_THREAD_COUNT);
     this.heartbeatListener = new StreamingContainerParent(this.getClass().getName(), dnmgr, delegationTokenManager, rpcListenerCount);
@@ -593,7 +589,7 @@
     if (delegationTokenManager != null) {
       delegationTokenManager.startThreads();
     }
-    
+
     // start web service
     StramAppContext appContext = new ClusterAppContextImpl(dag.getAttributes());
     try {
@@ -675,7 +671,7 @@
 
     // Register self with ResourceManager
     RegisterApplicationMasterResponse response = amRmClient.registerApplicationMaster(appMasterHostname, 0, appMasterTrackingUrl);
-    
+
     // Dump out information about cluster capability as seen by the resource manager
     int maxMem = response.getMaximumResourceCapability().getMemory();
     LOG.info("Max mem capabililty of resources in this cluster " + maxMem);
@@ -938,7 +934,7 @@
       LOG.info("Released container, id={}", containerId.getId());
       amRmClient.releaseAssignedContainer(containerId);
     }
-    
+
     for (String containerIdStr : dnmgr.containerStopRequests.values()) {
       Container allocatedContainer = this.allAllocatedContainers.get(containerIdStr);
       if (allocatedContainer != null) {
