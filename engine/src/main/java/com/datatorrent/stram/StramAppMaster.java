/*
 *  Copyright (c) 2012-2013 DataTorrent, Inc.
 *  All Rights Reserved.
 */
package com.datatorrent.stram;

import java.io.StringWriter;
import java.util.Map;

import org.apache.commons.cli.CommandLine;
import org.apache.commons.cli.GnuParser;
import org.apache.commons.cli.HelpFormatter;
import org.apache.commons.cli.Options;
import org.apache.hadoop.conf.Configuration;
import org.apache.hadoop.yarn.api.ApplicationConstants.Environment;
import org.apache.hadoop.yarn.api.records.ApplicationAttemptId;
import org.apache.hadoop.yarn.api.records.ContainerId;
import org.apache.hadoop.yarn.conf.YarnConfiguration;
import org.apache.hadoop.yarn.util.ConverterUtils;
import org.apache.hadoop.yarn.util.Records;
import org.slf4j.Logger;
import org.slf4j.LoggerFactory;

import com.datatorrent.stram.debug.StdOutErrLog;
import com.datatorrent.stram.util.VersionInfo;

/**
 * Entry point for Streaming Application Master
 * <p>
 * @since 0.3.2
 */
public class StramAppMaster extends StramUtils.YarnContainerMain
{
  private static final Logger LOG = LoggerFactory.getLogger(StramAppMaster.class);

  /**
   * @param args
   *          Command line args
   * @throws Throwable
   */
  public static void main(final String[] args) throws Throwable
  {
    StdOutErrLog.tieSystemOutAndErrToLog();
    LOG.info("Master starting with classpath: {}", System.getProperty("java.class.path"));

    LOG.info("version: {}", VersionInfo.getBuildVersion());
    StringWriter sw = new StringWriter();
    for (Map.Entry<String, String> e : System.getenv().entrySet()) {
      sw.append("\n").append(e.getKey()).append("=").append(e.getValue());
    }
    LOG.info("appmaster env:" + sw.toString());

    Options opts = new Options();
    opts.addOption("app_attempt_id", true, "App Attempt ID. Not to be used unless for testing purposes");

    opts.addOption("help", false, "Print usage");
    CommandLine cliParser = new GnuParser().parse(opts, args);

    // option "help" overrides and cancels any run
    if (cliParser.hasOption("help")) {
      new HelpFormatter().printHelp("ApplicationMaster", opts);
      return;
    }

    Map<String, String> envs = System.getenv();
    ApplicationAttemptId appAttemptID = Records.newRecord(ApplicationAttemptId.class);
    if (!envs.containsKey(Environment.CONTAINER_ID.name())) {
      if (cliParser.hasOption("app_attempt_id")) {
        String appIdStr = cliParser.getOptionValue("app_attempt_id", "");
        appAttemptID = ConverterUtils.toApplicationAttemptId(appIdStr);
      } else {
        throw new IllegalArgumentException("Application Attempt Id not set in the environment");
      }
    } else {
      ContainerId containerId = ConverterUtils.toContainerId(envs.get(Environment.CONTAINER_ID.name()));
      appAttemptID = containerId.getApplicationAttemptId();
    }

    boolean result = false;
    StramAppMasterService appMaster = null;
    try {
<<<<<<< HEAD
      appMaster = new StramAppMasterService(appAttemptID);
      LOG.info("Initializing ApplicationMaster");
=======
      org.mortbay.log.Log.setLog(null);
      Configuration config = getConfig();
      if (UserGroupInformation.isSecurityEnabled()) {
        config = new Configuration(config);
        config.set("hadoop.http.filter.initializers", StramWSFilterInitializer.class.getCanonicalName());
      }
      WebApp webApp = WebApps.$for("stram", StramAppContext.class, appContext, "ws").with(config).start(new StramWebApp(this.dnmgr));
      LOG.info("Started web service at port: " + webApp.port());
      this.appMasterTrackingUrl = NetUtils.getConnectAddress(webApp.getListenerAddress()).getHostName() + ":" + webApp.port();
      LOG.info("Setting tracking URL to: " + appMasterTrackingUrl);
    } catch (Exception e) {
      LOG.error("Webapps failed to start. Ignoring for now:", e);
    }
  }

  @Override
  protected void serviceStop() throws Exception
  {
    super.serviceStop();
    if (delegationTokenManager != null) {
      delegationTokenManager.stopThreads();
    }
    if (nmClient != null) {
      nmClient.stop();
    }
    if (amRmClient != null) {
      amRmClient.stop();
    }

    if (dnmgr != null) {
      dnmgr.teardown();
    }
  }

  /**
   * Helper function to print usage
   *
   * @param opts
   *          Parsed command line options
   */
  private void printUsage(Options opts)
  {
    new HelpFormatter().printHelp("ApplicationMaster", opts);
  }
>>>>>>> 21a9494c

      Configuration conf = new YarnConfiguration();
      appMaster.init(conf);
      appMaster.start();
      result = appMaster.run();
    } catch (Throwable t) {
      LOG.error("Error running ApplicationMaster", t);
      System.exit(1);
    } finally {
<<<<<<< HEAD
      if (appMaster != null) {
        appMaster.stop();
=======
      StramChild.eventloop.stop();
    }

    return status;
  }

  /**
   * Main run function for the application master
   *
   * @throws YarnRemoteException
   */
  private boolean status = true;

  @SuppressWarnings("SleepWhileInLoop")
  public void execute() throws YarnException, IOException
  {
    LOG.info("Starting ApplicationMaster");

    Credentials credentials = UserGroupInformation.getCurrentUser().getCredentials();
    LOG.info("number of tokens: {}", credentials.getAllTokens().size());
    Iterator<Token<?>> iter = credentials.getAllTokens().iterator();
    while (iter.hasNext()) {
      Token<?> token = iter.next();
      LOG.debug("token: " + token);
    }

    // Register self with ResourceManager
    RegisterApplicationMasterResponse response = amRmClient.registerApplicationMaster(appMasterHostname, 0, appMasterTrackingUrl);

    // Dump out information about cluster capability as seen by the resource manager
    int maxMem = response.getMaximumResourceCapability().getMemory();
    LOG.info("Max mem capabililty of resources in this cluster " + maxMem);

    int containerMemory = dag.getContainerMemoryMB();
    if (containerMemory > maxMem) {
      LOG.info("Container memory specified above max threshold of cluster. Using max value." + ", specified=" + containerMemory + ", max=" + maxMem);
      containerMemory = maxMem;
    }

    // for locality relaxation fall back
    Map<StramChildAgent.ContainerStartRequest, Integer> requestedResources = Maps.newHashMap();

    // Setup heartbeat emitter
    // TODO poll RM every now and then with an empty request to let RM know that we are alive
    // The heartbeat interval after which an AM is timed out by the RM is defined by a config setting:
    // RM_AM_EXPIRY_INTERVAL_MS with default defined by DEFAULT_RM_AM_EXPIRY_INTERVAL_MS
    // The allocate calls to the RM count as heartbeat so, for now, this additional heartbeat emitter
    // is not required.

    // Setup ask for containers from RM
    // Send request for containers to RM
    // Until we get our fully allocated quota, we keep on polling RM for containers
    // Keep looping until all containers finished processing
    // ( regardless of success/failure).

    int loopCounter = -1;
    List<ContainerId> releasedContainers = new ArrayList<ContainerId>();
    int numTotalContainers = 0;
    // keep track of already requested containers to not request them again while waiting for allocation
    int numRequestedContainers = 0;
    int nextRequestPriority = 0;
    ResourceRequestHandler resourceRequestor = new ResourceRequestHandler();

    try {
      // YARN-435
      // we need getClusterNodes to populate the initial node list,
      // subsequent updates come through the heartbeat response
      YarnClient clientRMService = YarnClient.createYarnClient();
      clientRMService.init(getConfig());
      clientRMService.start();
      resourceRequestor.updateNodeReports(clientRMService.getNodeReports());
      clientRMService.stop();
    } catch (Exception e) {
      throw new RuntimeException("Failed to retrieve cluster nodes report.", e);
    }

    // check for previously allocated containers
    // as of 2.2, containers won't survive AM restart, but this will change in the future - YARN-1490
    checkContainerStatus();
    int availableLicensedMemory = (licenseClient != null) ? 0 : Integer.MAX_VALUE;

    while (!appDone) {
      loopCounter++;

      Runnable r;
      while ((r = this.pendingTasks.poll()) != null) {
        r.run();
      }

      // log current state
      /*
       * LOG.info("Current application state: loop=" + loopCounter + ", appDone=" + appDone + ", total=" +
       * numTotalContainers + ", requested=" + numRequestedContainers + ", completed=" + numCompletedContainers +
       * ", failed=" + numFailedContainers + ", currentAllocated=" + this.allAllocatedContainers.size());
       */
      // Sleep before each loop when asking RM for containers
      // to avoid flooding RM with spurious requests when it
      // need not have any available containers
      try {
        sleep(1000);
      } catch (InterruptedException e) {
        LOG.info("Sleep interrupted " + e.getMessage());
      }

      // Setup request to be sent to RM to allocate containers
      List<ContainerRequest> containerRequests = new ArrayList<ContainerRequest>();
      // request containers for pending deploy requests
      if (!dnmgr.containerStartRequests.isEmpty()) {
        boolean requestResources = true;
        if (licenseClient != null) {
          // ensure enough memory is left to request new container
          licenseClient.reportAllocatedMemory((int)stats.getTotalMemoryAllocated());
          availableLicensedMemory = licenseClient.getRemainingEnforcementMB();
          int requiredMemory = dnmgr.containerStartRequests.size() * containerMemory;
          if (requiredMemory > availableLicensedMemory) {
            LOG.warn("Insufficient licensed memory to request resources required {}m available {}m", requiredMemory, availableLicensedMemory);
            requestResources = false;
          }
        }
        if (requestResources) {
          StramChildAgent.ContainerStartRequest csr;
          while ((csr = dnmgr.containerStartRequests.poll()) != null) {
            csr.container.setResourceRequestPriority(nextRequestPriority++);
            requestedResources.put(csr, loopCounter);
            containerRequests.add(resourceRequestor.createContainerRequest(csr, containerMemory,true));
            numTotalContainers++;
            numRequestedContainers++;
          }
        }
      }

      if (!requestedResources.isEmpty()) {
        //resourceRequestor.clearNodeMapping();
        for (Map.Entry<StramChildAgent.ContainerStartRequest, Integer> entry : requestedResources.entrySet()) {
          if ((loopCounter - entry.getValue()) > NUMBER_MISSED_HEARTBEATS) {
            entry.setValue(loopCounter);
            StramChildAgent.ContainerStartRequest csr = entry.getKey();
            containerRequests.add(resourceRequestor.createContainerRequest(csr, containerMemory,false));
          }
        }
      }

      AllocateResponse amResp = sendContainerAskToRM(containerRequests, releasedContainers);
      releasedContainers.clear();

      int availableMemory = Math.min(amResp.getAvailableResources().getMemory(), availableLicensedMemory);
      dnmgr.getPhysicalPlan().setAvailableResources(availableMemory);

      // Retrieve list of allocated containers from the response
      List<Container> newAllocatedContainers = amResp.getAllocatedContainers();
      // LOG.info("Got response from RM for container ask, allocatedCnt=" + newAllocatedContainers.size());
      numRequestedContainers -= newAllocatedContainers.size();
      long timestamp = System.currentTimeMillis();
      for (Container allocatedContainer : newAllocatedContainers) {

        LOG.info("Got new container." + ", containerId=" + allocatedContainer.getId() + ", containerNode=" + allocatedContainer.getNodeId() + ", containerNodeURI=" + allocatedContainer.getNodeHttpAddress() + ", containerResourceMemory" + allocatedContainer.getResource().getMemory() + ", priority" + allocatedContainer.getPriority());
        // + ", containerToken" + allocatedContainer.getContainerToken().getIdentifier().toString());

        boolean alreadyAllocated = true;
        StramChildAgent.ContainerStartRequest csr = null;
        for (Map.Entry<StramChildAgent.ContainerStartRequest, Integer> entry : requestedResources.entrySet()) {
          if(entry.getKey().container.getResourceRequestPriority() == allocatedContainer.getPriority().getPriority()){
            alreadyAllocated = false;
            csr = entry.getKey();
            break;
          }
        }

        if (alreadyAllocated) {
          LOG.debug("Releasing {} as resource with priority {} was already assigned", allocatedContainer.getId(), allocatedContainer.getPriority());
          releasedContainers.add(allocatedContainer.getId());
          continue;
        }
        
        if(csr != null) {
          requestedResources.remove(csr);
        }
        // allocate resource to container
        ContainerResource resource = new ContainerResource(allocatedContainer.getPriority().getPriority(), allocatedContainer.getId().toString(), allocatedContainer.getNodeId().toString(), allocatedContainer.getResource().getMemory(), allocatedContainer.getNodeHttpAddress());
        StramChildAgent sca = dnmgr.assignContainer(resource, null);

        {
          // record container start event
          StramEvent ev = new StramEvent.StartContainerEvent(allocatedContainer.getId().toString(), allocatedContainer.getNodeId().toString());
          ev.setTimestamp(timestamp);
          dnmgr.recordEventAsync(ev);
        }

        if (sca == null) {
          // allocated container no longer needed, add release request
          LOG.warn("Container {} allocated but nothing to deploy, going to release this container.", allocatedContainer.getId());
          releasedContainers.add(allocatedContainer.getId());
        } else {
          this.allAllocatedContainers.put(allocatedContainer.getId().toString(), allocatedContainer);
          ByteBuffer tokens = LaunchContainerRunnable.getTokens(delegationTokenManager, heartbeatListener.getAddress());
          LaunchContainerRunnable launchContainer = new LaunchContainerRunnable(allocatedContainer, nmClient, dag, tokens);
          // Thread launchThread = new Thread(runnableLaunchContainer);
          // launchThreads.add(launchThread);
          // launchThread.start();
          launchContainer.run(); // communication with NMs is now async
        }
      }

      // track node updates for future locality constraint allocations
      // TODO: it seems 2.0.4-alpha doesn't give us any updates
      resourceRequestor.updateNodeReports(amResp.getUpdatedNodes());

      // Check the completed containers
      List<ContainerStatus> completedContainers = amResp.getCompletedContainersStatuses();
      // LOG.debug("Got response from RM for container ask, completedCnt=" + completedContainers.size());
      for (ContainerStatus containerStatus : completedContainers) {
        LOG.info("Got container status for containerID= " + containerStatus.getContainerId() + ", state=" + containerStatus.getState() + ", exitStatus=" + containerStatus.getExitStatus() + ", diagnostics=" + containerStatus.getDiagnostics());

        // non complete containers should not be here
        assert (containerStatus.getState() == ContainerState.COMPLETE);
        Container allocatedContainer = allAllocatedContainers.remove(containerStatus.getContainerId().toString());

        // increment counters for completed/failed containers
        int exitStatus = containerStatus.getExitStatus();
        LOG.info("Container {} exit status {}.", containerStatus.getContainerId(), exitStatus);
        if (0 != exitStatus) {
          if (allocatedContainer != null) {
            numFailedContainers.incrementAndGet();
          }
          if (exitStatus == 1) {
            // non-recoverable StramChild failure
            appDone = true;
            dnmgr.shutdownDiagnosticsMessage = "Unrecoverable failure " + containerStatus.getContainerId();
            LOG.info("Exiting due to: {}", dnmgr.shutdownDiagnosticsMessage);
          } else {
            // Recoverable failure or process killed (externally or via stop request by AM)
            LOG.info("Container {} failed or killed.", containerStatus.getContainerId());
            dnmgr.scheduleContainerRestart(containerStatus.getContainerId().toString());
          }
        } else {
          // container completed successfully
          numCompletedContainers.incrementAndGet();
          LOG.info("Container completed successfully." + ", containerId=" + containerStatus.getContainerId());
        }
        // record operator stop for this container
        StramChildAgent containerAgent = dnmgr.getContainerAgent(containerStatus.getContainerId().toString());
        for (PTOperator oper : containerAgent.container.getOperators()) {
          StramEvent ev = new StramEvent.StopOperatorEvent(oper.getName(), oper.getId(), containerStatus.getContainerId().toString());
          ev.setReason("container exited with status " + exitStatus);
          dnmgr.recordEventAsync(ev);
        }
        // record container stop event
        StramEvent ev = new StramEvent.StopContainerEvent(containerStatus.getContainerId().toString(), containerStatus.getExitStatus());
        dnmgr.recordEventAsync(ev);

        dnmgr.removeContainerAgent(containerAgent.container.getExternalId());

      }

      if (licenseClient != null) {
        if (!(amResp.getCompletedContainersStatuses().isEmpty() && amResp.getAllocatedContainers().isEmpty())) {
          // update license agent on allocated container changes
          licenseClient.reportAllocatedMemory((int)stats.getTotalMemoryAllocated());
          availableLicensedMemory = licenseClient.getRemainingEnforcementMB();
        }
      }

      if (allAllocatedContainers.isEmpty() && numRequestedContainers == 0 && dnmgr.containerStartRequests.isEmpty()) {
        LOG.debug("Exiting as no more containers are allocated or requested");
        appDone = true;
>>>>>>> 21a9494c
      }
    }

    if (result) {
      LOG.info("Application Master completed. exiting");
      System.exit(0);
    } else {
      LOG.info("Application Master failed. exiting");
      System.exit(2);
    }
  }

  public StramAppMaster()
  {
  }

}<|MERGE_RESOLUTION|>--- conflicted
+++ resolved
@@ -6,6 +6,9 @@
 
 import java.io.StringWriter;
 import java.util.Map;
+
+import org.slf4j.Logger;
+import org.slf4j.LoggerFactory;
 
 import org.apache.commons.cli.CommandLine;
 import org.apache.commons.cli.GnuParser;
@@ -18,8 +21,6 @@
 import org.apache.hadoop.yarn.conf.YarnConfiguration;
 import org.apache.hadoop.yarn.util.ConverterUtils;
 import org.apache.hadoop.yarn.util.Records;
-import org.slf4j.Logger;
-import org.slf4j.LoggerFactory;
 
 import com.datatorrent.stram.debug.StdOutErrLog;
 import com.datatorrent.stram.util.VersionInfo;
@@ -79,55 +80,8 @@
     boolean result = false;
     StramAppMasterService appMaster = null;
     try {
-<<<<<<< HEAD
       appMaster = new StramAppMasterService(appAttemptID);
       LOG.info("Initializing ApplicationMaster");
-=======
-      org.mortbay.log.Log.setLog(null);
-      Configuration config = getConfig();
-      if (UserGroupInformation.isSecurityEnabled()) {
-        config = new Configuration(config);
-        config.set("hadoop.http.filter.initializers", StramWSFilterInitializer.class.getCanonicalName());
-      }
-      WebApp webApp = WebApps.$for("stram", StramAppContext.class, appContext, "ws").with(config).start(new StramWebApp(this.dnmgr));
-      LOG.info("Started web service at port: " + webApp.port());
-      this.appMasterTrackingUrl = NetUtils.getConnectAddress(webApp.getListenerAddress()).getHostName() + ":" + webApp.port();
-      LOG.info("Setting tracking URL to: " + appMasterTrackingUrl);
-    } catch (Exception e) {
-      LOG.error("Webapps failed to start. Ignoring for now:", e);
-    }
-  }
-
-  @Override
-  protected void serviceStop() throws Exception
-  {
-    super.serviceStop();
-    if (delegationTokenManager != null) {
-      delegationTokenManager.stopThreads();
-    }
-    if (nmClient != null) {
-      nmClient.stop();
-    }
-    if (amRmClient != null) {
-      amRmClient.stop();
-    }
-
-    if (dnmgr != null) {
-      dnmgr.teardown();
-    }
-  }
-
-  /**
-   * Helper function to print usage
-   *
-   * @param opts
-   *          Parsed command line options
-   */
-  private void printUsage(Options opts)
-  {
-    new HelpFormatter().printHelp("ApplicationMaster", opts);
-  }
->>>>>>> 21a9494c
 
       Configuration conf = new YarnConfiguration();
       appMaster.init(conf);
@@ -137,276 +91,8 @@
       LOG.error("Error running ApplicationMaster", t);
       System.exit(1);
     } finally {
-<<<<<<< HEAD
       if (appMaster != null) {
         appMaster.stop();
-=======
-      StramChild.eventloop.stop();
-    }
-
-    return status;
-  }
-
-  /**
-   * Main run function for the application master
-   *
-   * @throws YarnRemoteException
-   */
-  private boolean status = true;
-
-  @SuppressWarnings("SleepWhileInLoop")
-  public void execute() throws YarnException, IOException
-  {
-    LOG.info("Starting ApplicationMaster");
-
-    Credentials credentials = UserGroupInformation.getCurrentUser().getCredentials();
-    LOG.info("number of tokens: {}", credentials.getAllTokens().size());
-    Iterator<Token<?>> iter = credentials.getAllTokens().iterator();
-    while (iter.hasNext()) {
-      Token<?> token = iter.next();
-      LOG.debug("token: " + token);
-    }
-
-    // Register self with ResourceManager
-    RegisterApplicationMasterResponse response = amRmClient.registerApplicationMaster(appMasterHostname, 0, appMasterTrackingUrl);
-
-    // Dump out information about cluster capability as seen by the resource manager
-    int maxMem = response.getMaximumResourceCapability().getMemory();
-    LOG.info("Max mem capabililty of resources in this cluster " + maxMem);
-
-    int containerMemory = dag.getContainerMemoryMB();
-    if (containerMemory > maxMem) {
-      LOG.info("Container memory specified above max threshold of cluster. Using max value." + ", specified=" + containerMemory + ", max=" + maxMem);
-      containerMemory = maxMem;
-    }
-
-    // for locality relaxation fall back
-    Map<StramChildAgent.ContainerStartRequest, Integer> requestedResources = Maps.newHashMap();
-
-    // Setup heartbeat emitter
-    // TODO poll RM every now and then with an empty request to let RM know that we are alive
-    // The heartbeat interval after which an AM is timed out by the RM is defined by a config setting:
-    // RM_AM_EXPIRY_INTERVAL_MS with default defined by DEFAULT_RM_AM_EXPIRY_INTERVAL_MS
-    // The allocate calls to the RM count as heartbeat so, for now, this additional heartbeat emitter
-    // is not required.
-
-    // Setup ask for containers from RM
-    // Send request for containers to RM
-    // Until we get our fully allocated quota, we keep on polling RM for containers
-    // Keep looping until all containers finished processing
-    // ( regardless of success/failure).
-
-    int loopCounter = -1;
-    List<ContainerId> releasedContainers = new ArrayList<ContainerId>();
-    int numTotalContainers = 0;
-    // keep track of already requested containers to not request them again while waiting for allocation
-    int numRequestedContainers = 0;
-    int nextRequestPriority = 0;
-    ResourceRequestHandler resourceRequestor = new ResourceRequestHandler();
-
-    try {
-      // YARN-435
-      // we need getClusterNodes to populate the initial node list,
-      // subsequent updates come through the heartbeat response
-      YarnClient clientRMService = YarnClient.createYarnClient();
-      clientRMService.init(getConfig());
-      clientRMService.start();
-      resourceRequestor.updateNodeReports(clientRMService.getNodeReports());
-      clientRMService.stop();
-    } catch (Exception e) {
-      throw new RuntimeException("Failed to retrieve cluster nodes report.", e);
-    }
-
-    // check for previously allocated containers
-    // as of 2.2, containers won't survive AM restart, but this will change in the future - YARN-1490
-    checkContainerStatus();
-    int availableLicensedMemory = (licenseClient != null) ? 0 : Integer.MAX_VALUE;
-
-    while (!appDone) {
-      loopCounter++;
-
-      Runnable r;
-      while ((r = this.pendingTasks.poll()) != null) {
-        r.run();
-      }
-
-      // log current state
-      /*
-       * LOG.info("Current application state: loop=" + loopCounter + ", appDone=" + appDone + ", total=" +
-       * numTotalContainers + ", requested=" + numRequestedContainers + ", completed=" + numCompletedContainers +
-       * ", failed=" + numFailedContainers + ", currentAllocated=" + this.allAllocatedContainers.size());
-       */
-      // Sleep before each loop when asking RM for containers
-      // to avoid flooding RM with spurious requests when it
-      // need not have any available containers
-      try {
-        sleep(1000);
-      } catch (InterruptedException e) {
-        LOG.info("Sleep interrupted " + e.getMessage());
-      }
-
-      // Setup request to be sent to RM to allocate containers
-      List<ContainerRequest> containerRequests = new ArrayList<ContainerRequest>();
-      // request containers for pending deploy requests
-      if (!dnmgr.containerStartRequests.isEmpty()) {
-        boolean requestResources = true;
-        if (licenseClient != null) {
-          // ensure enough memory is left to request new container
-          licenseClient.reportAllocatedMemory((int)stats.getTotalMemoryAllocated());
-          availableLicensedMemory = licenseClient.getRemainingEnforcementMB();
-          int requiredMemory = dnmgr.containerStartRequests.size() * containerMemory;
-          if (requiredMemory > availableLicensedMemory) {
-            LOG.warn("Insufficient licensed memory to request resources required {}m available {}m", requiredMemory, availableLicensedMemory);
-            requestResources = false;
-          }
-        }
-        if (requestResources) {
-          StramChildAgent.ContainerStartRequest csr;
-          while ((csr = dnmgr.containerStartRequests.poll()) != null) {
-            csr.container.setResourceRequestPriority(nextRequestPriority++);
-            requestedResources.put(csr, loopCounter);
-            containerRequests.add(resourceRequestor.createContainerRequest(csr, containerMemory,true));
-            numTotalContainers++;
-            numRequestedContainers++;
-          }
-        }
-      }
-
-      if (!requestedResources.isEmpty()) {
-        //resourceRequestor.clearNodeMapping();
-        for (Map.Entry<StramChildAgent.ContainerStartRequest, Integer> entry : requestedResources.entrySet()) {
-          if ((loopCounter - entry.getValue()) > NUMBER_MISSED_HEARTBEATS) {
-            entry.setValue(loopCounter);
-            StramChildAgent.ContainerStartRequest csr = entry.getKey();
-            containerRequests.add(resourceRequestor.createContainerRequest(csr, containerMemory,false));
-          }
-        }
-      }
-
-      AllocateResponse amResp = sendContainerAskToRM(containerRequests, releasedContainers);
-      releasedContainers.clear();
-
-      int availableMemory = Math.min(amResp.getAvailableResources().getMemory(), availableLicensedMemory);
-      dnmgr.getPhysicalPlan().setAvailableResources(availableMemory);
-
-      // Retrieve list of allocated containers from the response
-      List<Container> newAllocatedContainers = amResp.getAllocatedContainers();
-      // LOG.info("Got response from RM for container ask, allocatedCnt=" + newAllocatedContainers.size());
-      numRequestedContainers -= newAllocatedContainers.size();
-      long timestamp = System.currentTimeMillis();
-      for (Container allocatedContainer : newAllocatedContainers) {
-
-        LOG.info("Got new container." + ", containerId=" + allocatedContainer.getId() + ", containerNode=" + allocatedContainer.getNodeId() + ", containerNodeURI=" + allocatedContainer.getNodeHttpAddress() + ", containerResourceMemory" + allocatedContainer.getResource().getMemory() + ", priority" + allocatedContainer.getPriority());
-        // + ", containerToken" + allocatedContainer.getContainerToken().getIdentifier().toString());
-
-        boolean alreadyAllocated = true;
-        StramChildAgent.ContainerStartRequest csr = null;
-        for (Map.Entry<StramChildAgent.ContainerStartRequest, Integer> entry : requestedResources.entrySet()) {
-          if(entry.getKey().container.getResourceRequestPriority() == allocatedContainer.getPriority().getPriority()){
-            alreadyAllocated = false;
-            csr = entry.getKey();
-            break;
-          }
-        }
-
-        if (alreadyAllocated) {
-          LOG.debug("Releasing {} as resource with priority {} was already assigned", allocatedContainer.getId(), allocatedContainer.getPriority());
-          releasedContainers.add(allocatedContainer.getId());
-          continue;
-        }
-        
-        if(csr != null) {
-          requestedResources.remove(csr);
-        }
-        // allocate resource to container
-        ContainerResource resource = new ContainerResource(allocatedContainer.getPriority().getPriority(), allocatedContainer.getId().toString(), allocatedContainer.getNodeId().toString(), allocatedContainer.getResource().getMemory(), allocatedContainer.getNodeHttpAddress());
-        StramChildAgent sca = dnmgr.assignContainer(resource, null);
-
-        {
-          // record container start event
-          StramEvent ev = new StramEvent.StartContainerEvent(allocatedContainer.getId().toString(), allocatedContainer.getNodeId().toString());
-          ev.setTimestamp(timestamp);
-          dnmgr.recordEventAsync(ev);
-        }
-
-        if (sca == null) {
-          // allocated container no longer needed, add release request
-          LOG.warn("Container {} allocated but nothing to deploy, going to release this container.", allocatedContainer.getId());
-          releasedContainers.add(allocatedContainer.getId());
-        } else {
-          this.allAllocatedContainers.put(allocatedContainer.getId().toString(), allocatedContainer);
-          ByteBuffer tokens = LaunchContainerRunnable.getTokens(delegationTokenManager, heartbeatListener.getAddress());
-          LaunchContainerRunnable launchContainer = new LaunchContainerRunnable(allocatedContainer, nmClient, dag, tokens);
-          // Thread launchThread = new Thread(runnableLaunchContainer);
-          // launchThreads.add(launchThread);
-          // launchThread.start();
-          launchContainer.run(); // communication with NMs is now async
-        }
-      }
-
-      // track node updates for future locality constraint allocations
-      // TODO: it seems 2.0.4-alpha doesn't give us any updates
-      resourceRequestor.updateNodeReports(amResp.getUpdatedNodes());
-
-      // Check the completed containers
-      List<ContainerStatus> completedContainers = amResp.getCompletedContainersStatuses();
-      // LOG.debug("Got response from RM for container ask, completedCnt=" + completedContainers.size());
-      for (ContainerStatus containerStatus : completedContainers) {
-        LOG.info("Got container status for containerID= " + containerStatus.getContainerId() + ", state=" + containerStatus.getState() + ", exitStatus=" + containerStatus.getExitStatus() + ", diagnostics=" + containerStatus.getDiagnostics());
-
-        // non complete containers should not be here
-        assert (containerStatus.getState() == ContainerState.COMPLETE);
-        Container allocatedContainer = allAllocatedContainers.remove(containerStatus.getContainerId().toString());
-
-        // increment counters for completed/failed containers
-        int exitStatus = containerStatus.getExitStatus();
-        LOG.info("Container {} exit status {}.", containerStatus.getContainerId(), exitStatus);
-        if (0 != exitStatus) {
-          if (allocatedContainer != null) {
-            numFailedContainers.incrementAndGet();
-          }
-          if (exitStatus == 1) {
-            // non-recoverable StramChild failure
-            appDone = true;
-            dnmgr.shutdownDiagnosticsMessage = "Unrecoverable failure " + containerStatus.getContainerId();
-            LOG.info("Exiting due to: {}", dnmgr.shutdownDiagnosticsMessage);
-          } else {
-            // Recoverable failure or process killed (externally or via stop request by AM)
-            LOG.info("Container {} failed or killed.", containerStatus.getContainerId());
-            dnmgr.scheduleContainerRestart(containerStatus.getContainerId().toString());
-          }
-        } else {
-          // container completed successfully
-          numCompletedContainers.incrementAndGet();
-          LOG.info("Container completed successfully." + ", containerId=" + containerStatus.getContainerId());
-        }
-        // record operator stop for this container
-        StramChildAgent containerAgent = dnmgr.getContainerAgent(containerStatus.getContainerId().toString());
-        for (PTOperator oper : containerAgent.container.getOperators()) {
-          StramEvent ev = new StramEvent.StopOperatorEvent(oper.getName(), oper.getId(), containerStatus.getContainerId().toString());
-          ev.setReason("container exited with status " + exitStatus);
-          dnmgr.recordEventAsync(ev);
-        }
-        // record container stop event
-        StramEvent ev = new StramEvent.StopContainerEvent(containerStatus.getContainerId().toString(), containerStatus.getExitStatus());
-        dnmgr.recordEventAsync(ev);
-
-        dnmgr.removeContainerAgent(containerAgent.container.getExternalId());
-
-      }
-
-      if (licenseClient != null) {
-        if (!(amResp.getCompletedContainersStatuses().isEmpty() && amResp.getAllocatedContainers().isEmpty())) {
-          // update license agent on allocated container changes
-          licenseClient.reportAllocatedMemory((int)stats.getTotalMemoryAllocated());
-          availableLicensedMemory = licenseClient.getRemainingEnforcementMB();
-        }
-      }
-
-      if (allAllocatedContainers.isEmpty() && numRequestedContainers == 0 && dnmgr.containerStartRequests.isEmpty()) {
-        LOG.debug("Exiting as no more containers are allocated or requested");
-        appDone = true;
->>>>>>> 21a9494c
       }
     }
 
