--- conflicted
+++ resolved
@@ -21,10 +21,7 @@
 
 import com.datatorrent.api.StorageAgent;
 import com.datatorrent.api.annotation.Stateless;
-<<<<<<< HEAD
-=======
 
->>>>>>> 54549c56
 public class FSStorageAgent implements StorageAgent, Serializable
 {
   private static final String STATELESS_CHECKPOINT_WINDOW_ID = Long.toHexString(Stateless.WINDOW_ID);
@@ -49,11 +46,7 @@
       logger.debug("Initialize storage agent with {}.", path);
       Path lPath = new Path(path);
       fs = FileSystem.newInstance(lPath.toUri(), conf == null ? new Configuration() : conf);
-<<<<<<< HEAD
-      if (FileSystem.mkdirs(fs, lPath, new FsPermission((short)00777))) {
-=======
       if (fs.mkdirs(lPath)) {
->>>>>>> 54549c56
         fs.setWorkingDirectory(lPath);
       }
     }
