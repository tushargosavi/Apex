/*
 *  Copyright (c) 2012-2013 DataTorrent, Inc.
 *  All Rights Reserved.
 */
package com.datatorrent.stram;

import java.io.IOException;
import java.net.InetSocketAddress;
import java.nio.ByteBuffer;
import java.util.ArrayList;
import java.util.Collection;
import java.util.HashMap;
import java.util.List;
import java.util.Map;

import org.apache.commons.lang.StringUtils;
import org.apache.commons.lang.text.StrSubstitutor;
import org.apache.hadoop.fs.FileStatus;
import org.apache.hadoop.fs.FileSystem;
import org.apache.hadoop.fs.Path;
import org.apache.hadoop.io.DataOutputBuffer;
import org.apache.hadoop.io.Text;
import org.apache.hadoop.security.Credentials;
import org.apache.hadoop.security.UserGroupInformation;
import org.apache.hadoop.security.token.Token;
import org.apache.hadoop.security.token.TokenIdentifier;
import org.apache.hadoop.yarn.api.ApplicationConstants;
import org.apache.hadoop.yarn.api.ApplicationConstants.Environment;
import org.apache.hadoop.yarn.api.records.Container;
import org.apache.hadoop.yarn.api.records.ContainerLaunchContext;
import org.apache.hadoop.yarn.api.records.LocalResource;
import org.apache.hadoop.yarn.api.records.LocalResourceType;
import org.apache.hadoop.yarn.api.records.LocalResourceVisibility;
import org.apache.hadoop.yarn.client.api.async.NMClientAsync;
import org.apache.hadoop.yarn.conf.YarnConfiguration;
import org.apache.hadoop.yarn.security.AMRMTokenIdentifier;
import org.apache.hadoop.yarn.util.ConverterUtils;
import org.apache.hadoop.yarn.util.Records;
import org.slf4j.Logger;
import org.slf4j.LoggerFactory;

import com.datatorrent.stram.plan.logical.LogicalPlan;
import com.datatorrent.stram.security.StramDelegationTokenIdentifier;
import com.datatorrent.stram.security.StramDelegationTokenManager;

/**
 *
 * Runnable to connect to the {@link ContainerManager} and launch the container that will host streaming operators<p>
 * <br>
 *
 * @since 0.3.2
 */
public class LaunchContainerRunnable implements Runnable
{
  private static final Logger LOG = LoggerFactory.getLogger(LaunchContainerRunnable.class);
  private final Map<String, String> containerEnv = new HashMap<String, String>();
  private final InetSocketAddress heartbeatAddress;
  private final LogicalPlan dag;
  private final StramDelegationTokenManager delegationTokenManager;
  private final Container container;
  private final NMClientAsync nmClient;

  /**
   * @param lcontainer Allocated container
   */
  public LaunchContainerRunnable(Container lcontainer, NMClientAsync nmClient, LogicalPlan dag, StramDelegationTokenManager delegationTokenManager, InetSocketAddress heartbeatAddress)
  {
    this.container = lcontainer;
    this.nmClient = nmClient;
    this.heartbeatAddress = heartbeatAddress;
    this.dag = dag;
    this.delegationTokenManager = delegationTokenManager;
  }

  private void setClasspath(Map<String, String> env)
  {
    // add localized application jar files to classpath
    // At some point we should not be required to add
    // the hadoop specific classpaths to the env.
    // It should be provided out of the box.
    // For now setting all required classpaths including
    // the classpath to "." for the application jar
    StringBuilder classPathEnv = new StringBuilder("./*");
    for (String c: nmClient.getConfig().get(YarnConfiguration.YARN_APPLICATION_CLASSPATH).split(",")) {
      classPathEnv.append(':');
      classPathEnv.append(c.trim());
    }
    classPathEnv.append(":."); // include log4j.properties, if any

    env.put("CLASSPATH", classPathEnv.toString());
    LOG.info("CLASSPATH: {}", classPathEnv);
  }

  public static void addLibJarsToLocalResources(String libJars, Map<String, LocalResource> localResources, FileSystem fs) throws IOException
  {
    String[] jarPathList = StringUtils.splitByWholeSeparator(libJars, ",");
    for (String jarPath: jarPathList) {
      Path dst = new Path(jarPath);
      // Create a local resource to point to the destination jar path
      FileStatus destStatus = fs.getFileStatus(dst);
      LocalResource amJarRsrc = Records.newRecord(LocalResource.class);
      // Set the type of resource - file or archive
      amJarRsrc.setType(LocalResourceType.FILE);
      // Set visibility of the resource
      // Setting to most private option
      amJarRsrc.setVisibility(LocalResourceVisibility.APPLICATION);
      // Set the resource to be copied over
      amJarRsrc.setResource(ConverterUtils.getYarnUrlFromPath(dst));
      // Set timestamp and length of file so that the framework
      // can do basic sanity checks for the local resource
      // after it has been copied over to ensure it is the same
      // resource the client intended to use with the application
      amJarRsrc.setTimestamp(destStatus.getModificationTime());
      amJarRsrc.setSize(destStatus.getLen());
      localResources.put(dst.getName(), amJarRsrc);
    }
  }

  /**
   * Connects to CM, sets up container launch context and eventually dispatches the container start request to the CM.
   */
  @Override
  public void run()
  {
    LOG.info("Setting up container launch context for containerid={}", container.getId());
    ContainerLaunchContext ctx = Records.newRecord(ContainerLaunchContext.class);

    setClasspath(containerEnv);
    // Set the environment
    ctx.setEnvironment(containerEnv);

    if (UserGroupInformation.isSecurityEnabled()) {
      Token<StramDelegationTokenIdentifier> stramToken = null;
      try {
        UserGroupInformation ugi = UserGroupInformation.getLoginUser();
        StramDelegationTokenIdentifier identifier = new StramDelegationTokenIdentifier(new Text(ugi.getUserName()), new Text(""), new Text(""));
        delegationTokenManager.addIdentifier(identifier);
        byte[] password = delegationTokenManager.retrievePassword(identifier);
        String service = heartbeatAddress.getAddress().getHostAddress() + ":" + heartbeatAddress.getPort();
        stramToken = new Token<StramDelegationTokenIdentifier>(identifier.getBytes(), password, identifier.getKind(), new Text(service));

        Collection<Token<? extends TokenIdentifier>> tokens = ugi.getTokens();
        Credentials credentials = new Credentials();
        for ( Token<? extends TokenIdentifier> token : tokens ) {
          if (token.getKind().equals(AMRMTokenIdentifier.KIND_NAME)) {
            credentials.addToken(token.getService(), token);
          }
        }
        if (stramToken != null) {
          credentials.addToken(stramToken.getService(), stramToken);
        }
        DataOutputBuffer dataOutput = new DataOutputBuffer();
        credentials.writeTokenStorageToStream(dataOutput);
        byte[] tokenBytes = dataOutput.getData();
        ByteBuffer cTokenBuf = ByteBuffer.wrap(tokenBytes);
        ctx.setTokens(cTokenBuf.duplicate());
      }
      catch (IOException e) {
        LOG.error("Error generating delegation token", e);
      }
    }

    // Set the local resources
    Map<String, LocalResource> localResources = new HashMap<String, LocalResource>();

    // add resources for child VM
    try {
      // child VM dependencies
<<<<<<< HEAD
      FileSystem fs = FileSystem.get(nmClient.getConfig());
      addLibJarsToLocalResources(dag.getAttributes().attr(LogicalPlan.LIBRARY_JARS).get(), localResources, fs);
=======
      FileSystem fs = FileSystem.get(yarnClient.getConf());
      addLibJarsToLocalResources(dag.getAttributes().get(LogicalPlan.LIBRARY_JARS), localResources, fs);
>>>>>>> c8d5348d
      ctx.setLocalResources(localResources);
    }
    catch (IOException e) {
      LOG.error("Failed to prepare local resources.", e);
      return;
    }

    // Set the necessary command to execute on the allocated container
    List<CharSequence> vargs = getChildVMCommand(container.getId().toString());

    // Get final command
    StringBuilder command = new StringBuilder();
    for (CharSequence str: vargs) {
      command.append(str).append(" ");
    }
    LOG.info("Launching on node: {} command: {}", container.getNodeId(), command);

    List<String> commands = new ArrayList<String>();
    commands.add(command.toString());
    ctx.setCommands(commands);

    nmClient.startContainerAsync(container, ctx);
  }

  /**
   * Build the command to launch the child VM in the container
   *
   * @param jvmID
   * @return List<CharSequence>
   */
  public List<CharSequence> getChildVMCommand(String jvmID)
  {

    List<CharSequence> vargs = new ArrayList<CharSequence>(8);

    //vargs.add("exec");
    if (!StringUtils.isBlank(System.getenv(Environment.JAVA_HOME.$()))) {
      vargs.add(Environment.JAVA_HOME.$() + "/bin/java");
    }
    else {
      vargs.add("java");
    }

    if (dag.isDebug()) {
      vargs.add("-agentlib:jdwp=transport=dt_socket,server=y,suspend=n");
    }

    String jvmOpts = dag.getAttributes().get(LogicalPlan.CONTAINER_JVM_OPTIONS);
    if (jvmOpts != null) {
      Map<String, String> params = new HashMap<String, String>();
      params.put("applicationId", Integer.toString(container.getId().getApplicationAttemptId().getApplicationId().getId()));
      params.put("containerId", Integer.toString(container.getId().getId()));
      StrSubstitutor sub = new StrSubstitutor(params, "%(", ")");
      vargs.add(sub.replace(jvmOpts));
    }
    else {
      // default Xmx based on total allocated memory size
      // default heap size 75% of total memory
      vargs.add("-Xmx" + (container.getResource().getMemory() * 3 / 4) + "m");
    }

    Path childTmpDir = new Path(Environment.PWD.$(),
                                YarnConfiguration.DEFAULT_CONTAINER_TEMP_DIR);
    vargs.add("-Djava.io.tmpdir=" + childTmpDir);
    vargs.add("-Dstram.cid=" + jvmID);
    vargs.add("-Dhadoop.root.logger=" + (dag.isDebug() ? "DEBUG" : "INFO") + ",RFA");
    vargs.add("-Dhadoop.log.dir=" + ApplicationConstants.LOG_DIR_EXPANSION_VAR);

    // Add main class and its arguments
    vargs.add(StramChild.class.getName());  // main of Child
    // pass listener's address
    vargs.add(heartbeatAddress.getAddress().getHostAddress());
    vargs.add(Integer.toString(heartbeatAddress.getPort()));

    vargs.add("1>" + ApplicationConstants.LOG_DIR_EXPANSION_VAR + "/stdout");
    vargs.add("2>" + ApplicationConstants.LOG_DIR_EXPANSION_VAR + "/stderr");

    // Final commmand
    StringBuilder mergedCommand = new StringBuilder();
    for (CharSequence str: vargs) {
      mergedCommand.append(str).append(" ");
    }
    List<CharSequence> vargsFinal = new ArrayList<CharSequence>(1);
    vargsFinal.add(mergedCommand.toString());
    return vargsFinal;

  }

}<|MERGE_RESOLUTION|>--- conflicted
+++ resolved
@@ -166,13 +166,8 @@
     // add resources for child VM
     try {
       // child VM dependencies
-<<<<<<< HEAD
       FileSystem fs = FileSystem.get(nmClient.getConfig());
-      addLibJarsToLocalResources(dag.getAttributes().attr(LogicalPlan.LIBRARY_JARS).get(), localResources, fs);
-=======
-      FileSystem fs = FileSystem.get(yarnClient.getConf());
       addLibJarsToLocalResources(dag.getAttributes().get(LogicalPlan.LIBRARY_JARS), localResources, fs);
->>>>>>> c8d5348d
       ctx.setLocalResources(localResources);
     }
     catch (IOException e) {
