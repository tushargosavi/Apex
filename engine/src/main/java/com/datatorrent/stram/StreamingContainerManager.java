--- conflicted
+++ resolved
@@ -12,23 +12,11 @@
 import java.io.Serializable;
 import java.lang.reflect.Field;
 import java.net.InetSocketAddress;
-import java.util.ArrayList;
-import java.util.Collection;
-import java.util.Collections;
-import java.util.HashMap;
-import java.util.HashSet;
-import java.util.LinkedHashSet;
-import java.util.LinkedList;
-import java.util.List;
-import java.util.ListIterator;
-import java.util.Map;
-import java.util.Set;
-import java.util.concurrent.ConcurrentHashMap;
-import java.util.concurrent.ConcurrentLinkedQueue;
-import java.util.concurrent.ConcurrentMap;
-import java.util.concurrent.ConcurrentSkipListMap;
-import java.util.concurrent.FutureTask;
+import java.util.*;
+import java.util.concurrent.*;
 import java.util.concurrent.atomic.AtomicBoolean;
+import net.engio.mbassy.bus.MBassador;
+import net.engio.mbassy.bus.config.BusConfiguration;
 
 import javax.annotation.Nullable;
 
@@ -39,6 +27,7 @@
 
 import org.slf4j.Logger;
 import org.slf4j.LoggerFactory;
+
 import org.apache.commons.lang.StringUtils;
 import org.apache.commons.lang.builder.ToStringBuilder;
 import org.apache.commons.lang.builder.ToStringStyle;
@@ -52,23 +41,17 @@
 import com.datatorrent.api.Context.OperatorContext;
 import com.datatorrent.api.Operator.InputPort;
 import com.datatorrent.api.Operator.OutputPort;
-import com.datatorrent.api.Stats.OperatorStats;
 import com.datatorrent.api.Stats;
 import com.datatorrent.api.Stats.OperatorStats;
 import com.datatorrent.api.StorageAgent;
+
 import com.datatorrent.common.util.Pair;
+import com.datatorrent.stram.Journal.RecoverableOperation;
 import com.datatorrent.stram.StramChildAgent.ContainerStartRequest;
-import com.datatorrent.stram.Journal.RecoverableOperation;
 import com.datatorrent.stram.api.ContainerContext;
 import com.datatorrent.stram.api.OperatorDeployInfo;
 import com.datatorrent.stram.api.StramEvent;
-import com.datatorrent.stram.api.StreamingContainerUmbilicalProtocol.ContainerHeartbeat;
-import com.datatorrent.stram.api.StreamingContainerUmbilicalProtocol.ContainerHeartbeatResponse;
-import com.datatorrent.stram.api.StreamingContainerUmbilicalProtocol.ContainerStats;
-import com.datatorrent.stram.api.StreamingContainerUmbilicalProtocol.OperatorHeartbeat;
-import com.datatorrent.stram.api.StreamingContainerUmbilicalProtocol.OperatorHeartbeat.DeployState;
-import com.datatorrent.stram.api.StreamingContainerUmbilicalProtocol.StramToNodeRequest;
-import com.datatorrent.stram.api.StreamingContainerUmbilicalProtocol.StreamingContainerContext;
+import com.datatorrent.stram.api.StreamingContainerUmbilicalProtocol.*;
 import com.datatorrent.stram.plan.logical.LogicalPlan;
 import com.datatorrent.stram.plan.logical.LogicalPlan.OperatorMeta;
 import com.datatorrent.stram.plan.logical.LogicalPlanConfiguration;
@@ -89,9 +72,6 @@
 import com.datatorrent.stram.webapp.PortInfo;
 import com.datatorrent.stram.webapp.StreamInfo;
 
-import net.engio.mbassy.bus.MBassador;
-import net.engio.mbassy.bus.config.BusConfiguration;
-
 /**
  *
  * Tracks topology provisioning/allocation to containers<p>
@@ -107,17 +87,10 @@
 public class StreamingContainerManager implements PlanContext
 {
   private final static Logger LOG = LoggerFactory.getLogger(StreamingContainerManager.class);
-<<<<<<< HEAD
 
   private final FinalVars vars;
   private final PhysicalPlan plan;
 
-=======
-  private final long windowStartMillis;
-  private final int heartbeatTimeoutMillis;
-  private final int maxWindowsBehindForStats;
-  private int recordStatsInterval = 0;
->>>>>>> eb9addfb
   private long lastRecordStatsTime = 0;
   private SharedPubSubWebSocketClient wsClient;
   private FSStatsRecorder statsRecorder;
@@ -198,10 +171,10 @@
 
   private Journal setupJournal()
   {
-    Journal journal = new Journal();
-    journal.register(1, new Journal.SetOperatorState(this));
-    journal.register(2, new Journal.SetContainerResourcePriority(this));
-    return journal;
+    Journal lJournal = new Journal();
+    lJournal.register(1, new Journal.SetOperatorState(this));
+    lJournal.register(2, new Journal.SetContainerResourcePriority(this));
+    return lJournal;
   }
 
   private void setupRecording(AttributeMap attributes, boolean enableEventRecording)
@@ -475,7 +448,6 @@
 
   public int processEvents()
   {
-<<<<<<< HEAD
     for (PTOperator o: reportStats.keySet()) {
       List<OperatorStats> stats = o.stats.listenerStats.poll();
       if (!o.stats.listenerStats.isEmpty()) {
@@ -499,15 +471,6 @@
       }
     }
 
-=======
-    for (PTOperator o: plan.getAllOperators().values()) {
-      List<OperatorStats> stats;
-      if ((stats = o.stats.statsListenerReport.get()) != null) {
-        plan.onStatusUpdate(o);
-        o.stats.statsListenerReport.compareAndSet(stats, null);
-      }
-    }
->>>>>>> eb9addfb
     int count = 0;
     Runnable command;
     while ((command = this.eventQueue.poll()) != null) {
@@ -838,7 +801,7 @@
       }
 
       //LOG.debug("heartbeat {} {}/{} {}", oper, oper.getState(), shb.getState(), oper.getContainer().getExternalId());
-      if (!(oper.getState() == PTOperator.State.ACTIVE && shb.getState().compareTo(DeployState.ACTIVE.name()) == 0)) {
+      if (!(oper.getState() == PTOperator.State.ACTIVE && shb.getState().compareTo(OperatorHeartbeat.DeployState.ACTIVE.name()) == 0)) {
         // deploy state may require synchronization
         processOperatorDeployStatus(oper, shb, sca);
       }
@@ -1003,12 +966,6 @@
           this.reportStats.put(oper, oper);
         } else {
           status.lastWindowedStats = statsList;
-<<<<<<< HEAD
-=======
-          if (oper.statsListeners != null) {
-            status.statsListenerReport.set(statsList);
-          }
->>>>>>> eb9addfb
         }
         status.statsRevs.commit();
       }
@@ -1386,8 +1343,9 @@
 
     // stop containers that are no longer used
     for (PTContainer c: releaseContainers) {
-      if (c.getExternalId() == null)
+      if (c.getExternalId() == null) {
         continue;
+      }
       StramChildAgent sca = containers.get(c.getExternalId());
       if (sca != null) {
         LOG.debug("Container marked for shutdown: {}", c);
@@ -1535,6 +1493,9 @@
     @Override
     public boolean apply(@Nullable StramToNodeRequest input)
     {
+      if (input == null) {
+        return false;
+      }
       return MATCH_TYPES.contains(input.getRequestType());
     }
 
@@ -1552,6 +1513,9 @@
     @Override
     public boolean apply(@Nullable StramToNodeRequest input)
     {
+      if (input == null) {
+        return false;
+      }
       return input.getRequestType() == StramToNodeRequest.RequestType.SET_PROPERTY && input.setPropertyKey.equals(propertyKey);
     }
 
@@ -1683,13 +1647,13 @@
    */
   public void setPhysicalOperatorProperty(String operatorId, String propertyName, String propertyValue)
   {
-    String operatorName = null;
     int id = Integer.valueOf(operatorId);
     PTOperator o = this.plan.getAllOperators().get(id);
-    if (o == null)
+    if (o == null) {
       return;
-
-    operatorName = o.getName();
+    }
+
+    String operatorName = o.getName();
     StramChildAgent sca = getContainerAgent(o.getContainer().getExternalId());
     StramToNodeRequest request = new StramToNodeRequest();
     request.setOperatorId(id);
@@ -1858,7 +1822,9 @@
 
   /**
    * Get the instance for the given application. If the application directory contains a checkpoint, the state will be restored.
+   * @param rh
    * @param dag
+   * @param enableEventRecording
    * @return
    */
   public static StreamingContainerManager getInstance(RecoveryHandler rh, LogicalPlan dag, boolean enableEventRecording)
