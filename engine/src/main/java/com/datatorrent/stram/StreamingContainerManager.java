/*
 *  Copyright (c) 2012-2013 DataTorrent, Inc.
 *  All Rights Reserved.
 */
package com.datatorrent.stram;

import java.io.*;
import java.lang.management.ManagementFactory;
import java.lang.reflect.Field;
import java.net.InetSocketAddress;
import java.util.*;
import java.util.concurrent.*;
import java.util.concurrent.atomic.AtomicBoolean;

import javax.annotation.Nullable;

import net.engio.mbassy.bus.MBassador;
import net.engio.mbassy.bus.config.BusConfiguration;
import org.apache.commons.beanutils.BeanMap;
import org.apache.commons.io.IOUtils;
import org.apache.commons.lang3.StringUtils;
import org.apache.commons.lang3.builder.ToStringBuilder;
import org.apache.commons.lang3.builder.ToStringStyle;
import org.apache.commons.lang3.mutable.MutableInt;
import org.apache.commons.lang3.mutable.MutableLong;
import org.apache.hadoop.conf.Configuration;
import org.apache.hadoop.fs.Path;
import org.apache.hadoop.fs.permission.FsPermission;
import org.apache.hadoop.yarn.api.ApplicationConstants;
import org.apache.hadoop.yarn.conf.YarnConfiguration;
import org.apache.hadoop.yarn.util.Clock;
import org.apache.hadoop.yarn.util.SystemClock;
import org.apache.hadoop.yarn.webapp.NotFoundException;
import org.codehaus.jettison.json.JSONObject;
import org.slf4j.Logger;
import org.slf4j.LoggerFactory;

import com.google.common.base.Predicate;
import com.google.common.collect.Lists;
import com.google.common.collect.Maps;
import com.google.common.collect.Sets;

import com.datatorrent.api.*;
import com.datatorrent.api.Context.OperatorContext;
import com.datatorrent.api.Operator.InputPort;
import com.datatorrent.api.Operator.OutputPort;
import com.datatorrent.api.Stats.OperatorStats;
import com.datatorrent.api.annotation.Stateless;

import com.datatorrent.bufferserver.util.Codec;
import com.datatorrent.common.util.Pair;
import com.datatorrent.lib.util.FSStorageAgent;
import com.datatorrent.stram.Journal.RecoverableOperation;
import com.datatorrent.stram.Journal.SetContainerState;
import com.datatorrent.stram.StreamingContainerAgent.ContainerStartRequest;
import com.datatorrent.stram.api.*;
import com.datatorrent.stram.api.StreamingContainerUmbilicalProtocol.*;
import com.datatorrent.stram.engine.StreamingContainer;
import com.datatorrent.stram.engine.WindowGenerator;
import com.datatorrent.stram.plan.logical.LogicalOperatorStatus;
import com.datatorrent.stram.plan.logical.LogicalPlan;
import com.datatorrent.stram.plan.logical.LogicalPlan.InputPortMeta;
import com.datatorrent.stram.plan.logical.LogicalPlan.OperatorMeta;
import com.datatorrent.stram.plan.logical.LogicalPlan.OutputPortMeta;
import com.datatorrent.stram.plan.logical.LogicalPlanConfiguration;
import com.datatorrent.stram.plan.logical.Operators;
import com.datatorrent.stram.plan.logical.Operators.PortContextPair;
import com.datatorrent.stram.plan.logical.requests.LogicalPlanRequest;
import com.datatorrent.stram.plan.physical.*;
import com.datatorrent.stram.plan.physical.OperatorStatus.PortStatus;
import com.datatorrent.stram.plan.physical.PTOperator.PTInput;
import com.datatorrent.stram.plan.physical.PTOperator.PTOutput;
import com.datatorrent.stram.plan.physical.PTOperator.State;
import com.datatorrent.stram.plan.physical.PhysicalPlan.PlanContext;
import com.datatorrent.stram.util.ConfigUtils;
import com.datatorrent.stram.util.FSJsonLineFile;
import com.datatorrent.stram.util.MovingAverage.MovingAverageLong;
import com.datatorrent.stram.util.SharedPubSubWebSocketClient;
import com.datatorrent.stram.util.WebServicesClient;
import com.datatorrent.stram.webapp.*;

/**
 * Tracks topology provisioning/allocation to containers<p>
 * <br>
 * The tasks include<br>
 * Provisioning operators one container at a time. Each container gets assigned the operators, streams and its context<br>
 * Monitors run time operations including heartbeat protocol and node status<br>
 * Operator recovery and restart<br>
 * <br>
 *
 * @since 0.3.2
 */
public class StreamingContainerManager implements PlanContext
{
  private final static Logger LOG = LoggerFactory.getLogger(StreamingContainerManager.class);
  public final static String GATEWAY_LOGIN_URL_PATH = "/ws/v1/login";
  private final FinalVars vars;
  private final PhysicalPlan plan;
  private final Clock clock;
  private SharedPubSubWebSocketClient wsClient;
  private FSStatsRecorder statsRecorder;
  private FSEventRecorder eventRecorder;
  protected final Map<String, String> containerStopRequests = new ConcurrentHashMap<String, String>();
  protected final ConcurrentLinkedQueue<ContainerStartRequest> containerStartRequests = new ConcurrentLinkedQueue<ContainerStartRequest>();
  protected boolean forcedShutdown = false;
  private final ConcurrentLinkedQueue<Runnable> eventQueue = new ConcurrentLinkedQueue<Runnable>();
  private final AtomicBoolean eventQueueProcessing = new AtomicBoolean();
  private final HashSet<PTContainer> pendingAllocation = Sets.newLinkedHashSet();
  protected String shutdownDiagnosticsMessage = "";
  private long lastResourceRequest = 0;
  private final Map<String, StreamingContainerAgent> containers = new ConcurrentHashMap<String, StreamingContainerAgent>();
  private final List<Pair<PTOperator, Long>> purgeCheckpoints = new ArrayList<Pair<PTOperator, Long>>();
  private final AlertsManager alertsManager = new AlertsManager(this);
  private CriticalPathInfo criticalPathInfo;
  private final ConcurrentMap<PTOperator, PTOperator> reportStats = Maps.newConcurrentMap();
  private final AtomicBoolean deployChangeInProgress = new AtomicBoolean();
  private int deployChangeCnt;
  private MBassador<StramEvent> eventBus; // event bus for publishing stram events
  final private Journal journal;
  private RecoveryHandler recoveryHandler;
  // window id to node id to end window stats
  private final ConcurrentSkipListMap<Long, Map<Integer, EndWindowStats>> endWindowStatsOperatorMap = new ConcurrentSkipListMap<Long, Map<Integer, EndWindowStats>>();
  private long committedWindowId;
  // (operator id, port name) to timestamp
  private final Map<Pair<Integer, String>, Long> operatorPortLastEndWindowTimestamps = new HashMap<Pair<Integer, String>, Long>();
  private final Map<Integer, Long> operatorLastEndWindowTimestamps = new HashMap<Integer, Long>();
  private long lastStatsTimestamp = System.currentTimeMillis();
  private long currentEndWindowStatsWindowId;
  private long completeEndWindowStatsWindowId;
  private final ConcurrentHashMap<String, MovingAverageLong> rpcLatencies = new ConcurrentHashMap<String, MovingAverageLong>();
  private long allocatedMemoryBytes = 0;

  private final LinkedHashMap<String, ContainerInfo> completedContainers = new LinkedHashMap<String, ContainerInfo>()
  {
    private static final long serialVersionUID = 201405281500L;

    @Override
    protected boolean removeEldestEntry(Map.Entry<String, ContainerInfo> eldest)
    {
      long expireTime = System.currentTimeMillis() - 30 * 60 * 60;
      Iterator<Map.Entry<String, ContainerInfo>> iterator = entrySet().iterator();
      while (iterator.hasNext()) {
        Map.Entry<String, ContainerInfo> entry = iterator.next();
        if (entry.getValue().finishedTime < expireTime) {
          iterator.remove();
        }
      }
      return false;
    }
  };

  private FSJsonLineFile containerFile;
  private final ConcurrentMap<Integer, FSJsonLineFile> operatorFiles = Maps.newConcurrentMap();

  private final long startTime = System.currentTimeMillis();

  private static class EndWindowStats
  {
    long emitTimestamp = -1;
    HashMap<String, Long> dequeueTimestamps = new HashMap<String, Long>(); // input port name to end window dequeue time
  }

  public static class CriticalPathInfo
  {
    long latency;
    LinkedList<Integer> path = new LinkedList<Integer>();
  }

  public StreamingContainerManager(LogicalPlan dag, Clock clock)
  {
    this(dag, false, clock);
  }

  public StreamingContainerManager(LogicalPlan dag)
  {
    this(dag, false, new SystemClock());
  }

  public StreamingContainerManager(LogicalPlan dag, boolean enableEventRecording, Clock clock)
  {
    this.clock = clock;
    this.vars = new FinalVars(dag, clock.getTime());
    this.journal = setupJournal();
    // setup prior to plan creation for event recording
    if (enableEventRecording) {
      this.eventBus = new MBassador<StramEvent>(BusConfiguration.Default(1, 1, 1));
    }
    this.plan = new PhysicalPlan(dag, this);
    setupRecording(enableEventRecording);
    setupStringCodecs();
    try {
      this.containerFile = new FSJsonLineFile(new Path(this.vars.appPath + "/containers"), new FsPermission((short) 0644));
      this.containerFile.append(getAppMasterContainerInfo());
    }
    catch (IOException ex) {
      LOG.warn("Caught exception when instantiating for container info file. Ignoring", ex);
    }
  }

  private StreamingContainerManager(CheckpointState checkpointedState, boolean enableEventRecording)
  {
    this.vars = checkpointedState.finals;
    this.clock = new SystemClock();
    this.journal = setupJournal();
    this.plan = checkpointedState.physicalPlan;
    this.eventBus = new MBassador<StramEvent>(BusConfiguration.Default(1, 1, 1));
    setupRecording(enableEventRecording);
    setupStringCodecs();
    try {
      this.containerFile = new FSJsonLineFile(new Path(this.vars.appPath + "/containers"), new FsPermission((short) 0644));
      this.containerFile.append(getAppMasterContainerInfo());
    }
    catch (IOException ex) {
      LOG.error("Caught exception when instantiating for container info file", ex);
    }
  }

  public final ContainerInfo getAppMasterContainerInfo()
  {
    ContainerInfo ci = new ContainerInfo();
    ci.id = System.getenv(ApplicationConstants.Environment.CONTAINER_ID.toString());
    String nmHost = System.getenv(ApplicationConstants.Environment.NM_HOST.toString());
    String nmPort = System.getenv(ApplicationConstants.Environment.NM_PORT.toString());
    String nmHttpPort = System.getenv(ApplicationConstants.Environment.NM_HTTP_PORT.toString());
    ci.state = "ACTIVE";
    ci.jvmName = ManagementFactory.getRuntimeMXBean().getName();
    ci.numOperators = 0;
    YarnConfiguration conf = new YarnConfiguration();
<<<<<<< HEAD
    String nodeHttpAddress = System.getenv(ApplicationConstants.Environment.NM_HOST.toString()) + ":" + System.getenv(ApplicationConstants.Environment.NM_HTTP_PORT.toString());
    if (allocatedMemoryBytes == 0) {
      String url = ConfigUtils.getSchemePrefix(conf) + nodeHttpAddress + "/ws/v1/node/containers/" + ci.id;
      WebServicesClient webServicesClient = new WebServicesClient();
      try {
        String content = webServicesClient.process(url, String.class, new WebServicesClient.GetWebServicesHandler<String>());
        JSONObject json = new JSONObject(content);
        allocatedMemoryBytes = json.getJSONObject("container").getInt("totalMemoryNeededMB") * 1024 * 1024;
      } catch (Exception ex) {
        LOG.warn("Could not determine the memory allocated for the streaming application master", ex);
=======

    if (nmHost != null) {
      if (nmPort != null) {
        ci.host = nmHost + ":" + nmPort;
      }
      if (nmHttpPort != null) {
        String nodeHttpAddress = nmHost + ":" + nmHttpPort;
        if (allocatedMemoryBytes == 0) {
          String url = ConfigUtils.getSchemePrefix(conf) + nodeHttpAddress + "/ws/v1/node/containers/" + ci.id;
          WebServicesClient webServicesClient = new WebServicesClient();
          try {
            String content = webServicesClient.process(url, String.class, new WebServicesClient.GetWebServicesHandler<String>());
            JSONObject json = new JSONObject(content);
            allocatedMemoryBytes = json.getJSONObject("container").getInt("totalMemoryNeededMB") * 1024 * 1024;
          } catch (Exception ex) {
            LOG.warn("Caught exception when trying to get the memory allocated for the AM", ex);
          }
        }
        ci.containerLogsUrl = ConfigUtils.getSchemePrefix(conf) + nodeHttpAddress + "/node/containerlogs/" + ci.id + "/" + System.getenv(ApplicationConstants.Environment.USER.toString());
        ci.rawContainerLogsUrl = ConfigUtils.getRawContainerLogsUrl(conf, nodeHttpAddress, plan.getLogicalPlan().getAttributes().get(LogicalPlan.APPLICATION_ID), ci.id);
>>>>>>> 055d6a5a
      }
    }
    ci.memoryMBAllocated = (int)(allocatedMemoryBytes / (1024 * 1024));
    ci.lastHeartbeat = -1;
    ci.startedTime = startTime;
    ci.finishedTime = -1;
    return ci;
  }

  public void updateRPCLatency(String containerId, long latency)
  {
    MovingAverageLong latencyMA = rpcLatencies.get(containerId);
    if (latencyMA == null) {
      final MovingAverageLong val = new MovingAverageLong(10);
      latencyMA = rpcLatencies.putIfAbsent(containerId, val);
      if (latencyMA == null) {
        latencyMA = val;
      }
    }
    latencyMA.add(latency);
  }

  private Journal setupJournal()
  {
    Journal lJournal = new Journal();
    lJournal.register(1, new Journal.SetOperatorState(this));
    lJournal.register(2, new Journal.SetContainerState(this));
    return lJournal;
  }

  private void setupRecording(boolean enableEventRecording)
  {
    if (this.vars.enableStatsRecording) {
      statsRecorder = new FSStatsRecorder();
      statsRecorder.setBasePath(this.vars.appPath + "/" + LogicalPlan.SUBDIR_STATS);
      statsRecorder.setup();
    }
    if (enableEventRecording) {
      setupWsClient();
      eventRecorder = new FSEventRecorder(plan.getLogicalPlan().getValue(LogicalPlan.APPLICATION_ID));
      eventRecorder.setBasePath(this.vars.appPath + "/" + LogicalPlan.SUBDIR_EVENTS);
      eventRecorder.setWebSocketClient(wsClient);
      eventRecorder.setup();
      eventBus.subscribe(eventRecorder);
    }
  }

  private void setupStringCodecs()
  {
    Map<Class<?>, Class<? extends StringCodec<?>>> codecs = this.plan.getLogicalPlan().getAttributes().get(Context.DAGContext.STRING_CODECS);
    StringCodecs.loadConverters(codecs);
  }

  private void setupWsClient()
  {
    String gatewayAddress = plan.getLogicalPlan().getValue(LogicalPlan.GATEWAY_CONNECT_ADDRESS);
    boolean gatewayUseSsl = plan.getLogicalPlan().getValue(LogicalPlan.GATEWAY_USE_SSL);
    String gatewayUserName = plan.getLogicalPlan().getValue(LogicalPlan.GATEWAY_USER_NAME);
    String gatewayPassword = plan.getLogicalPlan().getValue(LogicalPlan.GATEWAY_PASSWORD);

    if (gatewayAddress != null) {
      try {
        wsClient = new SharedPubSubWebSocketClient((gatewayUseSsl ? "wss://" : "ws://") + gatewayAddress + "/pubsub", 500);
        if (gatewayUserName != null && gatewayPassword != null) {
          wsClient.setLoginUrl((gatewayUseSsl ? "https://" : "http://") + gatewayAddress + GATEWAY_LOGIN_URL_PATH);
          wsClient.setUserName(gatewayUserName);
          wsClient.setPassword(gatewayPassword);
        }
        wsClient.setup();
      }
      catch (Exception ex) {
        LOG.warn("Cannot establish websocket connection to {}", gatewayAddress, ex);
      }
    }
  }

  public void teardown()
  {
    if (eventBus != null) {
      eventBus.shutdown();
    }
    if (eventRecorder != null) {
      eventRecorder.teardown();
    }
    if (statsRecorder != null) {
      statsRecorder.teardown();
    }

    IOUtils.closeQuietly(containerFile);
    for (FSJsonLineFile operatorFile : operatorFiles.values()) {
      IOUtils.closeQuietly(operatorFile);
    }
  }

  public void subscribeToEvents(Object listener)
  {
    if (eventBus != null) {
      eventBus.subscribe(listener);
    }
  }

  public PhysicalPlan getPhysicalPlan()
  {
    return plan;
  }

  public long getCommittedWindowId()
  {
    return committedWindowId;
  }

  public boolean isGatewayConnected()
  {
    return wsClient != null && wsClient.isConnectionOpen();
  }

  /**
   * Check periodically that deployed containers phone home.
   * Run from the master main loop (single threaded access).
   */
  public void monitorHeartbeat()
  {
    long currentTms = clock.getTime();

    // look for resource allocation timeout
    if (!pendingAllocation.isEmpty()) {
      // look for resource allocation timeout
      if (lastResourceRequest + plan.getLogicalPlan().getValue(LogicalPlan.RESOURCE_ALLOCATION_TIMEOUT_MILLIS) < currentTms) {
        String msg = String.format("Shutdown due to resource allocation timeout (%s ms) waiting for %s containers", currentTms - lastResourceRequest, pendingAllocation.size());
        LOG.warn(msg);
        for (PTContainer c : pendingAllocation) {
          LOG.warn("Waiting for resource: {}m priority: {} {}", c.getRequiredMemoryMB(), c.getResourceRequestPriority(), c);
        }
        shutdownAllContainers(msg);
        this.forcedShutdown = true;
      }
      else {
        for (PTContainer c : pendingAllocation) {
          LOG.debug("Waiting for resource: {}m {}", c.getRequiredMemoryMB(), c);
        }
      }
    }

    // monitor currently deployed containers
    for (StreamingContainerAgent sca : containers.values()) {
      PTContainer c = sca.container;

      if (!pendingAllocation.contains(c) && c.getExternalId() != null) {
        if (sca.lastHeartbeatMillis == 0) {
          //LOG.debug("{} {} {}", c.getExternalId(), currentTms - sca.createdMillis, this.vars.heartbeatTimeoutMillis);
          // container allocated but process was either not launched or is not able to phone home
          if (currentTms - sca.createdMillis > 2 * this.vars.heartbeatTimeoutMillis) {
            LOG.info("Container {}@{} startup timeout ({} ms).", new Object[]{c.getExternalId(), c.host, currentTms - sca.createdMillis});
            containerStopRequests.put(c.getExternalId(), c.getExternalId());
          }
        }
        else {
          if (currentTms - sca.lastHeartbeatMillis > this.vars.heartbeatTimeoutMillis) {
            if (!isApplicationIdle()) {
              // request stop (kill) as process may still be hanging around (would have been detected by Yarn otherwise)
              LOG.info("Container {}@{} heartbeat timeout ({} ms).", new Object[]{c.getExternalId(), c.host, currentTms - sca.lastHeartbeatMillis});
              containerStopRequests.put(c.getExternalId(), c.getExternalId());
            }
          }
        }
      }
    }

    // events that may modify the plan
    processEvents();

    committedWindowId = updateCheckpoints(false);
    calculateEndWindowStats();
    if (this.vars.enableStatsRecording) {
      recordStats(currentTms);
    }
  }

  private void recordStats(long currentTms)
  {
    try {
      statsRecorder.recordContainers(containers, currentTms);
      statsRecorder.recordOperators(getOperatorInfoList(), currentTms);
    }
    catch (Exception ex) {
      LOG.warn("Exception caught when recording stats", ex);
    }
  }

  private void calculateEndWindowStats()
  {
    if (!endWindowStatsOperatorMap.isEmpty()) {
      Set<Integer> allCurrentOperators = plan.getAllOperators().keySet();

      if (endWindowStatsOperatorMap.size() > this.vars.maxWindowsBehindForStats) {
        LOG.warn("Some operators are behind for more than {} windows! Trimming the end window stats map", this.vars.maxWindowsBehindForStats);
        while (endWindowStatsOperatorMap.size() > this.vars.maxWindowsBehindForStats) {
          LOG.debug("Removing incomplete end window stats for window id {}. Collected operator set: {}. Complete set: {}",
            endWindowStatsOperatorMap.firstKey(),
            endWindowStatsOperatorMap.get(endWindowStatsOperatorMap.firstKey()).keySet(),
            allCurrentOperators);
          endWindowStatsOperatorMap.remove(endWindowStatsOperatorMap.firstKey());
        }
      }

      int numOperators = allCurrentOperators.size();
      Long windowId = endWindowStatsOperatorMap.firstKey();
      while (windowId != null) {
        Map<Integer, EndWindowStats> endWindowStatsMap = endWindowStatsOperatorMap.get(windowId);
        Set<Integer> endWindowStatsOperators = endWindowStatsMap.keySet();

        if (allCurrentOperators.containsAll(endWindowStatsOperators)) {
          if (endWindowStatsMap.size() < numOperators) {
            if (windowId < completeEndWindowStatsWindowId) {
              LOG.debug("Disregarding stale end window stats for window {}", windowId);
              endWindowStatsOperatorMap.remove(windowId);
            }
            else {
              break;
            }
          }
          else {
            // collected data from all operators for this window id.  start latency calculation
            List<OperatorMeta> rootOperatorMetas = plan.getLogicalPlan().getRootOperators();
            Set<PTOperator> endWindowStatsVisited = new HashSet<PTOperator>();
            Set<PTOperator> leafOperators = new HashSet<PTOperator>();
            for (OperatorMeta root : rootOperatorMetas) {
              List<PTOperator> rootOperators = plan.getOperators(root);
              for (PTOperator rootOperator : rootOperators) {
                // DFS for visiting the operators for latency calculation
                LOG.debug("Calculating latency starting from operator {}", rootOperator.getId());
                calculateLatency(rootOperator, endWindowStatsMap, endWindowStatsVisited, leafOperators);
              }
            }
            CriticalPathInfo cpi = new CriticalPathInfo();
            //LOG.debug("Finding critical path...");
            cpi.latency = findCriticalPath(endWindowStatsMap, leafOperators, cpi.path);
            criticalPathInfo = cpi;
            endWindowStatsOperatorMap.remove(windowId);
            currentEndWindowStatsWindowId = windowId;
          }
        }
        else {
          // the old stats contains operators that do not exist any more
          // this is probably right after a partition happens.
          LOG.debug("Stats for non-existent operators detected. Disregarding end window stats for window {}", windowId);
          endWindowStatsOperatorMap.remove(windowId);
        }
        windowId = endWindowStatsOperatorMap.higherKey(windowId);
      }
    }
  }

  private void calculateLatency(PTOperator oper, Map<Integer, EndWindowStats> endWindowStatsMap, Set<PTOperator> endWindowStatsVisited, Set<PTOperator> leafOperators)
  {
    endWindowStatsVisited.add(oper);
    OperatorStatus operatorStatus = oper.stats;
    if (operatorStatus == null) {
      LOG.info("Operator status for operator {} does not exist yet.", oper);
      return;
    }

    EndWindowStats endWindowStats = endWindowStatsMap.get(oper.getId());
    if (endWindowStats == null) {
      LOG.info("End window stats is null for operator {}, probably a new operator after partitioning", oper);
      return;
    }

    // find the maximum end window emit time from all input ports
    long upstreamMaxEmitTimestamp = -1;
    PTOperator upstreamMaxEmitTimestampOperator = null;
    for (PTOperator.PTInput input : oper.getInputs()) {
      if (input.source.source instanceof PTOperator) {
        PTOperator upstreamOp = input.source.source;
        EndWindowStats upstreamEndWindowStats = endWindowStatsMap.get(upstreamOp.getId());
        if (upstreamEndWindowStats == null) {
          LOG.info("End window stats is null for operator {}", oper);
          return;
        }
        long adjustedEndWindowEmitTimestamp = upstreamEndWindowStats.emitTimestamp;
        MovingAverageLong rpcLatency = rpcLatencies.get(upstreamOp.getContainer().getExternalId());
        if (rpcLatency != null) {
          adjustedEndWindowEmitTimestamp += rpcLatency.getAvg();
        }
        if (adjustedEndWindowEmitTimestamp > upstreamMaxEmitTimestamp) {
          upstreamMaxEmitTimestamp = adjustedEndWindowEmitTimestamp;
          upstreamMaxEmitTimestampOperator = upstreamOp;
        }
      }
    }

    if (upstreamMaxEmitTimestamp > 0) {
      long adjustedEndWindowEmitTimestamp = endWindowStats.emitTimestamp;
      MovingAverageLong rpcLatency = rpcLatencies.get(oper.getContainer().getExternalId());
      if (rpcLatency != null) {
        adjustedEndWindowEmitTimestamp += rpcLatency.getAvg();
      }
      if (upstreamMaxEmitTimestamp < adjustedEndWindowEmitTimestamp) {
        LOG.debug("Adding {} to latency MA for {}", adjustedEndWindowEmitTimestamp - upstreamMaxEmitTimestamp, oper);
        operatorStatus.latencyMA.add(adjustedEndWindowEmitTimestamp - upstreamMaxEmitTimestamp);
      }
      else if (upstreamMaxEmitTimestamp != adjustedEndWindowEmitTimestamp) {
        LOG.warn("Cannot calculate latency for this operator because upstream timestamp is greater than this operator's end window time: {} ({}) > {} ({})",
          upstreamMaxEmitTimestamp, upstreamMaxEmitTimestampOperator, endWindowStats.emitTimestamp, oper);
        LOG.warn("Please verify that the system clocks are in sync in your cluster.", oper);
      }
    }

    if (oper.getOutputs().isEmpty()) {
      // it is a leaf operator
      leafOperators.add(oper);
    }
    else {
      for (PTOperator.PTOutput output : oper.getOutputs()) {
        for (PTOperator.PTInput input : output.sinks) {
          if (input.target instanceof PTOperator) {
            PTOperator downStreamOp = input.target;
            if (!endWindowStatsVisited.contains(downStreamOp)) {
              calculateLatency(downStreamOp, endWindowStatsMap, endWindowStatsVisited, leafOperators);
            }
          }
        }
      }
    }
  }

  /*
   * returns cumulative latency
   */
  private long findCriticalPath(Map<Integer, EndWindowStats> endWindowStatsMap, Set<PTOperator> operators, LinkedList<Integer> criticalPath)
  {
    long maxEndWindowTimestamp = 0;
    PTOperator maxOperator = null;
    for (PTOperator operator : operators) {
      EndWindowStats endWindowStats = endWindowStatsMap.get(operator.getId());
      if (maxEndWindowTimestamp < endWindowStats.emitTimestamp) {
        maxEndWindowTimestamp = endWindowStats.emitTimestamp;
        maxOperator = operator;
      }
    }
    if (maxOperator == null) {
      return 0;
    }
    criticalPath.addFirst(maxOperator.getId());
    OperatorStatus operatorStatus = maxOperator.stats;
    if (operatorStatus == null) {
      return 0;
    }
    operators.clear();
    if (maxOperator.getInputs() == null || maxOperator.getInputs().isEmpty()) {
      return operatorStatus.latencyMA.getAvg();
    }
    for (PTOperator.PTInput input : maxOperator.getInputs()) {
      if (input.source.source instanceof PTOperator) {
        operators.add(input.source.source);
      }
    }
    return operatorStatus.latencyMA.getAvg() + findCriticalPath(endWindowStatsMap, operators, criticalPath);
  }

  public int processEvents()
  {
    for (PTOperator o : reportStats.keySet()) {
      List<OperatorStats> stats = o.stats.listenerStats.poll();
      if (stats != null) {
        // append into single list
        List<OperatorStats> moreStats;
        while ((moreStats = o.stats.listenerStats.poll()) != null) {
          stats.addAll(moreStats);
        }
      }
      o.stats.lastWindowedStats = stats;
      if (o.stats.lastWindowedStats != null) {
        for (int i = o.stats.lastWindowedStats.size() - 1; i >= 0; i--) {
          Object counters = o.stats.lastWindowedStats.get(i).counters;
          if (counters != null) {
            o.lastSeenCounters = counters;
            break;
          }
        }
      }
      if (o.statsListeners != null) {
        plan.onStatusUpdate(o);
      }
      reportStats.remove(o);
    }
    if (!eventQueue.isEmpty()) {
      for (PTOperator oper : plan.getAllOperators().values()) {
        if (oper.getState() != PTOperator.State.ACTIVE) {
          LOG.debug("Skipping plan updates due to inactive operator {} {}", oper, oper.getState());
          return 0;
        }
      }
    }

    int count = 0;
    Runnable command;
    while ((command = this.eventQueue.poll()) != null) {
      eventQueueProcessing.set(true);
      try {
        command.run();
        count++;
      }
      catch (Exception e) {
        // TODO: handle error
        LOG.error("Failed to execute " + command, e);
      }
      eventQueueProcessing.set(false);
    }

    if (count > 0) {
      try {
        checkpoint();
      }
      catch (Exception e) {
        throw new RuntimeException("Failed to checkpoint state.", e);
      }
    }

    return count;
  }

  /**
   * Schedule container restart. Called by Stram after a container was terminated
   * and requires recovery (killed externally, or after heartbeat timeout). <br>
   * Recovery will resolve affected operators (within the container and
   * everything downstream with respective recovery checkpoint states).
   * Dependent operators will be undeployed and buffer server connections reset prior to
   * redeploy to recovery checkpoint.
   *
   * @param containerId
   */
  public void scheduleContainerRestart(String containerId)
  {
    StreamingContainerAgent cs = this.getContainerAgent(containerId);
    if (cs == null || cs.shutdownRequested == true) {
      // the container is no longer used / was released by us
      return;
    }

    LOG.info("Initiating recovery for {}@{}", containerId, cs.container.host);

    cs.container.setState(PTContainer.State.KILLED);
    cs.container.bufferServerAddress = null;
    cs.container.setResourceRequestPriority(-1);
    cs.container.setAllocatedMemoryMB(0);
    cs.container.setAllocatedVCores(0);

    // resolve dependencies
    UpdateCheckpointsContext ctx = new UpdateCheckpointsContext(clock);
    for (PTOperator oper : cs.container.getOperators()) {
      updateRecoveryCheckpoints(oper, ctx);
    }
    includeLocalUpstreamOperators(ctx);

    // redeploy cycle for all affected operators
    LOG.info("Affected operators {}", ctx.visited);
    deploy(Collections.<PTContainer>emptySet(), ctx.visited, Sets.newHashSet(cs.container), ctx.visited);
  }

  /**
   * Transitively add operators that are container local to the dependency set.
   * (All downstream operators were traversed during checkpoint update.)
   *
   * @param ctx
   */
  private void includeLocalUpstreamOperators(UpdateCheckpointsContext ctx)
  {
    Set<PTOperator> newOperators = Sets.newHashSet();
    // repeat until no more local upstream operators are found
    do {
      newOperators.clear();
      for (PTOperator oper : ctx.visited) {
        for (PTInput input : oper.getInputs()) {
          if (input.source.source.getContainer() == oper.getContainer()) {
            if (!ctx.visited.contains(input.source.source)) {
              newOperators.add(input.source.source);
            }
          }
        }
      }
      if (!newOperators.isEmpty()) {
        for (PTOperator oper : newOperators) {
          updateRecoveryCheckpoints(oper, ctx);
        }
      }
    } while (!newOperators.isEmpty());
  }

  public void removeContainerAgent(String containerId)
  {
    LOG.debug("Removing container agent {}", containerId);
    StreamingContainerAgent containerAgent = containers.remove(containerId);
    if (containerAgent != null) {
      // record operator stop for this container
      for (PTOperator oper : containerAgent.container.getOperators()) {
        StramEvent ev = new StramEvent.StopOperatorEvent(oper.getName(), oper.getId(), containerId);
        recordEventAsync(ev);
      }
      containerAgent.container.setFinishedTime(System.currentTimeMillis());
      containerAgent.container.setState(PTContainer.State.KILLED);
      completedContainers.put(containerId, containerAgent.getContainerInfo());
    }
  }

  public Collection<ContainerInfo> getCompletedContainerInfo()
  {
    return Collections.unmodifiableCollection(completedContainers.values());
  }

  public static class ContainerResource
  {
    public final String containerId;
    public final String host;
    public final int memoryMB;
    public final int vCores;
    public final int priority;
    public final String nodeHttpAddress;

    public ContainerResource(int priority, String containerId, String host, int memoryMB, int vCores, String nodeHttpAddress)
    {
      this.containerId = containerId;
      this.host = host;
      this.memoryMB = memoryMB;
      this.vCores = vCores;
      this.priority = priority;
      this.nodeHttpAddress = nodeHttpAddress;

    }

    /**
     * @return String
     */
    @Override
    public String toString()
    {
      return new ToStringBuilder(this, ToStringStyle.SHORT_PREFIX_STYLE)
        .append("containerId", this.containerId)
        .append("host", this.host)
        .append("memoryMB", this.memoryMB)
        .toString();
    }

  }

  /**
   * Assign operators to allocated container resource.
   *
   * @param resource
   * @param bufferServerAddr
   * @return
   */
  public StreamingContainerAgent assignContainer(ContainerResource resource, InetSocketAddress bufferServerAddr)
  {
    PTContainer container = null;
    // match container waiting for resource
    for (PTContainer c : pendingAllocation) {
      if (c.getState() == PTContainer.State.NEW || c.getState() == PTContainer.State.KILLED) {
        if (c.getResourceRequestPriority() == resource.priority) {
          container = c;
          break;
        }
      }
    }

    if (container == null) {
      LOG.debug("No container matching allocated resource {}", resource);
      LOG.debug("Containers waiting for allocation {}", pendingAllocation);
      return null;
    }

    pendingAllocation.remove(container);
    container.setState(PTContainer.State.ALLOCATED);
    if (container.getExternalId() != null) {
      LOG.info("Removing container agent {}", container.getExternalId());
      this.containers.remove(container.getExternalId());
    }
    container.setExternalId(resource.containerId);
    container.host = resource.host;
    container.bufferServerAddress = bufferServerAddr;
    container.nodeHttpAddress = resource.nodeHttpAddress;
    container.setAllocatedMemoryMB(resource.memoryMB);
    container.setAllocatedVCores(resource.vCores);
    container.setStartedTime(-1);
    container.setFinishedTime(-1);
    writeJournal(SetContainerState.newInstance(container));

    StreamingContainerAgent sca = new StreamingContainerAgent(container, newStreamingContainerContext(container), this);
    containers.put(resource.containerId, sca);
    LOG.debug("Assigned container {} priority {}", resource.containerId, resource.priority);
    return sca;
  }

  private StreamingContainerContext newStreamingContainerContext(PTContainer container)
  {
    try {
      int bufferServerMemory = 0;
      Iterator<PTOperator> operatorIterator = container.getOperators().iterator();

      while (operatorIterator.hasNext()) {
        bufferServerMemory += operatorIterator.next().getBufferServerMemory();
      }
      LOG.debug("Buffer Server Memory {}", bufferServerMemory);

      // the logical plan is not to be serialized via RPC, clone attributes only
      StreamingContainerContext scc = new StreamingContainerContext(plan.getLogicalPlan().getAttributes().clone(), null);
      scc.attributes.put(ContainerContext.IDENTIFIER, container.getExternalId());
      scc.attributes.put(ContainerContext.BUFFER_SERVER_MB, bufferServerMemory);
      scc.startWindowMillis = this.vars.windowStartMillis;
      return scc;
    }
    catch (CloneNotSupportedException ex) {
      throw new RuntimeException("Cannot clone DAG attributes", ex);
    }
  }

  public StreamingContainerAgent getContainerAgent(String containerId)
  {
    StreamingContainerAgent cs = containers.get(containerId);
    if (cs == null) {
      LOG.warn("Trying to get unknown container {}", containerId);
    }
    return cs;
  }

  public Collection<StreamingContainerAgent> getContainerAgents()
  {
    return this.containers.values();
  }

  private void processOperatorDeployStatus(final PTOperator oper, OperatorHeartbeat ohb, StreamingContainerAgent sca)
  {
    OperatorHeartbeat.DeployState ds = null;
    if (ohb != null) {
      ds = ohb.getState();
    }

    LOG.debug("heartbeat {} {}/{} {}", oper, oper.getState(), ds, oper.getContainer().getExternalId());

    switch (oper.getState()) {
      case ACTIVE:
        // Commented out the warning below because it's expected when the operator does something
        // quickly and goes out of commission, it will report SHUTDOWN correcly whereas this code
        // is incorrectly expecting ACTIVE to be reported.
        //LOG.warn("status out of sync {} expected {} remote {}", oper, oper.getState(), ds);
        // operator expected active, check remote status
        if (ds == null) {
          sca.deployOpers.add(oper);
        }
        else {
          switch (ds) {
            case SHUTDOWN:
              // remove the operator from the plan
              Runnable r = new Runnable()
              {
                @Override
                public void run()
                {
                  if (oper.getInputs().isEmpty()) {
                    LOG.info("Removing IDLE operator from plan {}", oper);
                    plan.removeIdlePartition(oper);
                  }
                }

              };
              dispatch(r);
              sca.undeployOpers.add(oper.getId());
              // record operator stop event
              recordEventAsync(new StramEvent.StopOperatorEvent(oper.getName(), oper.getId(), oper.getContainer().getExternalId()));
              break;
            case FAILED:
              processOperatorFailure(oper);
              sca.undeployOpers.add(oper.getId());
              recordEventAsync(new StramEvent.StopOperatorEvent(oper.getName(), oper.getId(), oper.getContainer().getExternalId()));
              break;
            case ACTIVE:
              break;
          }
        }
        break;
      case PENDING_UNDEPLOY:
        if (ds == null) {
          // operator no longer deployed in container
          recordEventAsync(new StramEvent.StopOperatorEvent(oper.getName(), oper.getId(), oper.getContainer().getExternalId()));
          oper.setState(State.PENDING_DEPLOY);
          sca.deployOpers.add(oper);
        }
        else {
          // operator is currently deployed, request undeploy
          sca.undeployOpers.add(oper.getId());
        }
        break;
      case PENDING_DEPLOY:
        if (ds == null) {
          // operator to be deployed
          sca.deployOpers.add(oper);
        }
        else {
          // operator was deployed in container
          PTContainer container = oper.getContainer();
          LOG.debug("{} marking deployed: {} remote status {}", container.getExternalId(), oper, ds);
          oper.setState(PTOperator.State.ACTIVE);
          oper.stats.lastHeartbeat = null; // reset on redeploy
          oper.stats.lastWindowIdChangeTms = clock.getTime();
          recordEventAsync(new StramEvent.StartOperatorEvent(oper.getName(), oper.getId(), container.getExternalId()));
        }
        break;
      default:
        //LOG.warn("Unhandled operator state {} {} remote {}", oper, oper.getState(), ds);
        if (ds != null) {
          // operator was removed and needs to be undeployed from container
          sca.undeployOpers.add(oper.getId());
          recordEventAsync(new StramEvent.StopOperatorEvent(oper.getName(), oper.getId(), oper.getContainer().getExternalId()));
        }
    }
  }

  private void processOperatorFailure(PTOperator oper)
  {
    // count failure transitions *->FAILED, applies to initialization as well as intermittent failures
    if (oper.getState() == PTOperator.State.ACTIVE) {
      oper.setState(PTOperator.State.INACTIVE);
      oper.failureCount++;
      oper.getOperatorMeta().getStatus().failureCount++;
      LOG.warn("Operator failure: {} count: {}", oper, oper.failureCount);
      Integer maxAttempts = oper.getOperatorMeta().getValue(OperatorContext.RECOVERY_ATTEMPTS);
      if (maxAttempts == null || oper.failureCount <= maxAttempts) {
        // restart entire container in attempt to recover operator
        // in the future a more sophisticated recovery strategy could
        // involve initial redeploy attempt(s) of affected operator in
        // existing container or sandbox container for just the operator
        LOG.error("Initiating container restart after operator failure {}", oper);
        containerStopRequests.put(oper.getContainer().getExternalId(), oper.getContainer().getExternalId());
      }
      else {
        String msg = String.format("Shutdown after reaching failure threshold for %s", oper);
        LOG.warn(msg);
        shutdownAllContainers(msg);
        forcedShutdown = true;
      }
    }
    else {
      // should not get here
      LOG.warn("Failed operator {} {} {} to be undeployed by container", oper, oper.getState());
    }
  }

  /**
   * process the heartbeat from each container.
   * called by the RPC thread for each container. (i.e. called by multiple threads)
   *
   * @param heartbeat
   * @return
   */
  public ContainerHeartbeatResponse processHeartbeat(ContainerHeartbeat heartbeat)
  {
    long currentTimeMillis = clock.getTime();

    StreamingContainerAgent sca = this.containers.get(heartbeat.getContainerId());
    if (sca == null || sca.container.getState() == PTContainer.State.KILLED) {
      // could be orphaned container that was replaced and needs to terminate
      LOG.error("Unknown container " + heartbeat.getContainerId());
      ContainerHeartbeatResponse response = new ContainerHeartbeatResponse();
      response.shutdown = true;
      return response;
    }

    //LOG.debug("{} {} {}", new Object[]{sca.container.containerId, sca.container.bufferServerAddress, sca.container.getState()});
    if (sca.container.getState() == PTContainer.State.ALLOCATED) {
      // capture dynamically assigned address from container
      if (sca.container.bufferServerAddress == null && heartbeat.bufferServerHost != null) {
        sca.container.bufferServerAddress = InetSocketAddress.createUnresolved(heartbeat.bufferServerHost, heartbeat.bufferServerPort);
        LOG.info("Container {} buffer server: {}", sca.container.getExternalId(), sca.container.bufferServerAddress);
      }
      long containerStartTime = System.currentTimeMillis();
      sca.container.setState(PTContainer.State.ACTIVE);
      sca.container.setStartedTime(containerStartTime);
      sca.container.setFinishedTime(-1);
      sca.jvmName = heartbeat.jvmName;
      try {
        containerFile.append(sca.getContainerInfo());
      }
      catch (IOException ex) {
        LOG.warn("Cannot write to container file");
      }
      for (PTOperator ptOp : sca.container.getOperators()) {
        try {
          FSJsonLineFile operatorFile = operatorFiles.get(ptOp.getId());
          if (operatorFile == null) {
            operatorFiles.putIfAbsent(ptOp.getId(), new FSJsonLineFile(new Path(this.vars.appPath + "/operators/" + ptOp.getId()), new FsPermission((short)0644)));
            operatorFile = operatorFiles.get(ptOp.getId());
          }
          JSONObject operatorInfo = new JSONObject();
          operatorInfo.put("name", ptOp.getName());
          operatorInfo.put("container", sca.container.getExternalId());
          operatorInfo.put("startTime", containerStartTime);
          operatorFile.append(operatorInfo);
        }
        catch (Exception ex) {
          LOG.warn("Cannot write to operator file: ", ex);
        }
      }
    }

    if (heartbeat.restartRequested) {
      LOG.error("Container {} restart request", sca.container.getExternalId());
      containerStopRequests.put(sca.container.getExternalId(), sca.container.getExternalId());
    }

    sca.memoryMBFree = heartbeat.memoryMBFree;

    sca.undeployOpers.clear();
    sca.deployOpers.clear();
    if (!this.deployChangeInProgress.get()) {
      sca.deployCnt = this.deployChangeCnt;
    }
    Set<Integer> reportedOperators = Sets.newHashSetWithExpectedSize(sca.container.getOperators().size());

    boolean containerIdle = true;

    for (OperatorHeartbeat shb : heartbeat.getContainerStats().operators) {

      long maxEndWindowTimestamp = 0;

      reportedOperators.add(shb.nodeId);
      PTOperator oper = this.plan.getAllOperators().get(shb.getNodeId());

      if (oper == null) {
        LOG.info("Heartbeat for unknown operator {} (container {})", shb.getNodeId(), heartbeat.getContainerId());
        sca.undeployOpers.add(shb.nodeId);
        continue;
      }

      //LOG.debug("heartbeat {} {}/{} {}", oper, oper.getState(), shb.getState(), oper.getContainer().getExternalId());
      if (!(oper.getState() == PTOperator.State.ACTIVE && shb.getState() == OperatorHeartbeat.DeployState.ACTIVE)) {
        // deploy state may require synchronization
        processOperatorDeployStatus(oper, shb, sca);
      }

      oper.stats.lastHeartbeat = shb;
      List<ContainerStats.OperatorStats> statsList = shb.getOperatorStatsContainer();
      if (!oper.stats.isIdle()) {
        containerIdle = false;
      }
      if (!statsList.isEmpty()) {
        long tuplesProcessed = 0;
        long tuplesEmitted = 0;
        long totalCpuTimeUsed = 0;
        int statCount = 0;
        long maxDequeueTimestamp = -1;
        oper.stats.recordingId = null;

        final OperatorStatus status = oper.stats;
        status.statsRevs.checkout();

        for (Map.Entry<String, PortStatus> entry : status.inputPortStatusList.entrySet()) {
          entry.getValue().recordingId = null;
        }
        for (Map.Entry<String, PortStatus> entry : status.outputPortStatusList.entrySet()) {
          entry.getValue().recordingId = null;
        }
        for (ContainerStats.OperatorStats stats : statsList) {

          /* report checkpointedWindowId status of the operator */
          if (stats.checkpoint instanceof Checkpoint) {
            if (oper.getRecentCheckpoint() == null || oper.getRecentCheckpoint().windowId < stats.checkpoint.getWindowId()) {
              addCheckpoint(oper, (Checkpoint) stats.checkpoint);
              oper.failureCount = 0;
            }
          }

          oper.stats.recordingId = stats.recordingId;

          /* report all the other stuff */

          // calculate the stats related to end window
          EndWindowStats endWindowStats = new EndWindowStats(); // end window stats for a particular window id for a particular node
          Collection<ContainerStats.OperatorStats.PortStats> ports = stats.inputPorts;
          if (ports != null) {
            Set<String> currentInputPortSet = Sets.newHashSetWithExpectedSize(ports.size());
            for (ContainerStats.OperatorStats.PortStats s : ports) {
              currentInputPortSet.add(s.id);
              PortStatus ps = status.inputPortStatusList.get(s.id);
              if (ps == null) {
                ps = status.new PortStatus();
                ps.portName = s.id;
                status.inputPortStatusList.put(s.id, ps);
              }
              ps.totalTuples += s.tupleCount;
              ps.recordingId = s.recordingId;

              tuplesProcessed += s.tupleCount;
              endWindowStats.dequeueTimestamps.put(s.id, s.endWindowTimestamp);

              Pair<Integer, String> operatorPortName = new Pair<Integer, String>(oper.getId(), s.id);
              long lastEndWindowTimestamp = operatorPortLastEndWindowTimestamps.containsKey(operatorPortName) ? operatorPortLastEndWindowTimestamps.get(operatorPortName) : lastStatsTimestamp;
              long portElapsedMillis = Math.max(s.endWindowTimestamp - lastEndWindowTimestamp, 0);
              //LOG.debug("=== PROCESSED TUPLE COUNT for {}: {}, {}, {}, {}", operatorPortName, s.tupleCount, portElapsedMillis, operatorPortLastEndWindowTimestamps.get(operatorPortName), lastStatsTimestamp);
              ps.tuplesPMSMA.add(s.tupleCount, portElapsedMillis);
              ps.bufferServerBytesPMSMA.add(s.bufferServerBytes, portElapsedMillis);
              ps.queueSizePSMA.add(s.queueSize, portElapsedMillis);

              operatorPortLastEndWindowTimestamps.put(operatorPortName, s.endWindowTimestamp);
              if (maxEndWindowTimestamp < s.endWindowTimestamp) {
                maxEndWindowTimestamp = s.endWindowTimestamp;
              }
              if (s.endWindowTimestamp > maxDequeueTimestamp) {
                maxDequeueTimestamp = s.endWindowTimestamp;
              }
            }
            // need to remove dead ports, for unifiers
            Iterator<Map.Entry<String, PortStatus>> it = status.inputPortStatusList.entrySet().iterator();
            while (it.hasNext()) {
              Map.Entry<String, PortStatus> entry = it.next();
              if (!currentInputPortSet.contains(entry.getKey())) {
                it.remove();
              }
            }
          }

          ports = stats.outputPorts;
          if (ports != null) {
            Set<String> currentOutputPortSet = Sets.newHashSetWithExpectedSize(ports.size());
            for (ContainerStats.OperatorStats.PortStats s : ports) {
              currentOutputPortSet.add(s.id);
              PortStatus ps = status.outputPortStatusList.get(s.id);
              if (ps == null) {
                ps = status.new PortStatus();
                ps.portName = s.id;
                status.outputPortStatusList.put(s.id, ps);
              }
              ps.totalTuples += s.tupleCount;
              ps.recordingId = s.recordingId;

              tuplesEmitted += s.tupleCount;
              Pair<Integer, String> operatorPortName = new Pair<Integer, String>(oper.getId(), s.id);

              long lastEndWindowTimestamp = operatorPortLastEndWindowTimestamps.containsKey(operatorPortName) ? operatorPortLastEndWindowTimestamps.get(operatorPortName) : lastStatsTimestamp;
              long portElapsedMillis = Math.max(s.endWindowTimestamp - lastEndWindowTimestamp, 0);
              //LOG.debug("=== EMITTED TUPLE COUNT for {}: {}, {}, {}, {}", operatorPortName, s.tupleCount, portElapsedMillis, operatorPortLastEndWindowTimestamps.get(operatorPortName), lastStatsTimestamp);
              ps.tuplesPMSMA.add(s.tupleCount, portElapsedMillis);
              ps.bufferServerBytesPMSMA.add(s.bufferServerBytes, portElapsedMillis);
              operatorPortLastEndWindowTimestamps.put(operatorPortName, s.endWindowTimestamp);
              if (maxEndWindowTimestamp < s.endWindowTimestamp) {
                maxEndWindowTimestamp = s.endWindowTimestamp;
              }
            }
            if (ports.size() > 0) {
              endWindowStats.emitTimestamp = ports.iterator().next().endWindowTimestamp;
            }
            // need to remove dead ports, for unifiers
            Iterator<Map.Entry<String, PortStatus>> it = status.outputPortStatusList.entrySet().iterator();
            while (it.hasNext()) {
              Map.Entry<String, PortStatus> entry = it.next();
              if (!currentOutputPortSet.contains(entry.getKey())) {
                it.remove();
              }
            }
          }

          // for output operator, just take the maximum dequeue time for emit timestamp.
          // (we don't know the latency for output operators because they don't emit tuples)
          if (endWindowStats.emitTimestamp < 0) {
            endWindowStats.emitTimestamp = maxDequeueTimestamp;
          }

          if (status.currentWindowId.get() != stats.windowId) {
            status.lastWindowIdChangeTms = currentTimeMillis;
            status.currentWindowId.set(stats.windowId);
          }
          totalCpuTimeUsed += stats.cpuTimeUsed;
          statCount++;
          if (stats.windowId > currentEndWindowStatsWindowId) {
            Map<Integer, EndWindowStats> endWindowStatsMap = endWindowStatsOperatorMap.get(stats.windowId);
            if (endWindowStatsMap == null) {
              endWindowStatsOperatorMap.putIfAbsent(stats.windowId, new ConcurrentSkipListMap<Integer, EndWindowStats>());
              endWindowStatsMap = endWindowStatsOperatorMap.get(stats.windowId);
            }
            endWindowStatsMap.put(shb.getNodeId(), endWindowStats);

            Set<Integer> allCurrentOperators = plan.getAllOperators().keySet();
            int numOperators = plan.getAllOperators().size();
            if (allCurrentOperators.containsAll(endWindowStatsMap.keySet()) && endWindowStatsMap.size() == numOperators) {
              completeEndWindowStatsWindowId = stats.windowId;
            }
          }
        }

        status.totalTuplesProcessed.add(tuplesProcessed);
        status.totalTuplesEmitted.add(tuplesEmitted);
        OperatorMeta logicalOperator = oper.getOperatorMeta();
        LogicalOperatorStatus logicalStatus = logicalOperator.getStatus();
        if (!oper.isUnifier()) {
          logicalStatus.totalTuplesProcessed += tuplesProcessed;
          logicalStatus.totalTuplesEmitted += tuplesEmitted;
        }
        long lastMaxEndWindowTimestamp = operatorLastEndWindowTimestamps.containsKey(oper.getId()) ? operatorLastEndWindowTimestamps.get(oper.getId()) : lastStatsTimestamp;
        if (maxEndWindowTimestamp >= lastMaxEndWindowTimestamp) {
          double tuplesProcessedPMSMA = 0.0;
          double tuplesEmittedPMSMA = 0.0;
          if (statCount != 0) {
            //LOG.debug("CPU for {}: {} / {} - {}", oper.getId(), totalCpuTimeUsed, maxEndWindowTimestamp, lastMaxEndWindowTimestamp);
            status.cpuNanosPMSMA.add(totalCpuTimeUsed, maxEndWindowTimestamp - lastMaxEndWindowTimestamp);
          }

          for (PortStatus ps : status.inputPortStatusList.values()) {
            tuplesProcessedPMSMA += ps.tuplesPMSMA.getAvg();
          }
          for (PortStatus ps : status.outputPortStatusList.values()) {
            tuplesEmittedPMSMA += ps.tuplesPMSMA.getAvg();
          }
          status.tuplesProcessedPSMA.set(Math.round(tuplesProcessedPMSMA * 1000));
          status.tuplesEmittedPSMA.set(Math.round(tuplesEmittedPMSMA * 1000));
        }
        else {
          //LOG.warn("This timestamp for {} is lower than the previous!! {} < {}", oper.getId(), maxEndWindowTimestamp, lastMaxEndWindowTimestamp);
        }
        operatorLastEndWindowTimestamps.put(oper.getId(), maxEndWindowTimestamp);
        status.listenerStats.add(statsList);
        this.reportStats.put(oper, oper);

        status.statsRevs.commit();
      }
      if (lastStatsTimestamp < maxEndWindowTimestamp) {
        lastStatsTimestamp = maxEndWindowTimestamp;
      }
    }

    sca.lastHeartbeatMillis = currentTimeMillis;

    for (PTOperator oper : sca.container.getOperators()) {
      if (!reportedOperators.contains(oper.getId())) {
        processOperatorDeployStatus(oper, null, sca);
      }
    }

    ContainerHeartbeatResponse rsp = getHeartbeatResponse(sca);

    if (containerIdle && isApplicationIdle()) {
      LOG.info("requesting idle shutdown for container {}", heartbeat.getContainerId());
      rsp.shutdown = true;
    }
    else {
      if (sca.shutdownRequested) {
        LOG.info("requesting shutdown for container {}", heartbeat.getContainerId());
        rsp.shutdown = true;
      }
    }

    List<StramToNodeRequest> requests = rsp.nodeRequests != null ? rsp.nodeRequests : new ArrayList<StramToNodeRequest>();
    ConcurrentLinkedQueue<StramToNodeRequest> operatorRequests = sca.getOperatorRequests();
    while (true) {
      StramToNodeRequest r = operatorRequests.poll();
      if (r == null) {
        break;
      }
      requests.add(r);
    }
    rsp.nodeRequests = requests;
    rsp.committedWindowId = committedWindowId;
    return rsp;
  }

  private ContainerHeartbeatResponse getHeartbeatResponse(StreamingContainerAgent sca)
  {
    ContainerHeartbeatResponse rsp = new ContainerHeartbeatResponse();
    if (this.deployChangeInProgress.get() || sca.deployCnt != this.deployChangeCnt) {
      LOG.debug("{} deferred requests due to concurrent plan change.", sca.container.toIdStateString());
      rsp.hasPendingRequests = true;
      return rsp;
    }

    if (!sca.undeployOpers.isEmpty()) {
      rsp.undeployRequest = Lists.newArrayList(sca.undeployOpers);
      rsp.hasPendingRequests = (!sca.deployOpers.isEmpty());
      return rsp;
    }

    Set<PTOperator> deployOperators = sca.deployOpers;
    if (!deployOperators.isEmpty()) {
      // deploy once all containers are running and no undeploy operations are pending.
      for (PTContainer c : getPhysicalPlan().getContainers()) {
        if (c.getState() != PTContainer.State.ACTIVE) {
          LOG.debug("{} waiting for container activation {}", sca.container.toIdStateString(), c.toIdStateString());
          rsp.hasPendingRequests = true;
          return rsp;
        }
        for (PTOperator oper : c.getOperators()) {
          if (oper.getState() == PTOperator.State.PENDING_UNDEPLOY) {
            LOG.debug("{} waiting for undeploy {} {}", sca.container.toIdStateString(), c.toIdStateString(), oper);
            rsp.hasPendingRequests = true;
            return rsp;
          }
        }
      }

      LOG.debug("{} deployable operators: {}", sca.container.toIdStateString(), deployOperators);
      List<OperatorDeployInfo> deployList = sca.getDeployInfoList(deployOperators);
      if (deployList != null && !deployList.isEmpty()) {
        rsp.deployRequest = deployList;
        rsp.nodeRequests = Lists.newArrayList();
        for (PTOperator o : deployOperators) {
          rsp.nodeRequests.addAll(o.deployRequests);
        }
      }
      rsp.hasPendingRequests = false;
      return rsp;
    }
    return rsp;
  }

  private boolean isApplicationIdle()
  {
    if (eventQueueProcessing.get()) {
      return false;
    }
    for (StreamingContainerAgent sca : this.containers.values()) {
      if (sca.hasPendingWork()) {
        // container may have no active operators but deploy request pending
        return false;
      }
      for (PTOperator oper : sca.container.getOperators()) {
        if (!oper.stats.isIdle()) {
          return false;
        }
      }
    }
    return true;
  }

  void addCheckpoint(PTOperator node, Checkpoint checkpoint)
  {
    synchronized (node.checkpoints) {
      if (!node.checkpoints.isEmpty()) {
        Checkpoint lastCheckpoint = node.checkpoints.getLast();
        // skip unless checkpoint moves
        if (lastCheckpoint.windowId != checkpoint.windowId) {
          if (lastCheckpoint.windowId > checkpoint.windowId) {
            // list needs to have max windowId last
            LOG.warn("Out of sequence checkpoint {} last {} (operator {})", new Object[]{checkpoint, lastCheckpoint, node});
            ListIterator<Checkpoint> li = node.checkpoints.listIterator();
            while (li.hasNext() && li.next().windowId < checkpoint.windowId) {
              //continue;
            }
            if (li.previous().windowId != checkpoint.windowId) {
              li.add(checkpoint);
            }
          }
          else {
            node.checkpoints.add(checkpoint);
          }
        }
      }
      else {
        node.checkpoints.add(checkpoint);
      }
    }
  }

  public static class UpdateCheckpointsContext
  {
    public final MutableLong committedWindowId = new MutableLong(Long.MAX_VALUE);
    public final Set<PTOperator> visited = new LinkedHashSet<PTOperator>();
    public final Set<PTOperator> blocked = new LinkedHashSet<PTOperator>();
    public final long currentTms;
    public final boolean recovery;

    public UpdateCheckpointsContext(Clock clock)
    {
      this.currentTms = clock.getTime();
      this.recovery = false;
    }

    public UpdateCheckpointsContext(Clock clock, boolean recovery)
    {
      this.currentTms = clock.getTime();
      this.recovery = recovery;
    }

  }

  /**
   * Compute checkpoints required for a given operator instance to be recovered.
   * This is done by looking at checkpoints available for downstream dependencies first,
   * and then selecting the most recent available checkpoint that is smaller than downstream.
   *
   * @param operator Operator instance for which to find recovery checkpoint
   * @param ctx      Context into which to collect traversal info
   */
  public void updateRecoveryCheckpoints(PTOperator operator, UpdateCheckpointsContext ctx)
  {
    if (operator.getRecoveryCheckpoint().windowId < ctx.committedWindowId.longValue()) {
      ctx.committedWindowId.setValue(operator.getRecoveryCheckpoint().windowId);
    }

    if (operator.getState() == PTOperator.State.ACTIVE && (ctx.currentTms - operator.stats.lastWindowIdChangeTms) > operator.stats.windowProcessingTimeoutMillis) {
      // if the checkpoint is ahead, then it is not blocked but waiting for activation (state-less recovery, at-most-once)
      if (ctx.committedWindowId.longValue() >= operator.getRecoveryCheckpoint().windowId) {
        ctx.blocked.add(operator);
      }
    }

    long maxCheckpoint = operator.getRecentCheckpoint().windowId;
    if (ctx.recovery && maxCheckpoint == Stateless.WINDOW_ID && operator.isOperatorStateLess()) {
      long currentWindowId = WindowGenerator.getWindowId(ctx.currentTms, this.vars.windowStartMillis, this.getLogicalPlan().getValue(LogicalPlan.STREAMING_WINDOW_SIZE_MILLIS));
      maxCheckpoint = currentWindowId;
    }

    // DFS downstream operators
    for (PTOperator.PTOutput out : operator.getOutputs()) {
      for (PTOperator.PTInput sink : out.sinks) {
        PTOperator sinkOperator = sink.target;
        if (!ctx.visited.contains(sinkOperator)) {
          // downstream traversal
          updateRecoveryCheckpoints(sinkOperator, ctx);
        }
        // recovery window id cannot move backwards
        // when dynamically adding new operators
        if (sinkOperator.getRecoveryCheckpoint().windowId >= operator.getRecoveryCheckpoint().windowId) {
          maxCheckpoint = Math.min(maxCheckpoint, sinkOperator.getRecoveryCheckpoint().windowId);
        }

        if (ctx.blocked.contains(sinkOperator)) {
          if (sinkOperator.stats.getCurrentWindowId() == operator.stats.getCurrentWindowId()) {
            // downstream operator is blocked by this operator
            ctx.blocked.remove(sinkOperator);
          }
        }
      }
    }

    // checkpoint frozen during deployment
    if (ctx.recovery || operator.getState() != PTOperator.State.PENDING_DEPLOY) {
      // remove previous checkpoints
      Checkpoint c1 = Checkpoint.INITIAL_CHECKPOINT;
      synchronized (operator.checkpoints) {
        if (!operator.checkpoints.isEmpty() && (operator.checkpoints.getFirst()).windowId <= maxCheckpoint) {
          c1 = operator.checkpoints.getFirst();
          Checkpoint c2;
          while (operator.checkpoints.size() > 1 && ((c2 = operator.checkpoints.get(1)).windowId) <= maxCheckpoint) {
            operator.checkpoints.removeFirst();
            //LOG.debug("Checkpoint to delete: operator={} windowId={}", operator.getName(), c1);
            this.purgeCheckpoints.add(new Pair<PTOperator, Long>(operator, c1.windowId));
            c1 = c2;
          }
        }
        else {
          if (ctx.recovery && operator.checkpoints.isEmpty() && operator.isOperatorStateLess()) {
            LOG.debug("Adding checkpoint for stateless operator {} {}", operator, Codec.getStringWindowId(maxCheckpoint));
            c1 = operator.addCheckpoint(maxCheckpoint, this.vars.windowStartMillis);
          }
        }
      }
      //LOG.debug("Operator {} checkpoints: commit {} recent {}", new Object[] {operator.getName(), c1, operator.checkpoints});
      operator.setRecoveryCheckpoint(c1);
    }
    else {
      LOG.debug("Skipping checkpoint update {} during {}", operator, operator.getState());
    }

    ctx.visited.add(operator);
  }

  /**
   * Visit all operators to update current checkpoint based on updated downstream state.
   * Purge older checkpoints that are no longer needed.
   */
  private long updateCheckpoints(boolean recovery)
  {
    UpdateCheckpointsContext ctx = new UpdateCheckpointsContext(clock, recovery);
    for (OperatorMeta logicalOperator : plan.getLogicalPlan().getRootOperators()) {
      //LOG.debug("Updating checkpoints for operator {}", logicalOperator.getName());
      List<PTOperator> operators = plan.getOperators(logicalOperator);
      if (operators != null) {
        for (PTOperator operator : operators) {
          updateRecoveryCheckpoints(operator, ctx);
        }
      }
    }
    purgeCheckpoints();

    for (PTOperator oper : ctx.blocked) {
      String containerId = oper.getContainer().getExternalId();
      if (containerId != null) {
        LOG.info("Blocked operator {} container {} time {}ms", oper, oper.getContainer().toIdStateString(), ctx.currentTms - oper.stats.lastWindowIdChangeTms);
        this.containerStopRequests.put(containerId, containerId);
      }
    }
    return ctx.committedWindowId.longValue();
  }

  private BufferServerController getBufferServerClient(PTOperator operator)
  {
    BufferServerController bsc = new BufferServerController(operator.getLogicalId());
    InetSocketAddress address = operator.getContainer().bufferServerAddress;
    StreamingContainer.eventloop.connect(address.isUnresolved() ? new InetSocketAddress(address.getHostName(), address.getPort()) : address, bsc);
    return bsc;
  }

  private void purgeCheckpoints()
  {
    for (Pair<PTOperator, Long> p : purgeCheckpoints) {
      PTOperator operator = p.getFirst();
      if (!operator.isOperatorStateLess()) {
        try {
          operator.getOperatorMeta().getValue(OperatorContext.STORAGE_AGENT).delete(operator.getId(), p.getSecond());
          //LOG.debug("Purged checkpoint {} {}", operator.getId(), p.getSecond());
        }
        catch (Exception e) {
          LOG.error("Failed to purge checkpoint " + p, e);
        }
      }
      // delete stream state when using buffer server
      for (PTOperator.PTOutput out : operator.getOutputs()) {
        if (!out.isDownStreamInline()) {
          if (operator.getContainer().bufferServerAddress == null) {
            // address should be null only for a new container, in which case there should not be a purge request
            // TODO: logging added to find out how we got here
            LOG.warn("purge request w/o buffer server address source {} container {} checkpoints {}",
              new Object[]{out, operator.getContainer(), operator.checkpoints});
            continue;
          }

          for (InputPortMeta ipm : out.logicalStream.getSinks()) {
            StreamCodec<?> streamCodecInfo = StreamingContainerAgent.getStreamCodec(ipm);
            Integer codecId = plan.getStreamCodecIdentifier(streamCodecInfo);
            // following needs to match the concat logic in StreamingContainer
            String sourceIdentifier = Integer.toString(operator.getId()).concat(Component.CONCAT_SEPARATOR).concat(out.portName).concat(Component.CONCAT_SEPARATOR).concat(codecId.toString());
            // delete everything from buffer server prior to new checkpoint
            BufferServerController bsc = getBufferServerClient(operator);
            try {
              bsc.purge(null, sourceIdentifier, operator.checkpoints.getFirst().windowId - 1);
            }
            catch (RuntimeException re) {
              LOG.warn("Failed to purge " + bsc.addr + " " + sourceIdentifier, re);
            }
          }
        }
      }
    }
    purgeCheckpoints.clear();
  }

  /**
   * Mark all containers for shutdown, next container heartbeat response
   * will propagate the shutdown request. This is controlled soft shutdown.
   * If containers don't respond, the application can be forcefully terminated
   * via yarn using forceKillApplication.
   *
   * @param message
   */
  public void shutdownAllContainers(String message)
  {
    this.shutdownDiagnosticsMessage = message;
    LOG.info("Initiating application shutdown: " + message);
    for (StreamingContainerAgent cs : this.containers.values()) {
      cs.shutdownRequested = true;
    }
  }

  private Map<PTContainer, List<PTOperator>> groupByContainer(Collection<PTOperator> operators)
  {
    Map<PTContainer, List<PTOperator>> m = new HashMap<PTContainer, List<PTOperator>>();
    for (PTOperator node : operators) {
      List<PTOperator> nodes = m.get(node.getContainer());
      if (nodes == null) {
        nodes = new ArrayList<PTOperator>();
        m.put(node.getContainer(), nodes);
      }
      nodes.add(node);
    }
    return m;
  }

  private void requestContainer(PTContainer c)
  {
    ContainerStartRequest dr = new ContainerStartRequest(c);
    containerStartRequests.add(dr);
    pendingAllocation.add(dr.container);
    lastResourceRequest = System.currentTimeMillis();
    for (PTOperator operator : c.getOperators()) {
      operator.setState(PTOperator.State.INACTIVE);
    }
  }

  @Override
  public void deploy(Set<PTContainer> releaseContainers, Collection<PTOperator> undeploy, Set<PTContainer> startContainers, Collection<PTOperator> deploy)
  {
    try {
      this.deployChangeInProgress.set(true);

      Map<PTContainer, List<PTOperator>> undeployGroups = groupByContainer(undeploy);

      // stop affected operators (exclude new/failed containers)
      // order does not matter, remove all operators in each container in one sweep
      for (Map.Entry<PTContainer, List<PTOperator>> e : undeployGroups.entrySet()) {
        // container may already be in failed or pending deploy state, notified by RM or timed out
        PTContainer c = e.getKey();
        if (!startContainers.contains(c) && !releaseContainers.contains(c) && c.getState() != PTContainer.State.KILLED) {
          LOG.debug("scheduling undeploy {} {}", e.getKey().getExternalId(), e.getValue());
          for (PTOperator oper : e.getValue()) {
            oper.setState(PTOperator.State.PENDING_UNDEPLOY);
          }
        }
      }

      // start new containers
      for (PTContainer c : startContainers) {
        requestContainer(c);
      }

      // (re)deploy affected operators
      // can happen in parallel after buffer server for recovered publishers is reset
      Map<PTContainer, List<PTOperator>> deployGroups = groupByContainer(deploy);
      for (Map.Entry<PTContainer, List<PTOperator>> e : deployGroups.entrySet()) {
        if (!startContainers.contains(e.getKey())) {
          // to reset publishers, clean buffer server past checkpoint so subscribers don't read stale data (including end of stream)
          for (PTOperator operator : e.getValue()) {
            for (PTOperator.PTOutput out : operator.getOutputs()) {
              if (!out.isDownStreamInline()) {
                for (InputPortMeta ipm : out.logicalStream.getSinks()) {
                  StreamCodec<?> streamCodecInfo = StreamingContainerAgent.getStreamCodec(ipm);
                  Integer codecId = plan.getStreamCodecIdentifier(streamCodecInfo);
                  // following needs to match the concat logic in StreamingContainer
                  String sourceIdentifier = Integer.toString(operator.getId()).concat(Component.CONCAT_SEPARATOR).concat(out.portName).concat(Component.CONCAT_SEPARATOR).concat(codecId.toString());
                  if (operator.getContainer().getState() == PTContainer.State.ACTIVE) {
                    // TODO: unit test - find way to mock this when testing rest of logic
                    if (operator.getContainer().bufferServerAddress.getPort() != 0) {
                      BufferServerController bsc = getBufferServerClient(operator);
                      // reset publisher (stale operator may still write data until disconnected)
                      // ensures new subscriber starting to read from checkpoint will wait until publisher redeploy cycle is complete
                      try {
                        bsc.reset(null, sourceIdentifier, 0);
                      }
                      catch (Exception ex) {
                        LOG.error("Failed to reset buffer server {} {}", sourceIdentifier, ex);
                      }
                    }
                  }
                }
              }
            }
          }
        }

        // add to operators that we expect to deploy
        LOG.debug("scheduling deploy {} {}", e.getKey().getExternalId(), e.getValue());
        for (PTOperator oper : e.getValue()) {
          // operator will be deployed after it has been undeployed, if still referenced by the container
          if (oper.getState() != PTOperator.State.PENDING_UNDEPLOY) {
            oper.setState(PTOperator.State.PENDING_DEPLOY);
          }
        }
      }

      // stop containers that are no longer used
      for (PTContainer c : releaseContainers) {
        if (c.getExternalId() == null) {
          continue;
        }
        StreamingContainerAgent sca = containers.get(c.getExternalId());
        if (sca != null) {
          LOG.debug("Container marked for shutdown: {}", c);
          // container already removed from plan
          // TODO: monitor soft shutdown
          sca.shutdownRequested = true;
        }
      }

    }
    finally {
      this.deployChangeCnt++;
      this.deployChangeInProgress.set(false);
    }
  }

  @Override
  public void recordEventAsync(StramEvent ev)
  {
    if (eventBus != null) {
      eventBus.publishAsync(ev);
    }
  }

  @Override
  public void dispatch(Runnable r)
  {
    this.eventQueue.add(r);
  }

  public OperatorInfo getOperatorInfo(int operatorId)
  {
    PTOperator o = this.plan.getAllOperators().get(operatorId);
    return o == null ? null : fillPhysicalOperatorInfo(o);
  }

  public List<OperatorInfo> getOperatorInfoList()
  {
    List<OperatorInfo> infoList = new ArrayList<OperatorInfo>();

    for (PTContainer container : this.plan.getContainers()) {
      for (PTOperator operator : container.getOperators()) {
        infoList.add(fillPhysicalOperatorInfo(operator));
      }
    }
    return infoList;
  }

  public LogicalOperatorInfo getLogicalOperatorInfo(String operatorName)
  {
    OperatorMeta operatorMeta = getLogicalPlan().getOperatorMeta(operatorName);
    if (operatorMeta == null) {
      return null;
    }
    return fillLogicalOperatorInfo(operatorMeta);
  }

  public List<LogicalOperatorInfo> getLogicalOperatorInfoList()
  {
    List<LogicalOperatorInfo> infoList = new ArrayList<LogicalOperatorInfo>();
    Collection<OperatorMeta> allOperators = getLogicalPlan().getAllOperators();
    for (OperatorMeta operatorMeta : allOperators) {
      infoList.add(fillLogicalOperatorInfo(operatorMeta));
    }
    return infoList;
  }

  public OperatorAggregationInfo getOperatorAggregationInfo(String operatorName)
  {
    OperatorMeta operatorMeta = getLogicalPlan().getOperatorMeta(operatorName);
    if (operatorMeta == null) {
      return null;
    }
    return fillOperatorAggregationInfo(operatorMeta);
  }

  public static long toWsWindowId(long windowId)
  {
    // until console handles -1
    return windowId < 0 ? 0 : windowId;
  }

  private OperatorInfo fillPhysicalOperatorInfo(PTOperator operator)
  {
    OperatorInfo oi = new OperatorInfo();
    oi.container = operator.getContainer().getExternalId();
    oi.host = operator.getContainer().host;
    oi.id = Integer.toString(operator.getId());
    oi.name = operator.getName();
    oi.className = operator.getOperatorMeta().getOperator().getClass().getName();
    oi.status = operator.getState().toString();
    if (operator.isUnifier()) {
      oi.unifierClass = operator.getUnifierClass().getName();
    }
    oi.logicalName = operator.getOperatorMeta().getName();

    if (operator.stats != null) {
      OperatorStatus os = operator.stats;
      oi.recordingId = os.recordingId;
      oi.totalTuplesProcessed = os.totalTuplesProcessed.get();
      oi.totalTuplesEmitted = os.totalTuplesEmitted.get();
      oi.tuplesProcessedPSMA = os.tuplesProcessedPSMA.get();
      oi.tuplesEmittedPSMA = os.tuplesEmittedPSMA.get();
      oi.cpuPercentageMA = os.cpuNanosPMSMA.getAvg() / 10000;
      oi.latencyMA = os.latencyMA.getAvg();
      oi.failureCount = operator.failureCount;
      oi.recoveryWindowId = toWsWindowId(operator.getRecoveryCheckpoint().windowId);
      oi.currentWindowId = toWsWindowId(os.currentWindowId.get());
      if (os.lastHeartbeat != null) {
        oi.lastHeartbeat = os.lastHeartbeat.getGeneratedTms();
      }
      for (PortStatus ps : os.inputPortStatusList.values()) {
        PortInfo pinfo = new PortInfo();
        pinfo.name = ps.portName;
        pinfo.type = "input";
        pinfo.totalTuples = ps.totalTuples;
        pinfo.tuplesPSMA = Math.round(ps.tuplesPMSMA.getAvg() * 1000);
        pinfo.bufferServerBytesPSMA = Math.round(ps.bufferServerBytesPMSMA.getAvg() * 1000);
        pinfo.queueSizePSMA = Math.round(ps.queueSizePSMA.getAvg() * 1000);
        pinfo.recordingId = ps.recordingId;
        oi.addPort(pinfo);
      }
      for (PortStatus ps : os.outputPortStatusList.values()) {
        PortInfo pinfo = new PortInfo();
        pinfo.name = ps.portName;
        pinfo.type = "output";
        pinfo.totalTuples = ps.totalTuples;
        pinfo.tuplesPSMA = Math.round(ps.tuplesPMSMA.getAvg() * 1000);
        pinfo.bufferServerBytesPSMA = Math.round(ps.bufferServerBytesPMSMA.getAvg() * 1000);
        pinfo.recordingId = ps.recordingId;
        oi.addPort(pinfo);
      }
    }
    oi.counters = operator.lastSeenCounters;
    return oi;
  }

  private LogicalOperatorInfo fillLogicalOperatorInfo(OperatorMeta operator)
  {
    LogicalOperatorInfo loi = new LogicalOperatorInfo();
    loi.name = operator.getName();
    loi.className = operator.getOperator().getClass().getName();
    loi.totalTuplesEmitted = operator.getStatus().totalTuplesEmitted;
    loi.totalTuplesProcessed = operator.getStatus().totalTuplesProcessed;
    loi.failureCount = operator.getStatus().failureCount;
    loi.status = new HashMap<String, MutableInt>();
    loi.partitions = new TreeSet<Integer>();
    loi.unifiers = new TreeSet<Integer>();
    loi.containerIds = new TreeSet<String>();
    loi.hosts = new TreeSet<String>();
    Collection<PTOperator> physicalOperators = getPhysicalPlan().getAllOperators(operator);
    for (PTOperator physicalOperator : physicalOperators) {
      OperatorStatus os = physicalOperator.stats;
      if (physicalOperator.isUnifier()) {
        loi.unifiers.add(physicalOperator.getId());
      }
      else {
        loi.partitions.add(physicalOperator.getId());

        // exclude unifier, not sure if we should include it in the future
        loi.tuplesEmittedPSMA += os.tuplesEmittedPSMA.get();
        loi.tuplesProcessedPSMA += os.tuplesProcessedPSMA.get();

        // calculate maximum latency for all partitions
        long latency = calculateLatency(physicalOperator);
        if (latency > loi.latencyMA) {
          loi.latencyMA = latency;
        }
      }
      loi.cpuPercentageMA += os.cpuNanosPMSMA.getAvg() / 10000;
      if (os.lastHeartbeat != null && (loi.lastHeartbeat == 0 || loi.lastHeartbeat > os.lastHeartbeat.getGeneratedTms())) {
        loi.lastHeartbeat = os.lastHeartbeat.getGeneratedTms();
      }
      long currentWindowId = toWsWindowId(os.currentWindowId.get());
      if (loi.currentWindowId == 0 || loi.currentWindowId > currentWindowId) {
        loi.currentWindowId = currentWindowId;
      }
      MutableInt count = loi.status.get(physicalOperator.getState().toString());
      if (count == null) {
        count = new MutableInt();
        loi.status.put(physicalOperator.getState().toString(), count);
      }
      count.increment();
      if (physicalOperator.getRecoveryCheckpoint() != null) {
        long recoveryWindowId = toWsWindowId(physicalOperator.getRecoveryCheckpoint().windowId);
        if (loi.recoveryWindowId == 0 || loi.recoveryWindowId > recoveryWindowId) {
          loi.recoveryWindowId = recoveryWindowId;
        }
      }
      PTContainer container = physicalOperator.getContainer();
      if (container != null) {
        String externalId = container.getExternalId();
        if (externalId != null) {
          loi.containerIds.add(externalId);
          loi.hosts.add(container.host);
        }
      }
    }
    if (plan.getCountersAggregatorFor(operator) != null) {
      loi.counters = plan.aggregatePhysicalCounters(operator);
    }
    return loi;
  }

  private OperatorAggregationInfo fillOperatorAggregationInfo(OperatorMeta operator)
  {
    OperatorAggregationInfo oai = new OperatorAggregationInfo();

    Collection<PTOperator> physicalOperators = getPhysicalPlan().getAllOperators(operator);
    if (physicalOperators.isEmpty()) {
      return null;
    }
    oai.name = operator.getName();

    for (PTOperator physicalOperator : physicalOperators) {
      if (!physicalOperator.isUnifier()) {
        OperatorStatus os = physicalOperator.stats;
        oai.latencyMA.addNumber(os.latencyMA.getAvg());
        oai.cpuPercentageMA.addNumber(os.cpuNanosPMSMA.getAvg() / 10000);
        oai.tuplesEmittedPSMA.addNumber(os.tuplesEmittedPSMA.get());
        oai.tuplesProcessedPSMA.addNumber(os.tuplesProcessedPSMA.get());
        oai.currentWindowId.addNumber(os.currentWindowId.get());
        oai.recoveryWindowId.addNumber(toWsWindowId(physicalOperator.getRecoveryCheckpoint().windowId));
        if (os.lastHeartbeat != null) {
          oai.lastHeartbeat.addNumber(os.lastHeartbeat.getGeneratedTms());
        }
      }
    }
    if (plan.getCountersAggregatorFor(operator) != null) {
      oai.counters = plan.aggregatePhysicalCounters(operator);
    }
    return oai;
  }

  private long calculateLatency(PTOperator operator)
  {
    long latency = operator.stats.latencyMA.getAvg();
    long maxUnifierLatency = 0;
    for (PTOutput output : operator.getOutputs()) {
      for (PTInput input : output.sinks) {
        if (input.target.isUnifier()) {
          long thisUnifierLatency = calculateLatency(input.target);
          if (maxUnifierLatency < thisUnifierLatency) {
            maxUnifierLatency = thisUnifierLatency;
          }
        }
      }
    }
    return latency + maxUnifierLatency;
  }

  public List<StreamInfo> getStreamInfoList()
  {
    List<StreamInfo> infoList = new ArrayList<StreamInfo>();

    for (PTContainer container : this.plan.getContainers()) {
      for (PTOperator operator : container.getOperators()) {
        List<PTOutput> outputs = operator.getOutputs();
        for (PTOutput output : outputs) {
          StreamInfo si = new StreamInfo();
          si.logicalName = output.logicalStream.getName();
          si.source.operatorId = String.valueOf(operator.getId());
          si.source.portName = output.portName;
          si.locality = output.logicalStream.getLocality();
          for (PTInput input : output.sinks) {
            StreamInfo.Port p = new StreamInfo.Port();
            p.operatorId = String.valueOf(input.target.getId());
            if (input.target.isUnifier()) {
              p.portName = StreamingContainer.getUnifierInputPortName(input.portName, operator.getId(), output.portName);
            }
            else {
              p.portName = input.portName;
            }
            si.sinks.add(p);
          }
          infoList.add(si);
        }
      }
    }
    return infoList;
  }

  private static class RecordingRequestFilter implements Predicate<StramToNodeRequest>
  {
    final static Set<StramToNodeRequest.RequestType> MATCH_TYPES = Sets.newHashSet(StramToNodeRequest.RequestType.START_RECORDING, StramToNodeRequest.RequestType.STOP_RECORDING, StramToNodeRequest.RequestType.SYNC_RECORDING);

    @Override
    public boolean apply(@Nullable StramToNodeRequest input)
    {
      if (input == null) {
        return false;
      }
      return MATCH_TYPES.contains(input.getRequestType());
    }

  }

  private class SetOperatorPropertyRequestFilter implements Predicate<StramToNodeRequest>
  {
    final String propertyKey;

    SetOperatorPropertyRequestFilter(String key)
    {
      this.propertyKey = key;
    }

    @Override
    public boolean apply(@Nullable StramToNodeRequest input)
    {
      if (input == null) {
        return false;
      }
      if (input instanceof StramToNodeSetPropertyRequest) {
        return ((StramToNodeSetPropertyRequest)input).getPropertyKey().equals(propertyKey);
      }
      return false;
    }

  }

  private void updateOnDeployRequests(PTOperator p, Predicate<StramToNodeRequest> superseded, StramToNodeRequest newRequest)
  {
    // filter existing requests
    List<StramToNodeRequest> cloneRequests = new ArrayList<StramToNodeRequest>(p.deployRequests.size());
    for (StramToNodeRequest existingRequest : p.deployRequests) {
      if (!superseded.apply(existingRequest)) {
        cloneRequests.add(existingRequest);
      }
    }
    // add new request, if any
    if (newRequest != null) {
      cloneRequests.add(newRequest);
    }
    p.deployRequests = Collections.unmodifiableList(cloneRequests);
  }

  private StreamingContainerAgent getContainerAgentFromOperatorId(int operatorId)
  {
    PTOperator oper = plan.getAllOperators().get(operatorId);
    if (oper != null) {
      StreamingContainerAgent sca = containers.get(oper.getContainer().getExternalId());
      if (sca != null) {
        return sca;
      }
    }
    // throw exception that propagates to web client
    throw new NotFoundException("Operator ID " + operatorId + " not found");
  }

  public void startRecording(String id, int operId, String portName, long numWindows)
  {
    StreamingContainerAgent sca = getContainerAgentFromOperatorId(operId);
    StramToNodeStartRecordingRequest request = new StramToNodeStartRecordingRequest();
    request.setOperatorId(operId);
    if (!StringUtils.isBlank(portName)) {
      request.setPortName(portName);
    }
    request.setNumWindows(numWindows);
    request.setId(id);
    sca.addOperatorRequest(request);
    PTOperator operator = plan.getAllOperators().get(operId);
    if (operator != null) {
      // restart on deploy
      updateOnDeployRequests(operator, new RecordingRequestFilter(), request);
    }
  }

  public void stopRecording(int operId, String portName)
  {
    StreamingContainerAgent sca = getContainerAgentFromOperatorId(operId);
    StramToNodeRequest request = new StramToNodeRequest();
    request.setOperatorId(operId);
    if (!StringUtils.isBlank(portName)) {
      request.setPortName(portName);
    }
    request.setRequestType(StramToNodeRequest.RequestType.STOP_RECORDING);
    sca.addOperatorRequest(request);
    PTOperator operator = plan.getAllOperators().get(operId);
    if (operator != null) {
      // no stop on deploy, but remove existing start
      updateOnDeployRequests(operator, new RecordingRequestFilter(), null);
    }
  }

  public void syncStats()
  {
    statsRecorder.requestSync();
  }

  public void syncEvents()
  {
    eventRecorder.requestSync();
  }

  public void stopContainer(String containerId)
  {
    this.containerStopRequests.put(containerId, containerId);
  }

  public void setOperatorProperty(String operatorName, String propertyName, String propertyValue)
  {
    OperatorMeta logicalOperator = plan.getLogicalPlan().getOperatorMeta(operatorName);
    if (logicalOperator == null) {
      throw new IllegalArgumentException("Unknown operator " + operatorName);
    }

    Map<String, String> properties = Collections.singletonMap(propertyName, propertyValue);
    LogicalPlanConfiguration.setOperatorProperties(logicalOperator.getOperator(), properties);

    List<PTOperator> operators = plan.getOperators(logicalOperator);
    for (PTOperator o : operators) {
      StreamingContainerAgent sca = getContainerAgent(o.getContainer().getExternalId());
      StramToNodeSetPropertyRequest request = new StramToNodeSetPropertyRequest();
      request.setOperatorId(o.getId());
      request.setPropertyKey(propertyName);
      request.setPropertyValue(propertyValue);
      sca.addOperatorRequest(request);
      // re-apply to checkpointed state on deploy
      updateOnDeployRequests(o, new SetOperatorPropertyRequestFilter(propertyName), request);
    }
    // should probably not record it here because it's better to get confirmation from the operators first.
    // but right now, the operators do not give confirmation for the requests.  so record it here for now.
    recordEventAsync(new StramEvent.SetOperatorPropertyEvent(operatorName, propertyName, propertyValue));
  }

  /**
   * Set property on a physical operator. The property change is applied asynchronously on the deployed operator.
   *
   * @param operatorId
   * @param propertyName
   * @param propertyValue
   */
  public void setPhysicalOperatorProperty(int operatorId, String propertyName, String propertyValue)
  {
    PTOperator o = this.plan.getAllOperators().get(operatorId);
    if (o == null) {
      return;
    }

    String operatorName = o.getName();
    StramToNodeSetPropertyRequest request = new StramToNodeSetPropertyRequest();
    request.setOperatorId(operatorId);
    request.setPropertyKey(propertyName);
    request.setPropertyValue(propertyValue);
    addOperatorRequest(o, request);
    updateOnDeployRequests(o, new SetOperatorPropertyRequestFilter(propertyName), request);

    // should probably not record it here because it's better to get confirmation from the operators first.
    // but right now, the operators do not give confirmation for the requests. so record it here for now.
    recordEventAsync(new StramEvent.SetPhysicalOperatorPropertyEvent(operatorName, operatorId, propertyName, propertyValue));
  }

  @Override
  public void addOperatorRequest(PTOperator oper, StramToNodeRequest request)
  {
    StreamingContainerAgent sca = getContainerAgent(oper.getContainer().getExternalId());
    sca.addOperatorRequest(request);
  }

  /**
   * Send requests to change logger levels to all containers
   *
   * @param changedLoggers
   */
  public void setLoggersLevel(Map<String, String> changedLoggers)
  {
    LOG.debug("change logger request");
    StramToNodeChangeLoggersRequest request = new StramToNodeChangeLoggersRequest();
    request.setTargetChanges(changedLoggers);
    for (StreamingContainerAgent stramChildAgent : containers.values()) {
      stramChildAgent.addOperatorRequest(request);
    }
  }

  public Map<String, Object> getPhysicalOperatorProperty(int operatorId)
  {
    PTOperator o = this.plan.getAllOperators().get(operatorId);
    BeanMap operatorProperties = LogicalPlanConfiguration.getOperatorProperties(o.getOperatorMeta().getOperator());
    Map<String, Object> m = new HashMap<String, Object>();
    @SuppressWarnings("rawtypes")
    Iterator entryIterator = operatorProperties.entryIterator();
    while (entryIterator.hasNext()) {
      try {
        @SuppressWarnings("unchecked")
        Map.Entry<String, Object> entry = (Map.Entry<String, Object>) entryIterator.next();
        m.put(entry.getKey(), entry.getValue());
      }
      catch (Exception ex) {
        LOG.warn("Error trying to get a property of operator {}", o.getOperatorMeta().getName(), ex);
      }
    }
    for (StramToNodeRequest existingRequest : o.deployRequests) {
      if (existingRequest instanceof StramToNodeSetPropertyRequest && operatorId == existingRequest.operatorId) {
        StramToNodeSetPropertyRequest r = (StramToNodeSetPropertyRequest)existingRequest;
        m.put(r.getPropertyKey(), r.getPropertyValue());
      }
    }
    return m;
  }

  public Attribute.AttributeMap getApplicationAttributes()
  {
    LogicalPlan lp = getLogicalPlan();
    try {
      return lp.getAttributes().clone();
    }
    catch (CloneNotSupportedException ex) {
      throw new RuntimeException("Cannot clone DAG attributes", ex);
    }
  }

  public Attribute.AttributeMap getOperatorAttributes(String operatorId)
  {
    OperatorMeta logicalOperator = plan.getLogicalPlan().getOperatorMeta(operatorId);
    if (logicalOperator == null) {
      throw new IllegalArgumentException("Invalid operatorId " + operatorId);
    }
    try {
      return logicalOperator.getAttributes().clone();
    }
    catch (CloneNotSupportedException ex) {
      throw new RuntimeException("Cannot clone operator attributes", ex);
    }
  }

  public Map<String, Object> getPortAttributes(String operatorId, String portName)
  {
    OperatorMeta logicalOperator = plan.getLogicalPlan().getOperatorMeta(operatorId);
    if (logicalOperator == null) {
      throw new IllegalArgumentException("Invalid operatorId " + operatorId);
    }

    Operators.PortMappingDescriptor portMap = new Operators.PortMappingDescriptor();
    Operators.describe(logicalOperator.getOperator(), portMap);
    PortContextPair<InputPort<?>> inputPort = portMap.inputPorts.get(portName);
    if (inputPort != null) {
      HashMap<String, Object> portAttributeMap = new HashMap<String, Object>();
      InputPortMeta portMeta = logicalOperator.getMeta(inputPort.component);
      Map<Attribute<Object>, Object> rawAttributes = Attribute.AttributeMap.AttributeInitializer.getAllAttributes(portMeta, Context.PortContext.class);
      for (Map.Entry<Attribute<Object>, Object> attEntry : rawAttributes.entrySet()) {
        portAttributeMap.put(attEntry.getKey().getSimpleName(), attEntry.getValue());
      }
      return portAttributeMap;
    }
    else {
      PortContextPair<OutputPort<?>> outputPort = portMap.outputPorts.get(portName);
      if (outputPort != null) {
        HashMap<String, Object> portAttributeMap = new HashMap<String, Object>();
        OutputPortMeta portMeta = logicalOperator.getMeta(outputPort.component);
        Map<Attribute<Object>, Object> rawAttributes = Attribute.AttributeMap.AttributeInitializer.getAllAttributes(portMeta, Context.PortContext.class);
        for (Map.Entry<Attribute<Object>, Object> attEntry : rawAttributes.entrySet()) {
          portAttributeMap.put(attEntry.getKey().getSimpleName(), attEntry.getValue());
        }
        return portAttributeMap;
      }
      throw new IllegalArgumentException("Invalid port name " + portName);
    }
  }

  public LogicalPlan getLogicalPlan()
  {
    return plan.getLogicalPlan();
  }

  /**
   * Asynchronously process the logical, physical plan and execution layer changes.
   * Caller can use the returned future to block until processing is complete.
   *
   * @param requests
   * @return
   * @throws Exception
   */
  public FutureTask<Object> logicalPlanModification(List<LogicalPlanRequest> requests) throws Exception
  {
    // delegate processing to dispatch thread
    FutureTask<Object> future = new FutureTask<Object>(new LogicalPlanChangeRunnable(requests));
    dispatch(future);
    //LOG.info("Scheduled plan changes: {}", requests);
    return future;
  }

  private class LogicalPlanChangeRunnable implements java.util.concurrent.Callable<Object>
  {
    final List<LogicalPlanRequest> requests;

    private LogicalPlanChangeRunnable(List<LogicalPlanRequest> requests)
    {
      this.requests = requests;
    }

    @Override
    public Object call() throws Exception
    {
      // clone logical plan, for dry run and validation
      LOG.info("Begin plan changes: {}", requests);
      LogicalPlan lp = plan.getLogicalPlan();
      ByteArrayOutputStream bos = new ByteArrayOutputStream();
      LogicalPlan.write(lp, bos);
      bos.flush();
      ByteArrayInputStream bis = new ByteArrayInputStream(bos.toByteArray());
      lp = LogicalPlan.read(bis);

      PlanModifier pm = new PlanModifier(lp);
      for (LogicalPlanRequest request : requests) {
        LOG.debug("Dry run plan change: {}", request);
        request.execute(pm);
      }

      lp.validate();

      // perform changes on live plan
      pm = new PlanModifier(plan);
      for (LogicalPlanRequest request : requests) {
        request.execute(pm);

        // record an event for the request.  however, we should probably record these when we get a confirmation.
        recordEventAsync(new StramEvent.ChangeLogicalPlanEvent(request));
      }
      pm.applyChanges(StreamingContainerManager.this);
      LOG.info("Plan changes applied: {}", requests);
      return null;
    }

  }

  public CriticalPathInfo getCriticalPathInfo()
  {
    return criticalPathInfo;
  }

  public AlertsManager getAlertsManager()
  {
    return alertsManager;
  }

  private void checkpoint() throws IOException
  {
    if (recoveryHandler != null) {
      LOG.debug("Checkpointing state");
      synchronized (journal) {
        DataOutputStream os = journal.getOutputStream();
        if (os != null) {
          os.close();
        }
        DataOutputStream dos = recoveryHandler.rotateLog();
        journal.setOutputStream(dos);
      }
      // checkpoint the state
      CheckpointState cs = new CheckpointState();
      cs.finals = this.vars;
      cs.physicalPlan = this.plan;
      recoveryHandler.save(cs);

    }
  }

  @Override
  public void writeJournal(RecoverableOperation op)
  {
    try {
      if (journal.getOutputStream() != null) {
        journal.write(op);
      }
    }
    catch (Exception e) {
      throw new IllegalStateException("Failed to write to journal " + op, e);
    }
  }

  /**
   * Get the instance for the given application. If the application directory contains a checkpoint, the state will be restored.
   *
   * @param rh
   * @param dag
   * @param enableEventRecording
   * @return
   * @throws IOException
   */
  public static StreamingContainerManager getInstance(RecoveryHandler rh, LogicalPlan dag, boolean enableEventRecording) throws IOException
  {
    try {
      CheckpointState checkpointedState = (CheckpointState) rh.restore();
      StreamingContainerManager scm;
      if (checkpointedState == null) {
        scm = new StreamingContainerManager(dag, enableEventRecording, new SystemClock());
      }
      else {
        scm = new StreamingContainerManager(checkpointedState, enableEventRecording);
        // find better way to support final transient members
        PhysicalPlan plan = checkpointedState.physicalPlan;
        for (Field f : plan.getClass().getDeclaredFields()) {
          if (f.getType() == PlanContext.class) {
            f.setAccessible(true);
            try {
              f.set(plan, scm);
            }
            catch (Exception e) {
              throw new RuntimeException("Failed to set " + f, e);
            }
            f.setAccessible(false);
          }
        }
        DataInputStream logStream = rh.getLog();
        scm.journal.replay(logStream);
        logStream.close();

        // restore checkpoint info
        plan.syncCheckpoints(scm.vars.windowStartMillis, scm.clock.getTime());
        scm.committedWindowId = scm.updateCheckpoints(true);

        // at this point the physical plan has been fully restored
        // populate container agents for existing containers
        for (PTContainer c : plan.getContainers()) {
          if (c.getExternalId() != null) {
            LOG.debug("Restore container agent {} for {}", c.getExternalId(), c);
            StreamingContainerAgent sca = new StreamingContainerAgent(c, scm.newStreamingContainerContext(c), scm);
            scm.containers.put(c.getExternalId(), sca);
          }
          else {
            LOG.debug("Requesting new resource for {}", c.toIdStateString());
            scm.requestContainer(c);
          }
        }
      }
      scm.recoveryHandler = rh;
      scm.checkpoint();
      return scm;
    }
    catch (IOException e) {
      throw new IllegalStateException("Failed to read checkpointed state", e);
    }
  }

  private static class FinalVars implements java.io.Serializable
  {
    private static final long serialVersionUID = 3827310557521807024L;
    private final long windowStartMillis;
    private final int heartbeatTimeoutMillis;
    private final String appPath;
    private final int maxWindowsBehindForStats;
    private final boolean enableStatsRecording;

    private FinalVars(LogicalPlan dag, long tms)
    {
      Attribute.AttributeMap attributes = dag.getAttributes();
      /* try to align to it to please eyes. */
      windowStartMillis = tms - (tms % 1000);

      if (attributes.get(LogicalPlan.APPLICATION_PATH) == null) {
        throw new IllegalArgumentException("Not set: " + LogicalPlan.APPLICATION_PATH);
      }

      this.appPath = attributes.get(LogicalPlan.APPLICATION_PATH);

      if (attributes.get(LogicalPlan.STREAMING_WINDOW_SIZE_MILLIS) == null) {
        attributes.put(LogicalPlan.STREAMING_WINDOW_SIZE_MILLIS, 500);
      }
      if (attributes.get(LogicalPlan.CHECKPOINT_WINDOW_COUNT) == null) {
        attributes.put(LogicalPlan.CHECKPOINT_WINDOW_COUNT, 30000 / attributes.get(LogicalPlan.STREAMING_WINDOW_SIZE_MILLIS));
      }

      this.heartbeatTimeoutMillis = dag.getValue(LogicalPlan.HEARTBEAT_TIMEOUT_MILLIS);
      this.maxWindowsBehindForStats = dag.getValue(LogicalPlan.STATS_MAX_ALLOWABLE_WINDOWS_LAG);
      this.enableStatsRecording = dag.getValue(LogicalPlan.ENABLE_STATS_RECORDING);
    }

    private FinalVars(FinalVars other, LogicalPlan dag)
    {
      this.windowStartMillis = other.windowStartMillis;
      this.heartbeatTimeoutMillis = other.heartbeatTimeoutMillis;
      this.maxWindowsBehindForStats = other.maxWindowsBehindForStats;
      this.enableStatsRecording = other.enableStatsRecording;
      this.appPath = dag.getValue(LogicalPlan.APPLICATION_PATH);
    }

  }

  /**
   * The state that can be saved and used to recover the manager.
   */
  static class CheckpointState implements Serializable
  {
    private static final long serialVersionUID = 3827310557521807024L;
    private FinalVars finals;
    private PhysicalPlan physicalPlan;

    /**
     * Modify previously saved state to allow for re-launch of application.
     */
    public void setApplicationId(LogicalPlan newApp, Configuration conf)
    {
      LogicalPlan lp = physicalPlan.getLogicalPlan();
      String appId = newApp.getValue(LogicalPlan.APPLICATION_ID);
      String oldAppId = lp.getValue(LogicalPlan.APPLICATION_ID);
      if (oldAppId == null) {
        throw new AssertionError("Missing original application id");
      }

      lp.setAttribute(LogicalPlan.APPLICATION_ID, appId);
      lp.setAttribute(LogicalPlan.APPLICATION_PATH, newApp.assertAppPath());
      lp.setAttribute(LogicalPlan.LIBRARY_JARS, newApp.getValue(LogicalPlan.LIBRARY_JARS));
      lp.setAttribute(LogicalPlan.ARCHIVES, newApp.getValue(LogicalPlan.ARCHIVES));

      this.finals = new FinalVars(finals, lp);
      StorageAgent sa = lp.getValue(OperatorContext.STORAGE_AGENT);
      if (sa instanceof FSStorageAgent) {
        // replace the default storage agent, if present
        FSStorageAgent fssa = (FSStorageAgent) sa;
        if (fssa.path.contains(oldAppId)) {
          fssa = new FSStorageAgent(fssa.path.replace(oldAppId, appId), conf);
          lp.setAttribute(OperatorContext.STORAGE_AGENT, fssa);
        }
      }
    }

  }

  public interface RecoveryHandler
  {
    /**
     * Save snapshot.
     *
     * @param state
     * @throws IOException
     */
    void save(Object state) throws IOException;

    /**
     * Restore snapshot. Must get/apply log after restore.
     *
     * @return
     * @throws IOException
     */
    Object restore() throws IOException;

    /**
     * Backup log. Call before save.
     *
     * @return
     * @throws IOException
     */
    DataOutputStream rotateLog() throws IOException;

    /**
     * Get input stream for log. Call after restore.
     *
     * @return
     * @throws IOException
     */
    DataInputStream getLog() throws IOException;

  }

}<|MERGE_RESOLUTION|>--- conflicted
+++ resolved
@@ -226,18 +226,6 @@
     ci.jvmName = ManagementFactory.getRuntimeMXBean().getName();
     ci.numOperators = 0;
     YarnConfiguration conf = new YarnConfiguration();
-<<<<<<< HEAD
-    String nodeHttpAddress = System.getenv(ApplicationConstants.Environment.NM_HOST.toString()) + ":" + System.getenv(ApplicationConstants.Environment.NM_HTTP_PORT.toString());
-    if (allocatedMemoryBytes == 0) {
-      String url = ConfigUtils.getSchemePrefix(conf) + nodeHttpAddress + "/ws/v1/node/containers/" + ci.id;
-      WebServicesClient webServicesClient = new WebServicesClient();
-      try {
-        String content = webServicesClient.process(url, String.class, new WebServicesClient.GetWebServicesHandler<String>());
-        JSONObject json = new JSONObject(content);
-        allocatedMemoryBytes = json.getJSONObject("container").getInt("totalMemoryNeededMB") * 1024 * 1024;
-      } catch (Exception ex) {
-        LOG.warn("Could not determine the memory allocated for the streaming application master", ex);
-=======
 
     if (nmHost != null) {
       if (nmPort != null) {
@@ -253,12 +241,11 @@
             JSONObject json = new JSONObject(content);
             allocatedMemoryBytes = json.getJSONObject("container").getInt("totalMemoryNeededMB") * 1024 * 1024;
           } catch (Exception ex) {
-            LOG.warn("Caught exception when trying to get the memory allocated for the AM", ex);
+            LOG.warn("Could not determine the memory allocated for the streaming application master", ex);
           }
         }
         ci.containerLogsUrl = ConfigUtils.getSchemePrefix(conf) + nodeHttpAddress + "/node/containerlogs/" + ci.id + "/" + System.getenv(ApplicationConstants.Environment.USER.toString());
         ci.rawContainerLogsUrl = ConfigUtils.getRawContainerLogsUrl(conf, nodeHttpAddress, plan.getLogicalPlan().getAttributes().get(LogicalPlan.APPLICATION_ID), ci.id);
->>>>>>> 055d6a5a
       }
     }
     ci.memoryMBAllocated = (int)(allocatedMemoryBytes / (1024 * 1024));
