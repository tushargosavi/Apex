--- conflicted
+++ resolved
@@ -448,7 +448,6 @@
           LOG.info("End window stats is null for operator {}", oper);
           return;
         }
-<<<<<<< HEAD
         long adjustedEndWindowEmitTimestamp = upstreamEndWindowStats.emitTimestamp;
         MovingAverageLong rpcLatency = rpcLatencies.get(upstreamOp.getContainer().getExternalId());
         if (rpcLatency != null) {
@@ -458,13 +457,6 @@
           upstreamMaxEmitTimestamp = adjustedEndWindowEmitTimestamp;
           upstreamMaxEmitTimestampOperator = upstreamOp;
         }
-=======
-        //long adjustedEndWindowEmitTimestamp = upstreamEndWindowStats.emitTimestamp + rpcLatencies.get(upstreamOp.getContainer().getExternalId()).getAvg();
-        //if (adjustedEndWindowEmitTimestamp > upstreamMaxEmitTimestamp) {
-        //  upstreamMaxEmitTimestamp = adjustedEndWindowEmitTimestamp;
-        //  upstreamMaxEmitTimestampOperator = upstreamOp;
-        //}
->>>>>>> 58a41d9c
       }
     }
 
