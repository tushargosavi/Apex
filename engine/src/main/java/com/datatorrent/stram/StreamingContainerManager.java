/*
 *  Copyright (c) 2012-2013 DataTorrent, Inc.
 *  All Rights Reserved.
 */
package com.datatorrent.stram;

import java.io.*;
import java.lang.management.ManagementFactory;
import java.lang.reflect.Field;
import java.net.InetSocketAddress;
import java.util.*;
import java.util.concurrent.*;
import java.util.concurrent.atomic.AtomicBoolean;

import javax.annotation.Nullable;

<<<<<<< HEAD
import com.google.common.base.Predicate;
import com.google.common.collect.Lists;
import com.google.common.collect.Maps;
import com.google.common.collect.Sets;

import org.codehaus.jettison.json.JSONObject;
import org.slf4j.Logger;
import org.slf4j.LoggerFactory;

=======
import net.engio.mbassy.bus.MBassador;
import net.engio.mbassy.bus.config.BusConfiguration;
>>>>>>> 7459993c
import org.apache.commons.beanutils.BeanMap;
import org.apache.commons.io.IOUtils;
import org.apache.commons.lang3.StringUtils;
import org.apache.commons.lang3.builder.ToStringBuilder;
import org.apache.commons.lang3.builder.ToStringStyle;
import org.apache.commons.lang3.mutable.MutableInt;
import org.apache.commons.lang3.mutable.MutableLong;
import org.apache.hadoop.conf.Configuration;
import org.apache.hadoop.fs.Path;
import org.apache.hadoop.fs.permission.FsPermission;
import org.apache.hadoop.yarn.api.ApplicationConstants;
import org.apache.hadoop.yarn.conf.YarnConfiguration;
import org.apache.hadoop.yarn.util.Clock;
import org.apache.hadoop.yarn.util.SystemClock;
import org.apache.hadoop.yarn.webapp.NotFoundException;
<<<<<<< HEAD

import net.engio.mbassy.bus.MBassador;
import net.engio.mbassy.bus.config.BusConfiguration;

import com.datatorrent.lib.util.FSStorageAgent;
=======
import org.codehaus.jettison.json.JSONObject;
import org.slf4j.Logger;
import org.slf4j.LoggerFactory;

import com.google.common.base.Predicate;
import com.google.common.collect.Lists;
import com.google.common.collect.Maps;
import com.google.common.collect.Sets;
>>>>>>> 7459993c

import com.datatorrent.api.*;
import com.datatorrent.api.Context.OperatorContext;
import com.datatorrent.api.Operator.InputPort;
import com.datatorrent.api.Operator.OutputPort;
import com.datatorrent.api.Stats.OperatorStats;
import com.datatorrent.api.annotation.Stateless;

import com.datatorrent.bufferserver.util.Codec;
import com.datatorrent.common.util.Pair;
import com.datatorrent.stram.Journal.RecoverableOperation;
import com.datatorrent.stram.Journal.SetContainerState;
import com.datatorrent.stram.StreamingContainerAgent.ContainerStartRequest;
import com.datatorrent.stram.api.*;
import com.datatorrent.stram.api.StreamingContainerUmbilicalProtocol.*;
import com.datatorrent.stram.engine.StreamingContainer;
import com.datatorrent.stram.engine.WindowGenerator;
import com.datatorrent.stram.plan.logical.LogicalOperatorStatus;
import com.datatorrent.stram.plan.logical.LogicalPlan;
import com.datatorrent.stram.plan.logical.LogicalPlan.InputPortMeta;
import com.datatorrent.stram.plan.logical.LogicalPlan.OperatorMeta;
import com.datatorrent.stram.plan.logical.LogicalPlan.OutputPortMeta;
import com.datatorrent.stram.plan.logical.LogicalPlanConfiguration;
import com.datatorrent.stram.plan.logical.Operators;
import com.datatorrent.stram.plan.logical.Operators.PortContextPair;
import com.datatorrent.stram.plan.logical.requests.LogicalPlanRequest;
import com.datatorrent.stram.plan.physical.*;
import com.datatorrent.stram.plan.physical.OperatorStatus.PortStatus;
import com.datatorrent.stram.plan.physical.PTOperator.PTInput;
import com.datatorrent.stram.plan.physical.PTOperator.PTOutput;
import com.datatorrent.stram.plan.physical.PTOperator.State;
import com.datatorrent.stram.plan.physical.PhysicalPlan.PlanContext;
import com.datatorrent.stram.util.ConfigUtils;
import com.datatorrent.stram.util.FSJsonLineFile;
import com.datatorrent.stram.util.MovingAverage.MovingAverageLong;
import com.datatorrent.stram.util.SharedPubSubWebSocketClient;
import com.datatorrent.stram.webapp.*;

/**
 * Tracks topology provisioning/allocation to containers<p>
 * <br>
 * The tasks include<br>
 * Provisioning operators one container at a time. Each container gets assigned the operators, streams and its context<br>
 * Monitors run time operations including heartbeat protocol and node status<br>
 * Operator recovery and restart<br>
 * <br>
 *
 * @since 0.3.2
 */
public class StreamingContainerManager implements PlanContext
{
  private final static Logger LOG = LoggerFactory.getLogger(StreamingContainerManager.class);
  public final static String GATEWAY_LOGIN_URL_PATH = "/ws/v1/login";
  private final FinalVars vars;
  private final PhysicalPlan plan;
  private final Clock clock;
  private SharedPubSubWebSocketClient wsClient;
  private FSStatsRecorder statsRecorder;
  private FSEventRecorder eventRecorder;
  protected final Map<String, String> containerStopRequests = new ConcurrentHashMap<String, String>();
  protected final ConcurrentLinkedQueue<ContainerStartRequest> containerStartRequests = new ConcurrentLinkedQueue<ContainerStartRequest>();
  protected boolean forcedShutdown = false;
  private final ConcurrentLinkedQueue<Runnable> eventQueue = new ConcurrentLinkedQueue<Runnable>();
  private final AtomicBoolean eventQueueProcessing = new AtomicBoolean();
  private final HashSet<PTContainer> pendingAllocation = Sets.newLinkedHashSet();
  protected String shutdownDiagnosticsMessage = "";
  private long lastResourceRequest = 0;
  private final Map<String, StreamingContainerAgent> containers = new ConcurrentHashMap<String, StreamingContainerAgent>();
  private final List<Pair<PTOperator, Long>> purgeCheckpoints = new ArrayList<Pair<PTOperator, Long>>();
  private final AlertsManager alertsManager = new AlertsManager(this);
  private CriticalPathInfo criticalPathInfo;
  private final ConcurrentMap<PTOperator, PTOperator> reportStats = Maps.newConcurrentMap();
  private final AtomicBoolean deployChangeInProgress = new AtomicBoolean();
  private int deployChangeCnt;
  private MBassador<StramEvent> eventBus; // event bus for publishing stram events
  final private Journal journal;
  private RecoveryHandler recoveryHandler;
  // window id to node id to end window stats
  private final ConcurrentSkipListMap<Long, Map<Integer, EndWindowStats>> endWindowStatsOperatorMap = new ConcurrentSkipListMap<Long, Map<Integer, EndWindowStats>>();
  private long committedWindowId;
  // (operator id, port name) to timestamp
  private final Map<Pair<Integer, String>, Long> operatorPortLastEndWindowTimestamps = new HashMap<Pair<Integer, String>, Long>();
  private final Map<Integer, Long> operatorLastEndWindowTimestamps = new HashMap<Integer, Long>();
  private long lastStatsTimestamp = System.currentTimeMillis();
  private long currentEndWindowStatsWindowId;
  private long completeEndWindowStatsWindowId;
  private final ConcurrentHashMap<String, MovingAverageLong> rpcLatencies = new ConcurrentHashMap<String, MovingAverageLong>();

  private final LinkedHashMap<String, ContainerInfo> completedContainers = new LinkedHashMap<String, ContainerInfo>()
  {
    private static final long serialVersionUID = 201405281500L;

    @Override
    protected boolean removeEldestEntry(Map.Entry<String, ContainerInfo> eldest)
    {
      long expireTime = System.currentTimeMillis() - 30 * 60 * 60;
      Iterator<Map.Entry<String, ContainerInfo>> iterator = entrySet().iterator();
      while (iterator.hasNext()) {
        Map.Entry<String, ContainerInfo> entry = iterator.next();
        if (entry.getValue().finishedTime < expireTime) {
          iterator.remove();
        }
      }
      return false;
    }
  };

  private FSJsonLineFile containerFile;
  private final ConcurrentMap<Integer, FSJsonLineFile> operatorFiles = Maps.newConcurrentMap();

  private final long startTime = System.currentTimeMillis();

  private static class EndWindowStats
  {
    long emitTimestamp = -1;
    HashMap<String, Long> dequeueTimestamps = new HashMap<String, Long>(); // input port name to end window dequeue time
  }

  public static class CriticalPathInfo
  {
    long latency;
    LinkedList<Integer> path = new LinkedList<Integer>();
  }

  public StreamingContainerManager(LogicalPlan dag, Clock clock)
  {
    this(dag, false, clock);
  }

  public StreamingContainerManager(LogicalPlan dag)
  {
    this(dag, false, new SystemClock());
  }

  public StreamingContainerManager(LogicalPlan dag, boolean enableEventRecording, Clock clock)
  {
    this.clock = clock;
    this.vars = new FinalVars(dag, clock.getTime());
    this.journal = setupJournal();
    // setup prior to plan creation for event recording
    if (enableEventRecording) {
      this.eventBus = new MBassador<StramEvent>(BusConfiguration.Default(1, 1, 1));
    }
    this.plan = new PhysicalPlan(dag, this);
    setupRecording(enableEventRecording);
    setupStringCodecs();
    try {
      this.containerFile = new FSJsonLineFile(new Path(this.vars.appPath + "/containers"), new FsPermission((short) 0644));
      this.containerFile.append(getAppMasterContainerInfo());
    }
    catch (IOException ex) {
      LOG.warn("Caught exception when instantiating for container info file. Ignoring", ex);
    }
  }

  private StreamingContainerManager(CheckpointState checkpointedState, boolean enableEventRecording)
  {
    this.vars = checkpointedState.finals;
    this.clock = new SystemClock();
    this.journal = setupJournal();
    this.plan = checkpointedState.physicalPlan;
    this.eventBus = new MBassador<StramEvent>(BusConfiguration.Default(1, 1, 1));
    setupRecording(enableEventRecording);
    setupStringCodecs();
    try {
      this.containerFile = new FSJsonLineFile(new Path(this.vars.appPath + "/containers"), new FsPermission((short) 0644));
      this.containerFile.append(getAppMasterContainerInfo());
    }
    catch (IOException ex) {
      LOG.error("Caught exception when instantiating for container info file", ex);
    }
  }

  public final ContainerInfo getAppMasterContainerInfo()
  {
    ContainerInfo ci = new ContainerInfo();
    ci.id = System.getenv(ApplicationConstants.Environment.CONTAINER_ID.toString());
    ci.host = System.getenv(ApplicationConstants.Environment.NM_HOST.toString()) + ":" + System.getenv(ApplicationConstants.Environment.NM_PORT.toString());
    ci.state = "ACTIVE";
    ci.jvmName = ManagementFactory.getRuntimeMXBean().getName();
    ci.numOperators = 0;
    ci.memoryMBAllocated = (int) (Runtime.getRuntime().maxMemory() / (1024 * 1024));
    ci.lastHeartbeat = -1;
    YarnConfiguration conf = new YarnConfiguration();
    String nodeHttpAddress = System.getenv(ApplicationConstants.Environment.NM_HOST.toString()) + ":" + System.getenv(ApplicationConstants.Environment.NM_HTTP_PORT.toString());
    ci.containerLogsUrl = ConfigUtils.getSchemePrefix(conf) + System.getenv(ApplicationConstants.Environment.NM_HOST.toString()) + ":" + System.getenv(ApplicationConstants.Environment.NM_HTTP_PORT.toString()) + "/node/containerlogs/" + ci.id + "/" + System.getenv(ApplicationConstants.Environment.USER.toString());
    ci.rawContainerLogsUrl = ConfigUtils.getRawContainerLogsUrl(conf, nodeHttpAddress, plan.getLogicalPlan().getAttributes().get(LogicalPlan.APPLICATION_ID), ci.id);
    ci.startedTime = startTime;
    ci.finishedTime = -1;
    return ci;
  }

  public void updateRPCLatency(String containerId, long latency)
  {
    MovingAverageLong latencyMA = rpcLatencies.get(containerId);
    if (latencyMA == null) {
      final MovingAverageLong val = new MovingAverageLong(10);
      latencyMA = rpcLatencies.putIfAbsent(containerId, val);
      if (latencyMA == null) {
        latencyMA = val;
      }
    }
    latencyMA.add(latency);
  }

  private Journal setupJournal()
  {
    Journal lJournal = new Journal();
    lJournal.register(1, new Journal.SetOperatorState(this));
    lJournal.register(2, new Journal.SetContainerState(this));
    return lJournal;
  }

  private void setupRecording(boolean enableEventRecording)
  {
    if (this.vars.enableStatsRecording) {
      statsRecorder = new FSStatsRecorder();
      statsRecorder.setBasePath(this.vars.appPath + "/" + LogicalPlan.SUBDIR_STATS);
      statsRecorder.setup();
    }
    if (enableEventRecording) {
      setupWsClient();
      eventRecorder = new FSEventRecorder(plan.getLogicalPlan().getValue(LogicalPlan.APPLICATION_ID));
      eventRecorder.setBasePath(this.vars.appPath + "/" + LogicalPlan.SUBDIR_EVENTS);
      eventRecorder.setWebSocketClient(wsClient);
      eventRecorder.setup();
      eventBus.subscribe(eventRecorder);
    }
  }

  private void setupStringCodecs()
  {
    Map<Class<?>, Class<? extends StringCodec<?>>> codecs = this.plan.getLogicalPlan().getAttributes().get(Context.DAGContext.STRING_CODECS);
    StringCodecs.loadConverters(codecs);
  }

  private void setupWsClient()
  {
    String gatewayAddress = plan.getLogicalPlan().getValue(LogicalPlan.GATEWAY_CONNECT_ADDRESS);
    boolean gatewayUseSsl = plan.getLogicalPlan().getValue(LogicalPlan.GATEWAY_USE_SSL);
    String gatewayUserName = plan.getLogicalPlan().getValue(LogicalPlan.GATEWAY_USER_NAME);
    String gatewayPassword = plan.getLogicalPlan().getValue(LogicalPlan.GATEWAY_PASSWORD);

    if (gatewayAddress != null) {
      try {
        wsClient = new SharedPubSubWebSocketClient((gatewayUseSsl ? "wss://" : "ws://") + gatewayAddress + "/pubsub", 500);
        if (gatewayUserName != null && gatewayPassword != null) {
          wsClient.setLoginUrl((gatewayUseSsl ? "https://" : "http://") + gatewayAddress + GATEWAY_LOGIN_URL_PATH);
          wsClient.setUserName(gatewayUserName);
          wsClient.setPassword(gatewayPassword);
        }
        wsClient.setup();
      }
      catch (Exception ex) {
        LOG.warn("Cannot establish websocket connection to {}", gatewayAddress);
      }
    }
  }

  public void teardown()
  {
    if (eventBus != null) {
      eventBus.shutdown();
    }
    if (eventRecorder != null) {
      eventRecorder.teardown();
    }
    if (statsRecorder != null) {
      statsRecorder.teardown();
    }

    IOUtils.closeQuietly(containerFile);
    for (FSJsonLineFile operatorFile : operatorFiles.values()) {
      IOUtils.closeQuietly(operatorFile);
    }
  }

  public void subscribeToEvents(Object listener)
  {
    if (eventBus != null) {
      eventBus.subscribe(listener);
    }
  }

  public PhysicalPlan getPhysicalPlan()
  {
    return plan;
  }

  public long getCommittedWindowId()
  {
    return committedWindowId;
  }

  public boolean isGatewayConnected()
  {
    return wsClient != null && wsClient.isConnectionOpen();
  }

  /**
   * Check periodically that deployed containers phone home.
   * Run from the master main loop (single threaded access).
   */
  public void monitorHeartbeat()
  {
    long currentTms = clock.getTime();

    // look for resource allocation timeout
    if (!pendingAllocation.isEmpty()) {
      // look for resource allocation timeout
      if (lastResourceRequest + plan.getLogicalPlan().getValue(LogicalPlan.RESOURCE_ALLOCATION_TIMEOUT_MILLIS) < currentTms) {
        String msg = String.format("Shutdown due to resource allocation timeout (%s ms) waiting for %s containers", currentTms - lastResourceRequest, pendingAllocation.size());
        LOG.warn(msg);
        for (PTContainer c : pendingAllocation) {
          LOG.warn("Waiting for resource: {}m priority: {} {}", c.getRequiredMemoryMB(), c.getResourceRequestPriority(), c);
        }
        shutdownAllContainers(msg);
        this.forcedShutdown = true;
      }
      else {
        for (PTContainer c : pendingAllocation) {
          LOG.debug("Waiting for resource: {}m {}", c.getRequiredMemoryMB(), c);
        }
      }
    }

    // monitor currently deployed containers
    for (StreamingContainerAgent sca : containers.values()) {
      PTContainer c = sca.container;

      if (!pendingAllocation.contains(c) && c.getExternalId() != null) {
        if (sca.lastHeartbeatMillis == 0) {
          //LOG.debug("{} {} {}", c.getExternalId(), currentTms - sca.createdMillis, this.vars.heartbeatTimeoutMillis);
          // container allocated but process was either not launched or is not able to phone home
          if (currentTms - sca.createdMillis > 2 * this.vars.heartbeatTimeoutMillis) {
            LOG.info("Container {}@{} startup timeout ({} ms).", new Object[]{c.getExternalId(), c.host, currentTms - sca.createdMillis});
            containerStopRequests.put(c.getExternalId(), c.getExternalId());
          }
        }
        else {
          if (currentTms - sca.lastHeartbeatMillis > this.vars.heartbeatTimeoutMillis) {
            if (!isApplicationIdle()) {
              // request stop (kill) as process may still be hanging around (would have been detected by Yarn otherwise)
              LOG.info("Container {}@{} heartbeat timeout ({} ms).", new Object[]{c.getExternalId(), c.host, currentTms - sca.lastHeartbeatMillis});
              containerStopRequests.put(c.getExternalId(), c.getExternalId());
            }
          }
        }
      }
    }

    // events that may modify the plan
    processEvents();

    committedWindowId = updateCheckpoints(false);
    calculateEndWindowStats();
    if (this.vars.enableStatsRecording) {
      recordStats(currentTms);
    }
  }

  private void recordStats(long currentTms)
  {
    try {
      statsRecorder.recordContainers(containers, currentTms);
      statsRecorder.recordOperators(getOperatorInfoList(), currentTms);
    }
    catch (Exception ex) {
      LOG.warn("Exception caught when recording stats", ex);
    }
  }

  private void calculateEndWindowStats()
  {
    if (!endWindowStatsOperatorMap.isEmpty()) {
      Set<Integer> allCurrentOperators = plan.getAllOperators().keySet();

      if (endWindowStatsOperatorMap.size() > this.vars.maxWindowsBehindForStats) {
        LOG.warn("Some operators are behind for more than {} windows! Trimming the end window stats map", this.vars.maxWindowsBehindForStats);
        while (endWindowStatsOperatorMap.size() > this.vars.maxWindowsBehindForStats) {
          LOG.debug("Removing incomplete end window stats for window id {}. Collected operator set: {}. Complete set: {}",
            endWindowStatsOperatorMap.firstKey(),
            endWindowStatsOperatorMap.get(endWindowStatsOperatorMap.firstKey()).keySet(),
            allCurrentOperators);
          endWindowStatsOperatorMap.remove(endWindowStatsOperatorMap.firstKey());
        }
      }

      int numOperators = allCurrentOperators.size();
      Long windowId = endWindowStatsOperatorMap.firstKey();
      while (windowId != null) {
        Map<Integer, EndWindowStats> endWindowStatsMap = endWindowStatsOperatorMap.get(windowId);
        Set<Integer> endWindowStatsOperators = endWindowStatsMap.keySet();

        if (allCurrentOperators.containsAll(endWindowStatsOperators)) {
          if (endWindowStatsMap.size() < numOperators) {
            if (windowId < completeEndWindowStatsWindowId) {
              LOG.debug("Disregarding stale end window stats for window {}", windowId);
              endWindowStatsOperatorMap.remove(windowId);
            }
            else {
              break;
            }
          }
          else {
            // collected data from all operators for this window id.  start latency calculation
            List<OperatorMeta> rootOperatorMetas = plan.getLogicalPlan().getRootOperators();
            Set<PTOperator> endWindowStatsVisited = new HashSet<PTOperator>();
            Set<PTOperator> leafOperators = new HashSet<PTOperator>();
            for (OperatorMeta root : rootOperatorMetas) {
              List<PTOperator> rootOperators = plan.getOperators(root);
              for (PTOperator rootOperator : rootOperators) {
                // DFS for visiting the operators for latency calculation
                LOG.debug("Calculating latency starting from operator {}", rootOperator.getId());
                calculateLatency(rootOperator, endWindowStatsMap, endWindowStatsVisited, leafOperators);
              }
            }
            CriticalPathInfo cpi = new CriticalPathInfo();
            //LOG.debug("Finding critical path...");
            cpi.latency = findCriticalPath(endWindowStatsMap, leafOperators, cpi.path);
            criticalPathInfo = cpi;
            endWindowStatsOperatorMap.remove(windowId);
            currentEndWindowStatsWindowId = windowId;
          }
        }
        else {
          // the old stats contains operators that do not exist any more
          // this is probably right after a partition happens.
          LOG.debug("Stats for non-existent operators detected. Disregarding end window stats for window {}", windowId);
          endWindowStatsOperatorMap.remove(windowId);
        }
        windowId = endWindowStatsOperatorMap.higherKey(windowId);
      }
    }
  }

  private void calculateLatency(PTOperator oper, Map<Integer, EndWindowStats> endWindowStatsMap, Set<PTOperator> endWindowStatsVisited, Set<PTOperator> leafOperators)
  {
    endWindowStatsVisited.add(oper);
    OperatorStatus operatorStatus = oper.stats;
    if (operatorStatus == null) {
      LOG.info("Operator status for operator {} does not exist yet.", oper);
      return;
    }

    EndWindowStats endWindowStats = endWindowStatsMap.get(oper.getId());
    if (endWindowStats == null) {
      LOG.info("End window stats is null for operator {}, probably a new operator after partitioning", oper);
      return;
    }

    // find the maximum end window emit time from all input ports
    long upstreamMaxEmitTimestamp = -1;
    PTOperator upstreamMaxEmitTimestampOperator = null;
    for (PTOperator.PTInput input : oper.getInputs()) {
      if (input.source.source instanceof PTOperator) {
        PTOperator upstreamOp = input.source.source;
        EndWindowStats upstreamEndWindowStats = endWindowStatsMap.get(upstreamOp.getId());
        if (upstreamEndWindowStats == null) {
          LOG.info("End window stats is null for operator {}", oper);
          return;
        }
        long adjustedEndWindowEmitTimestamp = upstreamEndWindowStats.emitTimestamp;
        MovingAverageLong rpcLatency = rpcLatencies.get(upstreamOp.getContainer().getExternalId());
        if (rpcLatency != null) {
          adjustedEndWindowEmitTimestamp += rpcLatency.getAvg();
        }
        if (adjustedEndWindowEmitTimestamp > upstreamMaxEmitTimestamp) {
          upstreamMaxEmitTimestamp = adjustedEndWindowEmitTimestamp;
          upstreamMaxEmitTimestampOperator = upstreamOp;
        }
      }
    }

    if (upstreamMaxEmitTimestamp > 0) {
      long adjustedEndWindowEmitTimestamp = endWindowStats.emitTimestamp;
      MovingAverageLong rpcLatency = rpcLatencies.get(oper.getContainer().getExternalId());
      if (rpcLatency != null) {
        adjustedEndWindowEmitTimestamp += rpcLatency.getAvg();
      }
      if (upstreamMaxEmitTimestamp < adjustedEndWindowEmitTimestamp) {
        LOG.debug("Adding {} to latency MA for {}", adjustedEndWindowEmitTimestamp - upstreamMaxEmitTimestamp, oper);
        operatorStatus.latencyMA.add(adjustedEndWindowEmitTimestamp - upstreamMaxEmitTimestamp);
      }
      else if (upstreamMaxEmitTimestamp != adjustedEndWindowEmitTimestamp) {
        LOG.warn("Cannot calculate latency for this operator because upstream timestamp is greater than this operator's end window time: {} ({}) > {} ({})",
          upstreamMaxEmitTimestamp, upstreamMaxEmitTimestampOperator, endWindowStats.emitTimestamp, oper);
        LOG.warn("Please verify that the system clocks are in sync in your cluster.", oper);
      }
    }

    if (oper.getOutputs().isEmpty()) {
      // it is a leaf operator
      leafOperators.add(oper);
    }
    else {
      for (PTOperator.PTOutput output : oper.getOutputs()) {
        for (PTOperator.PTInput input : output.sinks) {
          if (input.target instanceof PTOperator) {
            PTOperator downStreamOp = input.target;
            if (!endWindowStatsVisited.contains(downStreamOp)) {
              calculateLatency(downStreamOp, endWindowStatsMap, endWindowStatsVisited, leafOperators);
            }
          }
        }
      }
    }
  }

  /*
   * returns cumulative latency
   */
  private long findCriticalPath(Map<Integer, EndWindowStats> endWindowStatsMap, Set<PTOperator> operators, LinkedList<Integer> criticalPath)
  {
    long maxEndWindowTimestamp = 0;
    PTOperator maxOperator = null;
    for (PTOperator operator : operators) {
      EndWindowStats endWindowStats = endWindowStatsMap.get(operator.getId());
      if (maxEndWindowTimestamp < endWindowStats.emitTimestamp) {
        maxEndWindowTimestamp = endWindowStats.emitTimestamp;
        maxOperator = operator;
      }
    }
    if (maxOperator == null) {
      return 0;
    }
    criticalPath.addFirst(maxOperator.getId());
    OperatorStatus operatorStatus = maxOperator.stats;
    if (operatorStatus == null) {
      return 0;
    }
    operators.clear();
    if (maxOperator.getInputs() == null || maxOperator.getInputs().isEmpty()) {
      return operatorStatus.latencyMA.getAvg();
    }
    for (PTOperator.PTInput input : maxOperator.getInputs()) {
      if (input.source.source instanceof PTOperator) {
        operators.add(input.source.source);
      }
    }
    return operatorStatus.latencyMA.getAvg() + findCriticalPath(endWindowStatsMap, operators, criticalPath);
  }

  public int processEvents()
  {
    for (PTOperator o : reportStats.keySet()) {
      List<OperatorStats> stats = o.stats.listenerStats.poll();
      if (stats != null) {
        // append into single list
        List<OperatorStats> moreStats;
        while ((moreStats = o.stats.listenerStats.poll()) != null) {
          stats.addAll(moreStats);
        }
      }
      o.stats.lastWindowedStats = stats;
      if (o.stats.lastWindowedStats != null) {
        for (int i = o.stats.lastWindowedStats.size() - 1; i >= 0; i--) {
          Object counters = o.stats.lastWindowedStats.get(i).counters;
          if (counters != null) {
            o.lastSeenCounters = counters;
            break;
          }
        }
      }
      if (o.statsListeners != null) {
        plan.onStatusUpdate(o);
      }
      reportStats.remove(o);
    }
    if (!eventQueue.isEmpty()) {
      for (PTOperator oper : plan.getAllOperators().values()) {
        if (oper.getState() != PTOperator.State.ACTIVE) {
          LOG.debug("Skipping plan updates due to inactive operator {} {}", oper, oper.getState());
          return 0;
        }
      }
    }

    int count = 0;
    Runnable command;
    while ((command = this.eventQueue.poll()) != null) {
      eventQueueProcessing.set(true);
      try {
        command.run();
        count++;
      }
      catch (Exception e) {
        // TODO: handle error
        LOG.error("Failed to execute " + command, e);
      }
      eventQueueProcessing.set(false);
    }

    if (count > 0) {
      try {
        checkpoint();
      }
      catch (Exception e) {
        throw new RuntimeException("Failed to checkpoint state.", e);
      }
    }

    return count;
  }

  /**
   * Schedule container restart. Called by Stram after a container was terminated
   * and requires recovery (killed externally, or after heartbeat timeout). <br>
   * Recovery will resolve affected operators (within the container and
   * everything downstream with respective recovery checkpoint states).
   * Dependent operators will be undeployed and buffer server connections reset prior to
   * redeploy to recovery checkpoint.
   *
   * @param containerId
   */
  public void scheduleContainerRestart(String containerId)
  {
    StreamingContainerAgent cs = this.getContainerAgent(containerId);
    if (cs == null || cs.shutdownRequested == true) {
      // the container is no longer used / was released by us
      return;
    }

    LOG.info("Initiating recovery for {}@{}", containerId, cs.container.host);

    cs.container.setState(PTContainer.State.KILLED);
    cs.container.bufferServerAddress = null;
    cs.container.setResourceRequestPriority(-1);
    cs.container.setAllocatedMemoryMB(0);

    // resolve dependencies
    UpdateCheckpointsContext ctx = new UpdateCheckpointsContext(clock);
    for (PTOperator oper : cs.container.getOperators()) {
      updateRecoveryCheckpoints(oper, ctx);
    }
    includeLocalUpstreamOperators(ctx);

    // redeploy cycle for all affected operators
    LOG.info("Affected operators {}", ctx.visited);
    deploy(Collections.<PTContainer>emptySet(), ctx.visited, Sets.newHashSet(cs.container), ctx.visited);
  }

  /**
   * Transitively add operators that are container local to the dependency set.
   * (All downstream operators were traversed during checkpoint update.)
   *
   * @param ctx
   */
  private void includeLocalUpstreamOperators(UpdateCheckpointsContext ctx)
  {
    Set<PTOperator> newOperators = Sets.newHashSet();
    // repeat until no more local upstream operators are found
    do {
      newOperators.clear();
      for (PTOperator oper : ctx.visited) {
        for (PTInput input : oper.getInputs()) {
          if (input.source.source.getContainer() == oper.getContainer()) {
            if (!ctx.visited.contains(input.source.source)) {
              newOperators.add(input.source.source);
            }
          }
        }
      }
      if (!newOperators.isEmpty()) {
        for (PTOperator oper : newOperators) {
          updateRecoveryCheckpoints(oper, ctx);
        }
      }
    } while (!newOperators.isEmpty());
  }

  public void removeContainerAgent(String containerId)
  {
    LOG.debug("Removing container agent {}", containerId);
    StreamingContainerAgent containerAgent = containers.remove(containerId);
    if (containerAgent != null) {
      // record operator stop for this container
      for (PTOperator oper : containerAgent.container.getOperators()) {
        StramEvent ev = new StramEvent.StopOperatorEvent(oper.getName(), oper.getId(), containerId);
        recordEventAsync(ev);
      }
      containerAgent.container.setFinishedTime(System.currentTimeMillis());
      containerAgent.container.setState(PTContainer.State.KILLED);
      completedContainers.put(containerId, containerAgent.getContainerInfo());
    }
  }

  public Collection<ContainerInfo> getCompletedContainerInfo()
  {
    return Collections.unmodifiableCollection(completedContainers.values());
  }

  public static class ContainerResource
  {
    public final String containerId;
    public final String host;
    public final int memoryMB;
    public final int priority;
    public final String nodeHttpAddress;

    public ContainerResource(int priority, String containerId, String host, int memoryMB, String nodeHttpAddress)
    {
      this.containerId = containerId;
      this.host = host;
      this.memoryMB = memoryMB;
      this.priority = priority;
      this.nodeHttpAddress = nodeHttpAddress;
    }

    /**
     * @return String
     */
    @Override
    public String toString()
    {
      return new ToStringBuilder(this, ToStringStyle.SHORT_PREFIX_STYLE)
        .append("containerId", this.containerId)
        .append("host", this.host)
        .append("memoryMB", this.memoryMB)
        .toString();
    }

  }

  /**
   * Assign operators to allocated container resource.
   *
   * @param resource
   * @param bufferServerAddr
   * @return
   */
  public StreamingContainerAgent assignContainer(ContainerResource resource, InetSocketAddress bufferServerAddr)
  {
    PTContainer container = null;
    // match container waiting for resource
    for (PTContainer c : pendingAllocation) {
      if (c.getState() == PTContainer.State.NEW || c.getState() == PTContainer.State.KILLED) {
        if (c.getResourceRequestPriority() == resource.priority) {
          container = c;
          break;
        }
      }
    }

    if (container == null) {
      LOG.debug("No container matching allocated resource {}", resource);
      LOG.debug("Containers waiting for allocation {}", pendingAllocation);
      return null;
    }

    pendingAllocation.remove(container);
    container.setState(PTContainer.State.ALLOCATED);
    if (container.getExternalId() != null) {
      LOG.info("Removing container agent {}", container.getExternalId());
      this.containers.remove(container.getExternalId());
    }
    container.setExternalId(resource.containerId);
    container.host = resource.host;
    container.bufferServerAddress = bufferServerAddr;
    container.nodeHttpAddress = resource.nodeHttpAddress;
    container.setAllocatedMemoryMB(resource.memoryMB);
    container.setStartedTime(-1);
    container.setFinishedTime(-1);
    writeJournal(SetContainerState.newInstance(container));

    StreamingContainerAgent sca = new StreamingContainerAgent(container, newStreamingContainerContext(container), this);
    containers.put(resource.containerId, sca);
    LOG.debug("Assigned container {} priority {}", resource.containerId, resource.priority);
    return sca;
  }

  private StreamingContainerContext newStreamingContainerContext(PTContainer container)
  {
    try {
      int bufferServerMemory = 0;
      Iterator<PTOperator> operatorIterator = container.getOperators().iterator();

      while (operatorIterator.hasNext()) {
        bufferServerMemory += operatorIterator.next().getBufferServerMemory();
      }
      LOG.debug("Buffer Server Memory {}", bufferServerMemory);

      // the logical plan is not to be serialized via RPC, clone attributes only
      StreamingContainerContext scc = new StreamingContainerContext(plan.getLogicalPlan().getAttributes().clone(), null);
      scc.attributes.put(ContainerContext.IDENTIFIER, container.getExternalId());
      scc.attributes.put(ContainerContext.BUFFER_SERVER_MB, bufferServerMemory);
      scc.startWindowMillis = this.vars.windowStartMillis;
      return scc;
    }
    catch (CloneNotSupportedException ex) {
      throw new RuntimeException("Cannot clone DAG attributes", ex);
    }
  }

  public StreamingContainerAgent getContainerAgent(String containerId)
  {
    StreamingContainerAgent cs = containers.get(containerId);
    if (cs == null) {
      LOG.warn("Trying to get unknown container {}", containerId);
    }
    return cs;
  }

  public Collection<StreamingContainerAgent> getContainerAgents()
  {
    return this.containers.values();
  }

  private void processOperatorDeployStatus(final PTOperator oper, OperatorHeartbeat ohb, StreamingContainerAgent sca)
  {
    OperatorHeartbeat.DeployState ds = null;
    if (ohb != null) {
      ds = ohb.getState();
    }

    LOG.debug("heartbeat {} {}/{} {}", oper, oper.getState(), ds, oper.getContainer().getExternalId());

    switch (oper.getState()) {
      case ACTIVE:
        // Commented out the warning below because it's expected when the operator does something
        // quickly and goes out of commission, it will report SHUTDOWN correcly whereas this code
        // is incorrectly expecting ACTIVE to be reported.
        //LOG.warn("status out of sync {} expected {} remote {}", oper, oper.getState(), ds);
        // operator expected active, check remote status
        if (ds == null) {
          sca.deployOpers.add(oper);
        }
        else {
          switch (ds) {
            case SHUTDOWN:
              // remove the operator from the plan
              Runnable r = new Runnable()
              {
                @Override
                public void run()
                {
                  if (oper.getInputs().isEmpty()) {
                    LOG.info("Removing IDLE operator from plan {}", oper);
                    plan.removeIdlePartition(oper);
                  }
                }

              };
              dispatch(r);
              sca.undeployOpers.add(oper.getId());
              // record operator stop event
              recordEventAsync(new StramEvent.StopOperatorEvent(oper.getName(), oper.getId(), oper.getContainer().getExternalId()));
              break;
            case FAILED:
              processOperatorFailure(oper);
              sca.undeployOpers.add(oper.getId());
              recordEventAsync(new StramEvent.StopOperatorEvent(oper.getName(), oper.getId(), oper.getContainer().getExternalId()));
              break;
            case ACTIVE:
              break;
          }
        }
        break;
      case PENDING_UNDEPLOY:
        if (ds == null) {
          // operator no longer deployed in container
          recordEventAsync(new StramEvent.StopOperatorEvent(oper.getName(), oper.getId(), oper.getContainer().getExternalId()));
          oper.setState(State.PENDING_DEPLOY);
          sca.deployOpers.add(oper);
        }
        else {
          // operator is currently deployed, request undeploy
          sca.undeployOpers.add(oper.getId());
        }
        break;
      case PENDING_DEPLOY:
        if (ds == null) {
          // operator to be deployed
          sca.deployOpers.add(oper);
        }
        else {
          // operator was deployed in container
          PTContainer container = oper.getContainer();
          LOG.debug("{} marking deployed: {} remote status {}", container.getExternalId(), oper, ds);
          oper.setState(PTOperator.State.ACTIVE);
          oper.stats.lastHeartbeat = null; // reset on redeploy
          oper.stats.lastWindowIdChangeTms = clock.getTime();
          recordEventAsync(new StramEvent.StartOperatorEvent(oper.getName(), oper.getId(), container.getExternalId()));
        }
        break;
      default:
        //LOG.warn("Unhandled operator state {} {} remote {}", oper, oper.getState(), ds);
        if (ds != null) {
          // operator was removed and needs to be undeployed from container
          sca.undeployOpers.add(oper.getId());
          recordEventAsync(new StramEvent.StopOperatorEvent(oper.getName(), oper.getId(), oper.getContainer().getExternalId()));
        }
    }
  }

  private void processOperatorFailure(PTOperator oper)
  {
    // count failure transitions *->FAILED, applies to initialization as well as intermittent failures
    if (oper.getState() == PTOperator.State.ACTIVE) {
      oper.setState(PTOperator.State.INACTIVE);
      oper.failureCount++;
      oper.getOperatorMeta().getStatus().failureCount++;
      LOG.warn("Operator failure: {} count: {}", oper, oper.failureCount);
      Integer maxAttempts = oper.getOperatorMeta().getValue(OperatorContext.RECOVERY_ATTEMPTS);
      if (maxAttempts == null || oper.failureCount <= maxAttempts) {
        // restart entire container in attempt to recover operator
        // in the future a more sophisticated recovery strategy could
        // involve initial redeploy attempt(s) of affected operator in
        // existing container or sandbox container for just the operator
        LOG.error("Initiating container restart after operator failure {}", oper);
        containerStopRequests.put(oper.getContainer().getExternalId(), oper.getContainer().getExternalId());
      }
      else {
        String msg = String.format("Shutdown after reaching failure threshold for %s", oper);
        LOG.warn(msg);
        shutdownAllContainers(msg);
        forcedShutdown = true;
      }
    }
    else {
      // should not get here
      LOG.warn("Failed operator {} {} {} to be undeployed by container", oper, oper.getState());
    }
  }

  /**
   * process the heartbeat from each container.
   * called by the RPC thread for each container. (i.e. called by multiple threads)
   *
   * @param heartbeat
   * @return
   */
  public ContainerHeartbeatResponse processHeartbeat(ContainerHeartbeat heartbeat)
  {
    long currentTimeMillis = clock.getTime();

    StreamingContainerAgent sca = this.containers.get(heartbeat.getContainerId());
    if (sca == null || sca.container.getState() == PTContainer.State.KILLED) {
      // could be orphaned container that was replaced and needs to terminate
      LOG.error("Unknown container " + heartbeat.getContainerId());
      ContainerHeartbeatResponse response = new ContainerHeartbeatResponse();
      response.shutdown = true;
      return response;
    }

    //LOG.debug("{} {} {}", new Object[]{sca.container.containerId, sca.container.bufferServerAddress, sca.container.getState()});
    if (sca.container.getState() == PTContainer.State.ALLOCATED) {
      // capture dynamically assigned address from container
      if (sca.container.bufferServerAddress == null && heartbeat.bufferServerHost != null) {
        sca.container.bufferServerAddress = InetSocketAddress.createUnresolved(heartbeat.bufferServerHost, heartbeat.bufferServerPort);
        LOG.info("Container {} buffer server: {}", sca.container.getExternalId(), sca.container.bufferServerAddress);
      }
      long containerStartTime = System.currentTimeMillis();
      sca.container.setState(PTContainer.State.ACTIVE);
      sca.container.setStartedTime(containerStartTime);
      sca.container.setFinishedTime(-1);
      sca.jvmName = heartbeat.jvmName;
      try {
        containerFile.append(sca.getContainerInfo());
      }
      catch (IOException ex) {
        LOG.warn("Cannot write to container file");
      }
      for (PTOperator ptOp : sca.container.getOperators()) {
        try {
          FSJsonLineFile operatorFile = operatorFiles.get(ptOp.getId());
          if (operatorFile == null) {
            operatorFiles.putIfAbsent(ptOp.getId(), new FSJsonLineFile(new Path(this.vars.appPath + "/operators/" + ptOp.getId()), new FsPermission((short)0644)));
            operatorFile = operatorFiles.get(ptOp.getId());
          }
          JSONObject operatorInfo = new JSONObject();
          operatorInfo.put("name", ptOp.getName());
          operatorInfo.put("container", sca.container.getExternalId());
          operatorInfo.put("startTime", containerStartTime);
          operatorFile.append(operatorInfo);
        }
        catch (Exception ex) {
          LOG.warn("Cannot write to operator file: ", ex);
        }
      }
    }

    if (heartbeat.restartRequested) {
      LOG.error("Container {} restart request", sca.container.getExternalId());
      containerStopRequests.put(sca.container.getExternalId(), sca.container.getExternalId());
    }

    sca.memoryMBFree = heartbeat.memoryMBFree;

    sca.undeployOpers.clear();
    sca.deployOpers.clear();
    if (!this.deployChangeInProgress.get()) {
      sca.deployCnt = this.deployChangeCnt;
    }
    Set<Integer> reportedOperators = Sets.newHashSetWithExpectedSize(sca.container.getOperators().size());

    boolean containerIdle = true;

    for (OperatorHeartbeat shb : heartbeat.getContainerStats().operators) {

      long maxEndWindowTimestamp = 0;

      reportedOperators.add(shb.nodeId);
      PTOperator oper = this.plan.getAllOperators().get(shb.getNodeId());

      if (oper == null) {
        LOG.info("Heartbeat for unknown operator {} (container {})", shb.getNodeId(), heartbeat.getContainerId());
        sca.undeployOpers.add(shb.nodeId);
        continue;
      }

      //LOG.debug("heartbeat {} {}/{} {}", oper, oper.getState(), shb.getState(), oper.getContainer().getExternalId());
      if (!(oper.getState() == PTOperator.State.ACTIVE && shb.getState() == OperatorHeartbeat.DeployState.ACTIVE)) {
        // deploy state may require synchronization
        processOperatorDeployStatus(oper, shb, sca);
      }

      oper.stats.lastHeartbeat = shb;
      List<ContainerStats.OperatorStats> statsList = shb.getOperatorStatsContainer();
      if (!oper.stats.isIdle()) {
        containerIdle = false;
      }
      if (!statsList.isEmpty()) {
        long tuplesProcessed = 0;
        long tuplesEmitted = 0;
        long totalCpuTimeUsed = 0;
        int statCount = 0;
        long maxDequeueTimestamp = -1;
        oper.stats.recordingId = null;

        final OperatorStatus status = oper.stats;
        status.statsRevs.checkout();

        for (Map.Entry<String, PortStatus> entry : status.inputPortStatusList.entrySet()) {
          entry.getValue().recordingId = null;
        }
        for (Map.Entry<String, PortStatus> entry : status.outputPortStatusList.entrySet()) {
          entry.getValue().recordingId = null;
        }
        for (ContainerStats.OperatorStats stats : statsList) {

          /* report checkpointedWindowId status of the operator */
          if (stats.checkpoint instanceof Checkpoint) {
            if (oper.getRecentCheckpoint() == null || oper.getRecentCheckpoint().windowId < stats.checkpoint.getWindowId()) {
              addCheckpoint(oper, (Checkpoint) stats.checkpoint);
              oper.failureCount = 0;
            }
          }

          oper.stats.recordingId = stats.recordingId;

          /* report all the other stuff */

          // calculate the stats related to end window
          EndWindowStats endWindowStats = new EndWindowStats(); // end window stats for a particular window id for a particular node
          Collection<ContainerStats.OperatorStats.PortStats> ports = stats.inputPorts;
          if (ports != null) {
            Set<String> currentInputPortSet = Sets.newHashSetWithExpectedSize(ports.size());
            for (ContainerStats.OperatorStats.PortStats s : ports) {
              currentInputPortSet.add(s.id);
              PortStatus ps = status.inputPortStatusList.get(s.id);
              if (ps == null) {
                ps = status.new PortStatus();
                ps.portName = s.id;
                status.inputPortStatusList.put(s.id, ps);
              }
              ps.totalTuples += s.tupleCount;
              ps.recordingId = s.recordingId;

              tuplesProcessed += s.tupleCount;
              endWindowStats.dequeueTimestamps.put(s.id, s.endWindowTimestamp);

              Pair<Integer, String> operatorPortName = new Pair<Integer, String>(oper.getId(), s.id);
              long lastEndWindowTimestamp = operatorPortLastEndWindowTimestamps.containsKey(operatorPortName) ? operatorPortLastEndWindowTimestamps.get(operatorPortName) : lastStatsTimestamp;
              long portElapsedMillis = Math.max(s.endWindowTimestamp - lastEndWindowTimestamp, 0);
              //LOG.debug("=== PROCESSED TUPLE COUNT for {}: {}, {}, {}, {}", operatorPortName, s.tupleCount, portElapsedMillis, operatorPortLastEndWindowTimestamps.get(operatorPortName), lastStatsTimestamp);
              ps.tuplesPMSMA.add(s.tupleCount, portElapsedMillis);
              ps.bufferServerBytesPMSMA.add(s.bufferServerBytes, portElapsedMillis);
              ps.queueSizePSMA.add(s.queueSize, portElapsedMillis);

              operatorPortLastEndWindowTimestamps.put(operatorPortName, s.endWindowTimestamp);
              if (maxEndWindowTimestamp < s.endWindowTimestamp) {
                maxEndWindowTimestamp = s.endWindowTimestamp;
              }
              if (s.endWindowTimestamp > maxDequeueTimestamp) {
                maxDequeueTimestamp = s.endWindowTimestamp;
              }
            }
            // need to remove dead ports, for unifiers
            Iterator<Map.Entry<String, PortStatus>> it = status.inputPortStatusList.entrySet().iterator();
            while (it.hasNext()) {
              Map.Entry<String, PortStatus> entry = it.next();
              if (!currentInputPortSet.contains(entry.getKey())) {
                it.remove();
              }
            }
          }

          ports = stats.outputPorts;
          if (ports != null) {
            Set<String> currentOutputPortSet = Sets.newHashSetWithExpectedSize(ports.size());
            for (ContainerStats.OperatorStats.PortStats s : ports) {
              currentOutputPortSet.add(s.id);
              PortStatus ps = status.outputPortStatusList.get(s.id);
              if (ps == null) {
                ps = status.new PortStatus();
                ps.portName = s.id;
                status.outputPortStatusList.put(s.id, ps);
              }
              ps.totalTuples += s.tupleCount;
              ps.recordingId = s.recordingId;

              tuplesEmitted += s.tupleCount;
              Pair<Integer, String> operatorPortName = new Pair<Integer, String>(oper.getId(), s.id);

              long lastEndWindowTimestamp = operatorPortLastEndWindowTimestamps.containsKey(operatorPortName) ? operatorPortLastEndWindowTimestamps.get(operatorPortName) : lastStatsTimestamp;
              long portElapsedMillis = Math.max(s.endWindowTimestamp - lastEndWindowTimestamp, 0);
              //LOG.debug("=== EMITTED TUPLE COUNT for {}: {}, {}, {}, {}", operatorPortName, s.tupleCount, portElapsedMillis, operatorPortLastEndWindowTimestamps.get(operatorPortName), lastStatsTimestamp);
              ps.tuplesPMSMA.add(s.tupleCount, portElapsedMillis);
              ps.bufferServerBytesPMSMA.add(s.bufferServerBytes, portElapsedMillis);
              operatorPortLastEndWindowTimestamps.put(operatorPortName, s.endWindowTimestamp);
              if (maxEndWindowTimestamp < s.endWindowTimestamp) {
                maxEndWindowTimestamp = s.endWindowTimestamp;
              }
            }
            if (ports.size() > 0) {
              endWindowStats.emitTimestamp = ports.iterator().next().endWindowTimestamp;
            }
            // need to remove dead ports, for unifiers
            Iterator<Map.Entry<String, PortStatus>> it = status.outputPortStatusList.entrySet().iterator();
            while (it.hasNext()) {
              Map.Entry<String, PortStatus> entry = it.next();
              if (!currentOutputPortSet.contains(entry.getKey())) {
                it.remove();
              }
            }
          }

          // for output operator, just take the maximum dequeue time for emit timestamp.
          // (we don't know the latency for output operators because they don't emit tuples)
          if (endWindowStats.emitTimestamp < 0) {
            endWindowStats.emitTimestamp = maxDequeueTimestamp;
          }

          if (status.currentWindowId.get() != stats.windowId) {
            status.lastWindowIdChangeTms = currentTimeMillis;
            status.currentWindowId.set(stats.windowId);
          }
          totalCpuTimeUsed += stats.cpuTimeUsed;
          statCount++;
          if (stats.windowId > currentEndWindowStatsWindowId) {
            Map<Integer, EndWindowStats> endWindowStatsMap = endWindowStatsOperatorMap.get(stats.windowId);
            if (endWindowStatsMap == null) {
              endWindowStatsOperatorMap.putIfAbsent(stats.windowId, new ConcurrentSkipListMap<Integer, EndWindowStats>());
              endWindowStatsMap = endWindowStatsOperatorMap.get(stats.windowId);
            }
            endWindowStatsMap.put(shb.getNodeId(), endWindowStats);

            Set<Integer> allCurrentOperators = plan.getAllOperators().keySet();
            int numOperators = plan.getAllOperators().size();
            if (allCurrentOperators.containsAll(endWindowStatsMap.keySet()) && endWindowStatsMap.size() == numOperators) {
              completeEndWindowStatsWindowId = stats.windowId;
            }
          }
        }

        status.totalTuplesProcessed.add(tuplesProcessed);
        status.totalTuplesEmitted.add(tuplesEmitted);
        OperatorMeta logicalOperator = oper.getOperatorMeta();
        LogicalOperatorStatus logicalStatus = logicalOperator.getStatus();
        if (!oper.isUnifier()) {
          logicalStatus.totalTuplesProcessed += tuplesProcessed;
          logicalStatus.totalTuplesEmitted += tuplesEmitted;
        }
        long lastMaxEndWindowTimestamp = operatorLastEndWindowTimestamps.containsKey(oper.getId()) ? operatorLastEndWindowTimestamps.get(oper.getId()) : lastStatsTimestamp;
        if (maxEndWindowTimestamp >= lastMaxEndWindowTimestamp) {
          double tuplesProcessedPMSMA = 0.0;
          double tuplesEmittedPMSMA = 0.0;
          if (statCount != 0) {
            //LOG.debug("CPU for {}: {} / {} - {}", oper.getId(), totalCpuTimeUsed, maxEndWindowTimestamp, lastMaxEndWindowTimestamp);
            status.cpuNanosPMSMA.add(totalCpuTimeUsed, maxEndWindowTimestamp - lastMaxEndWindowTimestamp);
          }

          for (PortStatus ps : status.inputPortStatusList.values()) {
            tuplesProcessedPMSMA += ps.tuplesPMSMA.getAvg();
          }
          for (PortStatus ps : status.outputPortStatusList.values()) {
            tuplesEmittedPMSMA += ps.tuplesPMSMA.getAvg();
          }
          status.tuplesProcessedPSMA.set(Math.round(tuplesProcessedPMSMA * 1000));
          status.tuplesEmittedPSMA.set(Math.round(tuplesEmittedPMSMA * 1000));
        }
        else {
          //LOG.warn("This timestamp for {} is lower than the previous!! {} < {}", oper.getId(), maxEndWindowTimestamp, lastMaxEndWindowTimestamp);
        }
        operatorLastEndWindowTimestamps.put(oper.getId(), maxEndWindowTimestamp);
        status.listenerStats.add(statsList);
        this.reportStats.put(oper, oper);

        status.statsRevs.commit();
      }
      if (lastStatsTimestamp < maxEndWindowTimestamp) {
        lastStatsTimestamp = maxEndWindowTimestamp;
      }
    }

    sca.lastHeartbeatMillis = currentTimeMillis;

    for (PTOperator oper : sca.container.getOperators()) {
      if (!reportedOperators.contains(oper.getId())) {
        processOperatorDeployStatus(oper, null, sca);
      }
    }

    ContainerHeartbeatResponse rsp = getHeartbeatResponse(sca);

    if (containerIdle && isApplicationIdle()) {
      LOG.info("requesting idle shutdown for container {}", heartbeat.getContainerId());
      rsp.shutdown = true;
    }
    else {
      if (sca.shutdownRequested) {
        LOG.info("requesting shutdown for container {}", heartbeat.getContainerId());
        rsp.shutdown = true;
      }
    }

    List<StramToNodeRequest> requests = rsp.nodeRequests != null ? rsp.nodeRequests : new ArrayList<StramToNodeRequest>();
    ConcurrentLinkedQueue<StramToNodeRequest> operatorRequests = sca.getOperatorRequests();
    while (true) {
      StramToNodeRequest r = operatorRequests.poll();
      if (r == null) {
        break;
      }
      requests.add(r);
    }
    rsp.nodeRequests = requests;
    rsp.committedWindowId = committedWindowId;
    return rsp;
  }

  private ContainerHeartbeatResponse getHeartbeatResponse(StreamingContainerAgent sca)
  {
    ContainerHeartbeatResponse rsp = new ContainerHeartbeatResponse();
    if (this.deployChangeInProgress.get() || sca.deployCnt != this.deployChangeCnt) {
      LOG.debug("{} deferred requests due to concurrent plan change.", sca.container.toIdStateString());
      rsp.hasPendingRequests = true;
      return rsp;
    }

    if (!sca.undeployOpers.isEmpty()) {
      rsp.undeployRequest = Lists.newArrayList(sca.undeployOpers);
      rsp.hasPendingRequests = (!sca.deployOpers.isEmpty());
      return rsp;
    }

    Set<PTOperator> deployOperators = sca.deployOpers;
    if (!deployOperators.isEmpty()) {
      // deploy once all containers are running and no undeploy operations are pending.
      for (PTContainer c : getPhysicalPlan().getContainers()) {
        if (c.getState() != PTContainer.State.ACTIVE) {
          LOG.debug("{} waiting for container activation {}", sca.container.toIdStateString(), c.toIdStateString());
          rsp.hasPendingRequests = true;
          return rsp;
        }
        for (PTOperator oper : c.getOperators()) {
          if (oper.getState() == PTOperator.State.PENDING_UNDEPLOY) {
            LOG.debug("{} waiting for undeploy {} {}", sca.container.toIdStateString(), c.toIdStateString(), oper);
            rsp.hasPendingRequests = true;
            return rsp;
          }
        }
      }

      LOG.debug("{} deployable operators: {}", sca.container.toIdStateString(), deployOperators);
      List<OperatorDeployInfo> deployList = sca.getDeployInfoList(deployOperators);
      if (deployList != null && !deployList.isEmpty()) {
        rsp.deployRequest = deployList;
        rsp.nodeRequests = Lists.newArrayList();
        for (PTOperator o : deployOperators) {
          rsp.nodeRequests.addAll(o.deployRequests);
        }
      }
      rsp.hasPendingRequests = false;
      return rsp;
    }
    return rsp;
  }

  private boolean isApplicationIdle()
  {
    if (eventQueueProcessing.get()) {
      return false;
    }
    for (StreamingContainerAgent sca : this.containers.values()) {
      if (sca.hasPendingWork()) {
        // container may have no active operators but deploy request pending
        return false;
      }
      for (PTOperator oper : sca.container.getOperators()) {
        if (!oper.stats.isIdle()) {
          return false;
        }
      }
    }
    return true;
  }

  void addCheckpoint(PTOperator node, Checkpoint checkpoint)
  {
    synchronized (node.checkpoints) {
      if (!node.checkpoints.isEmpty()) {
        Checkpoint lastCheckpoint = node.checkpoints.getLast();
        // skip unless checkpoint moves
        if (lastCheckpoint.windowId != checkpoint.windowId) {
          if (lastCheckpoint.windowId > checkpoint.windowId) {
            // list needs to have max windowId last
            LOG.warn("Out of sequence checkpoint {} last {} (operator {})", new Object[]{checkpoint, lastCheckpoint, node});
            ListIterator<Checkpoint> li = node.checkpoints.listIterator();
            while (li.hasNext() && li.next().windowId < checkpoint.windowId) {
              //continue;
            }
            if (li.previous().windowId != checkpoint.windowId) {
              li.add(checkpoint);
            }
          }
          else {
            node.checkpoints.add(checkpoint);
          }
        }
      }
      else {
        node.checkpoints.add(checkpoint);
      }
    }
  }

  public static class UpdateCheckpointsContext
  {
    public final MutableLong committedWindowId = new MutableLong(Long.MAX_VALUE);
    public final Set<PTOperator> visited = new LinkedHashSet<PTOperator>();
    public final Set<PTOperator> blocked = new LinkedHashSet<PTOperator>();
    public final long currentTms;
    public final boolean recovery;

    public UpdateCheckpointsContext(Clock clock)
    {
      this.currentTms = clock.getTime();
      this.recovery = false;
    }

    public UpdateCheckpointsContext(Clock clock, boolean recovery)
    {
      this.currentTms = clock.getTime();
      this.recovery = recovery;
    }

  }

  /**
   * Compute checkpoints required for a given operator instance to be recovered.
   * This is done by looking at checkpoints available for downstream dependencies first,
   * and then selecting the most recent available checkpoint that is smaller than downstream.
   *
   * @param operator Operator instance for which to find recovery checkpoint
   * @param ctx      Context into which to collect traversal info
   */
  public void updateRecoveryCheckpoints(PTOperator operator, UpdateCheckpointsContext ctx)
  {
    if (operator.getRecoveryCheckpoint().windowId < ctx.committedWindowId.longValue()) {
      ctx.committedWindowId.setValue(operator.getRecoveryCheckpoint().windowId);
    }

    if (operator.getState() == PTOperator.State.ACTIVE
      && (ctx.currentTms - operator.stats.lastWindowIdChangeTms) > operator.stats.windowProcessingTimeoutMillis) {
      ctx.blocked.add(operator);
    }

    long maxCheckpoint = operator.getRecentCheckpoint().windowId;
    if (ctx.recovery && maxCheckpoint == Stateless.WINDOW_ID && operator.isOperatorStateLess()) {
      long currentWindowId = WindowGenerator.getWindowId(ctx.currentTms, this.vars.windowStartMillis, this.getLogicalPlan().getValue(LogicalPlan.STREAMING_WINDOW_SIZE_MILLIS));
      maxCheckpoint = currentWindowId;
    }

    // DFS downstream operators
    for (PTOperator.PTOutput out : operator.getOutputs()) {
      for (PTOperator.PTInput sink : out.sinks) {
        PTOperator sinkOperator = sink.target;
        if (!ctx.visited.contains(sinkOperator)) {
          // downstream traversal
          updateRecoveryCheckpoints(sinkOperator, ctx);
        }
        // recovery window id cannot move backwards
        // when dynamically adding new operators
        if (sinkOperator.getRecoveryCheckpoint().windowId >= operator.getRecoveryCheckpoint().windowId) {
          maxCheckpoint = Math.min(maxCheckpoint, sinkOperator.getRecoveryCheckpoint().windowId);
        }

        if (ctx.blocked.contains(sinkOperator)) {
          if (sinkOperator.stats.getCurrentWindowId() == operator.stats.getCurrentWindowId()) {
            // downstream operator is blocked by this operator
            ctx.blocked.remove(sinkOperator);
          }
        }
      }
    }

    // checkpoint frozen during deployment
    if (ctx.recovery || operator.getState() != PTOperator.State.PENDING_DEPLOY) {
      // remove previous checkpoints
      Checkpoint c1 = Checkpoint.INITIAL_CHECKPOINT;
      synchronized (operator.checkpoints) {
        if (!operator.checkpoints.isEmpty() && (operator.checkpoints.getFirst()).windowId <= maxCheckpoint) {
          c1 = operator.checkpoints.getFirst();
          Checkpoint c2;
          while (operator.checkpoints.size() > 1 && ((c2 = operator.checkpoints.get(1)).windowId) <= maxCheckpoint) {
            operator.checkpoints.removeFirst();
            //LOG.debug("Checkpoint to delete: operator={} windowId={}", operator.getName(), c1);
            this.purgeCheckpoints.add(new Pair<PTOperator, Long>(operator, c1.windowId));
            c1 = c2;
          }
        }
        else {
          if (ctx.recovery && operator.checkpoints.isEmpty() && operator.isOperatorStateLess()) {
            LOG.debug("Adding checkpoint for stateless operator {} {}", operator, Codec.getStringWindowId(maxCheckpoint));
            c1 = operator.addCheckpoint(maxCheckpoint, this.vars.windowStartMillis);
          }
        }
      }
      //LOG.debug("Operator {} checkpoints: commit {} recent {}", new Object[] {operator.getName(), c1, operator.checkpoints});
      operator.setRecoveryCheckpoint(c1);
    }
    else {
      LOG.debug("Skipping checkpoint update {} during {}", operator, operator.getState());
    }

    ctx.visited.add(operator);
  }

  /**
   * Visit all operators to update current checkpoint based on updated downstream state.
   * Purge older checkpoints that are no longer needed.
   */
  private long updateCheckpoints(boolean recovery)
  {
    UpdateCheckpointsContext ctx = new UpdateCheckpointsContext(clock, recovery);
    for (OperatorMeta logicalOperator : plan.getLogicalPlan().getRootOperators()) {
      //LOG.debug("Updating checkpoints for operator {}", logicalOperator.getName());
      List<PTOperator> operators = plan.getOperators(logicalOperator);
      if (operators != null) {
        for (PTOperator operator : operators) {
          updateRecoveryCheckpoints(operator, ctx);
        }
      }
    }
    purgeCheckpoints();

    for (PTOperator oper : ctx.blocked) {
      String containerId = oper.getContainer().getExternalId();
      if (containerId != null) {
        LOG.info("Blocked operator {} container {} time {}ms", oper, oper.getContainer().toIdStateString(), ctx.currentTms - oper.stats.lastWindowIdChangeTms);
        this.containerStopRequests.put(containerId, containerId);
      }
    }
    return ctx.committedWindowId.longValue();
  }

  private BufferServerController getBufferServerClient(PTOperator operator)
  {
    BufferServerController bsc = new BufferServerController(operator.getLogicalId());
    InetSocketAddress address = operator.getContainer().bufferServerAddress;
    StreamingContainer.eventloop.connect(address.isUnresolved() ? new InetSocketAddress(address.getHostName(), address.getPort()) : address, bsc);
    return bsc;
  }

  private void purgeCheckpoints()
  {
    for (Pair<PTOperator, Long> p : purgeCheckpoints) {
      PTOperator operator = p.getFirst();
      if (!operator.isOperatorStateLess()) {
        try {
          operator.getOperatorMeta().getValue(OperatorContext.STORAGE_AGENT).delete(operator.getId(), p.getSecond());
          //LOG.debug("Purged checkpoint {} {}", operator.getId(), p.getSecond());
        }
        catch (Exception e) {
          LOG.error("Failed to purge checkpoint " + p, e);
        }
      }
      // delete stream state when using buffer server
      for (PTOperator.PTOutput out : operator.getOutputs()) {
        if (!out.isDownStreamInline()) {
          if (operator.getContainer().bufferServerAddress == null) {
            // address should be null only for a new container, in which case there should not be a purge request
            // TODO: logging added to find out how we got here
            LOG.warn("purge request w/o buffer server address source {} container {} checkpoints {}",
              new Object[]{out, operator.getContainer(), operator.checkpoints});
            continue;
          }

          for (InputPortMeta ipm : out.logicalStream.getSinks()) {
            StreamCodec<?> streamCodecInfo = StreamingContainerAgent.getStreamCodec(ipm);
            Integer codecId = plan.getStreamCodecIdentifier(streamCodecInfo);
            // following needs to match the concat logic in StreamingContainer
            String sourceIdentifier = Integer.toString(operator.getId()).concat(Component.CONCAT_SEPARATOR).concat(out.portName).concat(Component.CONCAT_SEPARATOR).concat(codecId.toString());
            // delete everything from buffer server prior to new checkpoint
            BufferServerController bsc = getBufferServerClient(operator);
            try {
              bsc.purge(null, sourceIdentifier, operator.checkpoints.getFirst().windowId - 1);
            }
            catch (RuntimeException re) {
              LOG.warn("Failed to purge " + bsc.addr + " " + sourceIdentifier, re);
            }
          }
        }
      }
    }
    purgeCheckpoints.clear();
  }

  /**
   * Mark all containers for shutdown, next container heartbeat response
   * will propagate the shutdown request. This is controlled soft shutdown.
   * If containers don't respond, the application can be forcefully terminated
   * via yarn using forceKillApplication.
   *
   * @param message
   */
  public void shutdownAllContainers(String message)
  {
    this.shutdownDiagnosticsMessage = message;
    LOG.info("Initiating application shutdown: " + message);
    for (StreamingContainerAgent cs : this.containers.values()) {
      cs.shutdownRequested = true;
    }
  }

  private Map<PTContainer, List<PTOperator>> groupByContainer(Collection<PTOperator> operators)
  {
    Map<PTContainer, List<PTOperator>> m = new HashMap<PTContainer, List<PTOperator>>();
    for (PTOperator node : operators) {
      List<PTOperator> nodes = m.get(node.getContainer());
      if (nodes == null) {
        nodes = new ArrayList<PTOperator>();
        m.put(node.getContainer(), nodes);
      }
      nodes.add(node);
    }
    return m;
  }

  private void requestContainer(PTContainer c)
  {
    ContainerStartRequest dr = new ContainerStartRequest(c);
    containerStartRequests.add(dr);
    pendingAllocation.add(dr.container);
    lastResourceRequest = System.currentTimeMillis();
    for (PTOperator operator : c.getOperators()) {
      operator.setState(PTOperator.State.INACTIVE);
    }
  }

  @Override
  public void deploy(Set<PTContainer> releaseContainers, Collection<PTOperator> undeploy, Set<PTContainer> startContainers, Collection<PTOperator> deploy)
  {
    try {
      this.deployChangeInProgress.set(true);

      Map<PTContainer, List<PTOperator>> undeployGroups = groupByContainer(undeploy);

      // stop affected operators (exclude new/failed containers)
      // order does not matter, remove all operators in each container in one sweep
      for (Map.Entry<PTContainer, List<PTOperator>> e : undeployGroups.entrySet()) {
        // container may already be in failed or pending deploy state, notified by RM or timed out
        PTContainer c = e.getKey();
        if (!startContainers.contains(c) && !releaseContainers.contains(c) && c.getState() != PTContainer.State.KILLED) {
          LOG.debug("scheduling undeploy {} {}", e.getKey().getExternalId(), e.getValue());
          for (PTOperator oper : e.getValue()) {
            oper.setState(PTOperator.State.PENDING_UNDEPLOY);
          }
        }
      }

      // start new containers
      for (PTContainer c : startContainers) {
        requestContainer(c);
      }

      // (re)deploy affected operators
      // can happen in parallel after buffer server for recovered publishers is reset
      Map<PTContainer, List<PTOperator>> deployGroups = groupByContainer(deploy);
      for (Map.Entry<PTContainer, List<PTOperator>> e : deployGroups.entrySet()) {
        if (!startContainers.contains(e.getKey())) {
          // to reset publishers, clean buffer server past checkpoint so subscribers don't read stale data (including end of stream)
          for (PTOperator operator : e.getValue()) {
            for (PTOperator.PTOutput out : operator.getOutputs()) {
              if (!out.isDownStreamInline()) {
                for (InputPortMeta ipm : out.logicalStream.getSinks()) {
                  StreamCodec<?> streamCodecInfo = StreamingContainerAgent.getStreamCodec(ipm);
                  Integer codecId = plan.getStreamCodecIdentifier(streamCodecInfo);
                  // following needs to match the concat logic in StreamingContainer
                  String sourceIdentifier = Integer.toString(operator.getId()).concat(Component.CONCAT_SEPARATOR).concat(out.portName).concat(Component.CONCAT_SEPARATOR).concat(codecId.toString());
                  if (operator.getContainer().getState() == PTContainer.State.ACTIVE) {
                    // TODO: unit test - find way to mock this when testing rest of logic
                    if (operator.getContainer().bufferServerAddress.getPort() != 0) {
                      BufferServerController bsc = getBufferServerClient(operator);
                      // reset publisher (stale operator may still write data until disconnected)
                      // ensures new subscriber starting to read from checkpoint will wait until publisher redeploy cycle is complete
                      try {
                        bsc.reset(null, sourceIdentifier, 0);
                      }
                      catch (Exception ex) {
                        LOG.error("Failed to reset buffer server {} {}", sourceIdentifier, ex);
                      }
                    }
                  }
                }
              }
            }
          }
        }

        // add to operators that we expect to deploy
        LOG.debug("scheduling deploy {} {}", e.getKey().getExternalId(), e.getValue());
        for (PTOperator oper : e.getValue()) {
          // operator will be deployed after it has been undeployed, if still referenced by the container
          if (oper.getState() != PTOperator.State.PENDING_UNDEPLOY) {
            oper.setState(PTOperator.State.PENDING_DEPLOY);
          }
        }
      }

      // stop containers that are no longer used
      for (PTContainer c : releaseContainers) {
        if (c.getExternalId() == null) {
          continue;
        }
        StreamingContainerAgent sca = containers.get(c.getExternalId());
        if (sca != null) {
          LOG.debug("Container marked for shutdown: {}", c);
          // container already removed from plan
          // TODO: monitor soft shutdown
          sca.shutdownRequested = true;
        }
      }

    }
    finally {
      this.deployChangeCnt++;
      this.deployChangeInProgress.set(false);
    }
  }

  @Override
  public void recordEventAsync(StramEvent ev)
  {
    if (eventBus != null) {
      eventBus.publishAsync(ev);
    }
  }

  @Override
  public void dispatch(Runnable r)
  {
    this.eventQueue.add(r);
  }

  public OperatorInfo getOperatorInfo(int operatorId)
  {
    PTOperator o = this.plan.getAllOperators().get(operatorId);
    return o == null ? null : fillPhysicalOperatorInfo(o);
  }

  public List<OperatorInfo> getOperatorInfoList()
  {
    List<OperatorInfo> infoList = new ArrayList<OperatorInfo>();

    for (PTContainer container : this.plan.getContainers()) {
      for (PTOperator operator : container.getOperators()) {
        infoList.add(fillPhysicalOperatorInfo(operator));
      }
    }
    return infoList;
  }

  public LogicalOperatorInfo getLogicalOperatorInfo(String operatorName)
  {
    OperatorMeta operatorMeta = getLogicalPlan().getOperatorMeta(operatorName);
    if (operatorMeta == null) {
      return null;
    }
    return fillLogicalOperatorInfo(operatorMeta);
  }

  public List<LogicalOperatorInfo> getLogicalOperatorInfoList()
  {
    List<LogicalOperatorInfo> infoList = new ArrayList<LogicalOperatorInfo>();
    Collection<OperatorMeta> allOperators = getLogicalPlan().getAllOperators();
    for (OperatorMeta operatorMeta : allOperators) {
      infoList.add(fillLogicalOperatorInfo(operatorMeta));
    }
    return infoList;
  }

  public OperatorAggregationInfo getOperatorAggregationInfo(String operatorName)
  {
    OperatorMeta operatorMeta = getLogicalPlan().getOperatorMeta(operatorName);
    if (operatorMeta == null) {
      return null;
    }
    return fillOperatorAggregationInfo(operatorMeta);
  }

  public static long toWsWindowId(long windowId)
  {
    // until console handles -1
    return windowId < 0 ? 0 : windowId;
  }

  private OperatorInfo fillPhysicalOperatorInfo(PTOperator operator)
  {
    OperatorInfo oi = new OperatorInfo();
    oi.container = operator.getContainer().getExternalId();
    oi.host = operator.getContainer().host;
    oi.id = Integer.toString(operator.getId());
    oi.name = operator.getName();
    oi.className = operator.getOperatorMeta().getOperator().getClass().getName();
    oi.status = operator.getState().toString();
    if (operator.isUnifier()) {
      oi.unifierClass = operator.getUnifierClass().getName();
    }
    oi.logicalName = operator.getOperatorMeta().getName();

    if (operator.stats != null) {
      OperatorStatus os = operator.stats;
      oi.recordingId = os.recordingId;
      oi.totalTuplesProcessed = os.totalTuplesProcessed.get();
      oi.totalTuplesEmitted = os.totalTuplesEmitted.get();
      oi.tuplesProcessedPSMA = os.tuplesProcessedPSMA.get();
      oi.tuplesEmittedPSMA = os.tuplesEmittedPSMA.get();
      oi.cpuPercentageMA = os.cpuNanosPMSMA.getAvg() / 10000;
      oi.latencyMA = os.latencyMA.getAvg();
      oi.failureCount = operator.failureCount;
      oi.recoveryWindowId = toWsWindowId(operator.getRecoveryCheckpoint().windowId);
      oi.currentWindowId = toWsWindowId(os.currentWindowId.get());
      if (os.lastHeartbeat != null) {
        oi.lastHeartbeat = os.lastHeartbeat.getGeneratedTms();
      }
      for (PortStatus ps : os.inputPortStatusList.values()) {
        PortInfo pinfo = new PortInfo();
        pinfo.name = ps.portName;
        pinfo.type = "input";
        pinfo.totalTuples = ps.totalTuples;
        pinfo.tuplesPSMA = Math.round(ps.tuplesPMSMA.getAvg() * 1000);
        pinfo.bufferServerBytesPSMA = Math.round(ps.bufferServerBytesPMSMA.getAvg() * 1000);
        pinfo.queueSizePSMA = Math.round(ps.queueSizePSMA.getAvg() * 1000);
        pinfo.recordingId = ps.recordingId;
        oi.addPort(pinfo);
      }
      for (PortStatus ps : os.outputPortStatusList.values()) {
        PortInfo pinfo = new PortInfo();
        pinfo.name = ps.portName;
        pinfo.type = "output";
        pinfo.totalTuples = ps.totalTuples;
        pinfo.tuplesPSMA = Math.round(ps.tuplesPMSMA.getAvg() * 1000);
        pinfo.bufferServerBytesPSMA = Math.round(ps.bufferServerBytesPMSMA.getAvg() * 1000);
        pinfo.recordingId = ps.recordingId;
        oi.addPort(pinfo);
      }
    }
    oi.counters = operator.lastSeenCounters;
    return oi;
  }

  private LogicalOperatorInfo fillLogicalOperatorInfo(OperatorMeta operator)
  {
    LogicalOperatorInfo loi = new LogicalOperatorInfo();
    loi.name = operator.getName();
    loi.className = operator.getOperator().getClass().getName();
    loi.totalTuplesEmitted = operator.getStatus().totalTuplesEmitted;
    loi.totalTuplesProcessed = operator.getStatus().totalTuplesProcessed;
    loi.failureCount = operator.getStatus().failureCount;
    loi.status = new HashMap<String, MutableInt>();
    loi.partitions = new TreeSet<Integer>();
    loi.unifiers = new TreeSet<Integer>();
    loi.containerIds = new TreeSet<String>();
    loi.hosts = new TreeSet<String>();
    Collection<PTOperator> physicalOperators = getPhysicalPlan().getAllOperators(operator);
    for (PTOperator physicalOperator : physicalOperators) {
      OperatorStatus os = physicalOperator.stats;
      if (physicalOperator.isUnifier()) {
        loi.unifiers.add(physicalOperator.getId());
      }
      else {
        loi.partitions.add(physicalOperator.getId());

        // exclude unifier, not sure if we should include it in the future
        loi.tuplesEmittedPSMA += os.tuplesEmittedPSMA.get();
        loi.tuplesProcessedPSMA += os.tuplesProcessedPSMA.get();

        // calculate maximum latency for all partitions
        long latency = calculateLatency(physicalOperator);
        if (latency > loi.latencyMA) {
          loi.latencyMA = latency;
        }
      }
      loi.cpuPercentageMA += os.cpuNanosPMSMA.getAvg() / 10000;
      if (os.lastHeartbeat != null && (loi.lastHeartbeat == 0 || loi.lastHeartbeat > os.lastHeartbeat.getGeneratedTms())) {
        loi.lastHeartbeat = os.lastHeartbeat.getGeneratedTms();
      }
      long currentWindowId = toWsWindowId(os.currentWindowId.get());
      if (loi.currentWindowId == 0 || loi.currentWindowId > currentWindowId) {
        loi.currentWindowId = currentWindowId;
      }
      MutableInt count = loi.status.get(physicalOperator.getState().toString());
      if (count == null) {
        count = new MutableInt();
        loi.status.put(physicalOperator.getState().toString(), count);
      }
      count.increment();
      if (physicalOperator.getRecoveryCheckpoint() != null) {
        long recoveryWindowId = toWsWindowId(physicalOperator.getRecoveryCheckpoint().windowId);
        if (loi.recoveryWindowId == 0 || loi.recoveryWindowId > recoveryWindowId) {
          loi.recoveryWindowId = recoveryWindowId;
        }
      }
      PTContainer container = physicalOperator.getContainer();
      if (container != null) {
        String externalId = container.getExternalId();
        if (externalId != null) {
          loi.containerIds.add(externalId);
          loi.hosts.add(container.host);
        }
      }
    }
    return loi;
  }

  private OperatorAggregationInfo fillOperatorAggregationInfo(OperatorMeta operator)
  {
    OperatorAggregationInfo oai = new OperatorAggregationInfo();

    Collection<PTOperator> physicalOperators = getPhysicalPlan().getAllOperators(operator);
    if (physicalOperators.isEmpty()) {
      return null;
    }
    oai.name = operator.getName();

    for (PTOperator physicalOperator : physicalOperators) {
      if (!physicalOperator.isUnifier()) {
        OperatorStatus os = physicalOperator.stats;
        oai.latencyMA.addNumber(os.latencyMA.getAvg());
        oai.cpuPercentageMA.addNumber(os.cpuNanosPMSMA.getAvg() / 10000);
        oai.tuplesEmittedPSMA.addNumber(os.tuplesEmittedPSMA.get());
        oai.tuplesProcessedPSMA.addNumber(os.tuplesProcessedPSMA.get());
        oai.currentWindowId.addNumber(os.currentWindowId.get());
        oai.recoveryWindowId.addNumber(toWsWindowId(physicalOperator.getRecoveryCheckpoint().windowId));
        if (os.lastHeartbeat != null) {
          oai.lastHeartbeat.addNumber(os.lastHeartbeat.getGeneratedTms());
        }
      }
    }
    if (plan.getCountersAggregatorFor(operator) != null) {
      oai.counters = plan.aggregatePhysicalCounters(operator);
    }
    return oai;
  }

  private long calculateLatency(PTOperator operator)
  {
    long latency = operator.stats.latencyMA.getAvg();
    long maxUnifierLatency = 0;
    for (PTOutput output : operator.getOutputs()) {
      for (PTInput input : output.sinks) {
        if (input.target.isUnifier()) {
          long thisUnifierLatency = calculateLatency(input.target);
          if (maxUnifierLatency < thisUnifierLatency) {
            maxUnifierLatency = thisUnifierLatency;
          }
        }
      }
    }
    return latency + maxUnifierLatency;
  }

  public List<StreamInfo> getStreamInfoList()
  {
    List<StreamInfo> infoList = new ArrayList<StreamInfo>();

    for (PTContainer container : this.plan.getContainers()) {
      for (PTOperator operator : container.getOperators()) {
        List<PTOutput> outputs = operator.getOutputs();
        for (PTOutput output : outputs) {
          StreamInfo si = new StreamInfo();
          si.logicalName = output.logicalStream.getName();
          si.source.operatorId = String.valueOf(operator.getId());
          si.source.portName = output.portName;
          si.locality = output.logicalStream.getLocality();
          for (PTInput input : output.sinks) {
            StreamInfo.Port p = new StreamInfo.Port();
            p.operatorId = String.valueOf(input.target.getId());
            if (input.target.isUnifier()) {
              p.portName = StreamingContainer.getUnifierInputPortName(input.portName, operator.getId(), output.portName);
            }
            else {
              p.portName = input.portName;
            }
            si.sinks.add(p);
          }
          infoList.add(si);
        }
      }
    }
    return infoList;
  }

  private static class RecordingRequestFilter implements Predicate<StramToNodeRequest>
  {
    final static Set<StramToNodeRequest.RequestType> MATCH_TYPES = Sets.newHashSet(StramToNodeRequest.RequestType.START_RECORDING, StramToNodeRequest.RequestType.STOP_RECORDING, StramToNodeRequest.RequestType.SYNC_RECORDING);

    @Override
    public boolean apply(@Nullable StramToNodeRequest input)
    {
      if (input == null) {
        return false;
      }
      return MATCH_TYPES.contains(input.getRequestType());
    }

  }

  private class SetOperatorPropertyRequestFilter implements Predicate<StramToNodeRequest>
  {
    final String propertyKey;

    SetOperatorPropertyRequestFilter(String key)
    {
      this.propertyKey = key;
    }

    @Override
    public boolean apply(@Nullable StramToNodeRequest input)
    {
      if (input == null) {
        return false;
      }
      if (input instanceof StramToNodeSetPropertyRequest) {
        return ((StramToNodeSetPropertyRequest)input).getPropertyKey().equals(propertyKey);
      }
      return false;
    }

  }

  private void updateOnDeployRequests(PTOperator p, Predicate<StramToNodeRequest> superseded, StramToNodeRequest newRequest)
  {
    // filter existing requests
    List<StramToNodeRequest> cloneRequests = new ArrayList<StramToNodeRequest>(p.deployRequests.size());
    for (StramToNodeRequest existingRequest : p.deployRequests) {
      if (!superseded.apply(existingRequest)) {
        cloneRequests.add(existingRequest);
      }
    }
    // add new request, if any
    if (newRequest != null) {
      cloneRequests.add(newRequest);
    }
    p.deployRequests = Collections.unmodifiableList(cloneRequests);
  }

  private StreamingContainerAgent getContainerAgentFromOperatorId(int operatorId)
  {
    PTOperator oper = plan.getAllOperators().get(operatorId);
    if (oper != null) {
      StreamingContainerAgent sca = containers.get(oper.getContainer().getExternalId());
      if (sca != null) {
        return sca;
      }
    }
    // throw exception that propagates to web client
    throw new NotFoundException("Operator ID " + operatorId + " not found");
  }

  public void startRecording(String id, int operId, String portName, long numWindows)
  {
    StreamingContainerAgent sca = getContainerAgentFromOperatorId(operId);
    StramToNodeStartRecordingRequest request = new StramToNodeStartRecordingRequest();
    request.setOperatorId(operId);
    if (!StringUtils.isBlank(portName)) {
      request.setPortName(portName);
    }
    request.setNumWindows(numWindows);
    request.setId(id);
    sca.addOperatorRequest(request);
    PTOperator operator = plan.getAllOperators().get(operId);
    if (operator != null) {
      // restart on deploy
      updateOnDeployRequests(operator, new RecordingRequestFilter(), request);
    }
  }

  public void stopRecording(int operId, String portName)
  {
    StreamingContainerAgent sca = getContainerAgentFromOperatorId(operId);
    StramToNodeRequest request = new StramToNodeRequest();
    request.setOperatorId(operId);
    if (!StringUtils.isBlank(portName)) {
      request.setPortName(portName);
    }
    request.setRequestType(StramToNodeRequest.RequestType.STOP_RECORDING);
    sca.addOperatorRequest(request);
    PTOperator operator = plan.getAllOperators().get(operId);
    if (operator != null) {
      // no stop on deploy, but remove existing start
      updateOnDeployRequests(operator, new RecordingRequestFilter(), null);
    }
  }

  public void syncStats()
  {
    statsRecorder.requestSync();
  }

  public void syncEvents()
  {
    eventRecorder.requestSync();
  }

  public void stopContainer(String containerId)
  {
    this.containerStopRequests.put(containerId, containerId);
  }

  public void setOperatorProperty(String operatorName, String propertyName, String propertyValue)
  {
    OperatorMeta logicalOperator = plan.getLogicalPlan().getOperatorMeta(operatorName);
    if (logicalOperator == null) {
      throw new IllegalArgumentException("Unknown operator " + operatorName);
    }

    Map<String, String> properties = Collections.singletonMap(propertyName, propertyValue);
    LogicalPlanConfiguration.setOperatorProperties(logicalOperator.getOperator(), properties);

    List<PTOperator> operators = plan.getOperators(logicalOperator);
    for (PTOperator o : operators) {
      StreamingContainerAgent sca = getContainerAgent(o.getContainer().getExternalId());
      StramToNodeSetPropertyRequest request = new StramToNodeSetPropertyRequest();
      request.setOperatorId(o.getId());
      request.setPropertyKey(propertyName);
      request.setPropertyValue(propertyValue);
      sca.addOperatorRequest(request);
      // re-apply to checkpointed state on deploy
      updateOnDeployRequests(o, new SetOperatorPropertyRequestFilter(propertyName), request);
    }
    // should probably not record it here because it's better to get confirmation from the operators first.
    // but right now, the operators do not give confirmation for the requests.  so record it here for now.
    recordEventAsync(new StramEvent.SetOperatorPropertyEvent(operatorName, propertyName, propertyValue));
  }

  /**
   * Set property on a physical operator. The property change is applied asynchronously on the deployed operator.
   *
   * @param operatorId
   * @param propertyName
   * @param propertyValue
   */
  public void setPhysicalOperatorProperty(int operatorId, String propertyName, String propertyValue)
  {
    PTOperator o = this.plan.getAllOperators().get(operatorId);
    if (o == null) {
      return;
    }

    String operatorName = o.getName();
    StramToNodeSetPropertyRequest request = new StramToNodeSetPropertyRequest();
    request.setOperatorId(operatorId);
    request.setPropertyKey(propertyName);
    request.setPropertyValue(propertyValue);
    addOperatorRequest(o, request);
    updateOnDeployRequests(o, new SetOperatorPropertyRequestFilter(propertyName), request);

    // should probably not record it here because it's better to get confirmation from the operators first.
    // but right now, the operators do not give confirmation for the requests. so record it here for now.
    recordEventAsync(new StramEvent.SetPhysicalOperatorPropertyEvent(operatorName, operatorId, propertyName, propertyValue));
  }

  @Override
  public void addOperatorRequest(PTOperator oper, StramToNodeRequest request)
  {
    StreamingContainerAgent sca = getContainerAgent(oper.getContainer().getExternalId());
    sca.addOperatorRequest(request);
  }

  /**
   * Send requests to change logger levels to all containers
   *
   * @param changedLoggers
   */
  public void setLoggersLevel(Map<String, String> changedLoggers)
  {
    LOG.debug("change logger request");
    StramToNodeChangeLoggersRequest request = new StramToNodeChangeLoggersRequest();
    request.setTargetChanges(changedLoggers);
    for (StreamingContainerAgent stramChildAgent : containers.values()) {
      stramChildAgent.addOperatorRequest(request);
    }
  }

  public Map<String, Object> getPhysicalOperatorProperty(int operatorId)
  {
    PTOperator o = this.plan.getAllOperators().get(operatorId);
    BeanMap operatorProperties = LogicalPlanConfiguration.getOperatorProperties(o.getOperatorMeta().getOperator());
    Map<String, Object> m = new HashMap<String, Object>();
    @SuppressWarnings("rawtypes")
    Iterator entryIterator = operatorProperties.entryIterator();
    while (entryIterator.hasNext()) {
      try {
        @SuppressWarnings("unchecked")
        Map.Entry<String, Object> entry = (Map.Entry<String, Object>) entryIterator.next();
        m.put(entry.getKey(), entry.getValue());
      }
      catch (Exception ex) {
        LOG.warn("Error trying to get a property of operator {}", o.getOperatorMeta().getName(), ex);
      }
    }
    for (StramToNodeRequest existingRequest : o.deployRequests) {
      if (existingRequest instanceof StramToNodeSetPropertyRequest && operatorId == existingRequest.operatorId) {
        StramToNodeSetPropertyRequest r = (StramToNodeSetPropertyRequest)existingRequest;
        m.put(r.getPropertyKey(), r.getPropertyValue());
      }
    }
    return m;
  }

  public Attribute.AttributeMap getApplicationAttributes()
  {
    LogicalPlan lp = getLogicalPlan();
    try {
      return lp.getAttributes().clone();
    }
    catch (CloneNotSupportedException ex) {
      throw new RuntimeException("Cannot clone DAG attributes", ex);
    }
  }

  public Attribute.AttributeMap getOperatorAttributes(String operatorId)
  {
    OperatorMeta logicalOperator = plan.getLogicalPlan().getOperatorMeta(operatorId);
    if (logicalOperator == null) {
      throw new IllegalArgumentException("Invalid operatorId " + operatorId);
    }
    try {
      return logicalOperator.getAttributes().clone();
    }
    catch (CloneNotSupportedException ex) {
      throw new RuntimeException("Cannot clone operator attributes", ex);
    }
  }

  public Map<String, Object> getPortAttributes(String operatorId, String portName)
  {
    OperatorMeta logicalOperator = plan.getLogicalPlan().getOperatorMeta(operatorId);
    if (logicalOperator == null) {
      throw new IllegalArgumentException("Invalid operatorId " + operatorId);
    }

    Operators.PortMappingDescriptor portMap = new Operators.PortMappingDescriptor();
    Operators.describe(logicalOperator.getOperator(), portMap);
    PortContextPair<InputPort<?>> inputPort = portMap.inputPorts.get(portName);
    if (inputPort != null) {
      HashMap<String, Object> portAttributeMap = new HashMap<String, Object>();
      InputPortMeta portMeta = logicalOperator.getMeta(inputPort.component);
      Map<Attribute<Object>, Object> rawAttributes = Attribute.AttributeMap.AttributeInitializer.getAllAttributes(portMeta, Context.PortContext.class);
      for (Map.Entry<Attribute<Object>, Object> attEntry : rawAttributes.entrySet()) {
        portAttributeMap.put(attEntry.getKey().getSimpleName(), attEntry.getValue());
      }
      return portAttributeMap;
    }
    else {
      PortContextPair<OutputPort<?>> outputPort = portMap.outputPorts.get(portName);
      if (outputPort != null) {
        HashMap<String, Object> portAttributeMap = new HashMap<String, Object>();
        OutputPortMeta portMeta = logicalOperator.getMeta(outputPort.component);
        Map<Attribute<Object>, Object> rawAttributes = Attribute.AttributeMap.AttributeInitializer.getAllAttributes(portMeta, Context.PortContext.class);
        for (Map.Entry<Attribute<Object>, Object> attEntry : rawAttributes.entrySet()) {
          portAttributeMap.put(attEntry.getKey().getSimpleName(), attEntry.getValue());
        }
        return portAttributeMap;
      }
      throw new IllegalArgumentException("Invalid port name " + portName);
    }
  }

  public LogicalPlan getLogicalPlan()
  {
    return plan.getLogicalPlan();
  }

  /**
   * Asynchronously process the logical, physical plan and execution layer changes.
   * Caller can use the returned future to block until processing is complete.
   *
   * @param requests
   * @return
   * @throws Exception
   */
  public FutureTask<Object> logicalPlanModification(List<LogicalPlanRequest> requests) throws Exception
  {
    // delegate processing to dispatch thread
    FutureTask<Object> future = new FutureTask<Object>(new LogicalPlanChangeRunnable(requests));
    dispatch(future);
    //LOG.info("Scheduled plan changes: {}", requests);
    return future;
  }

  private class LogicalPlanChangeRunnable implements java.util.concurrent.Callable<Object>
  {
    final List<LogicalPlanRequest> requests;

    private LogicalPlanChangeRunnable(List<LogicalPlanRequest> requests)
    {
      this.requests = requests;
    }

    @Override
    public Object call() throws Exception
    {
      // clone logical plan, for dry run and validation
      LOG.info("Begin plan changes: {}", requests);
      LogicalPlan lp = plan.getLogicalPlan();
      ByteArrayOutputStream bos = new ByteArrayOutputStream();
      LogicalPlan.write(lp, bos);
      bos.flush();
      ByteArrayInputStream bis = new ByteArrayInputStream(bos.toByteArray());
      lp = LogicalPlan.read(bis);

      PlanModifier pm = new PlanModifier(lp);
      for (LogicalPlanRequest request : requests) {
        LOG.debug("Dry run plan change: {}", request);
        request.execute(pm);
      }

      lp.validate();

      // perform changes on live plan
      pm = new PlanModifier(plan);
      for (LogicalPlanRequest request : requests) {
        request.execute(pm);

        // record an event for the request.  however, we should probably record these when we get a confirmation.
        recordEventAsync(new StramEvent.ChangeLogicalPlanEvent(request));
      }
      pm.applyChanges(StreamingContainerManager.this);
      LOG.info("Plan changes applied: {}", requests);
      return null;
    }

  }

  public CriticalPathInfo getCriticalPathInfo()
  {
    return criticalPathInfo;
  }

  public AlertsManager getAlertsManager()
  {
    return alertsManager;
  }

  private void checkpoint() throws IOException
  {
    if (recoveryHandler != null) {
      LOG.debug("Checkpointing state");
      synchronized (journal) {
        DataOutputStream os = journal.getOutputStream();
        if (os != null) {
          os.close();
        }
        DataOutputStream dos = recoveryHandler.rotateLog();
        journal.setOutputStream(dos);
      }
      // checkpoint the state
      CheckpointState cs = new CheckpointState();
      cs.finals = this.vars;
      cs.physicalPlan = this.plan;
      recoveryHandler.save(cs);

    }
  }

  @Override
  public void writeJournal(RecoverableOperation op)
  {
    try {
      if (journal.getOutputStream() != null) {
        journal.write(op);
      }
    }
    catch (Exception e) {
      throw new IllegalStateException("Failed to write to journal " + op, e);
    }
  }

  /**
   * Get the instance for the given application. If the application directory contains a checkpoint, the state will be restored.
   *
   * @param rh
   * @param dag
   * @param enableEventRecording
   * @return
   * @throws IOException
   */
  public static StreamingContainerManager getInstance(RecoveryHandler rh, LogicalPlan dag, boolean enableEventRecording) throws IOException
  {
    try {
      CheckpointState checkpointedState = (CheckpointState) rh.restore();
      StreamingContainerManager scm;
      if (checkpointedState == null) {
        scm = new StreamingContainerManager(dag, enableEventRecording, new SystemClock());
      }
      else {
        scm = new StreamingContainerManager(checkpointedState, enableEventRecording);
        // find better way to support final transient members
        PhysicalPlan plan = checkpointedState.physicalPlan;
        for (Field f : plan.getClass().getDeclaredFields()) {
          if (f.getType() == PlanContext.class) {
            f.setAccessible(true);
            try {
              f.set(plan, scm);
            }
            catch (Exception e) {
              throw new RuntimeException("Failed to set " + f, e);
            }
            f.setAccessible(false);
          }
        }
        DataInputStream logStream = rh.getLog();
        scm.journal.replay(logStream);
        logStream.close();

        // restore checkpoint info
        plan.syncCheckpoints(scm.vars.windowStartMillis, scm.clock.getTime());
        scm.committedWindowId = scm.updateCheckpoints(true);

        // at this point the physical plan has been fully restored
        // populate container agents for existing containers
        for (PTContainer c : plan.getContainers()) {
          if (c.getExternalId() != null) {
            LOG.debug("Restore container agent {} for {}", c.getExternalId(), c);
            StreamingContainerAgent sca = new StreamingContainerAgent(c, scm.newStreamingContainerContext(c), scm);
            scm.containers.put(c.getExternalId(), sca);
          }
          else {
            LOG.debug("Requesting new resource for {}", c.toIdStateString());
            scm.requestContainer(c);
          }
        }
      }
      scm.recoveryHandler = rh;
      scm.checkpoint();
      return scm;
    }
    catch (IOException e) {
      throw new IllegalStateException("Failed to read checkpointed state", e);
    }
  }

  private static class FinalVars implements java.io.Serializable
  {
    private static final long serialVersionUID = 3827310557521807024L;
    private final long windowStartMillis;
    private final int heartbeatTimeoutMillis;
    private final String appPath;
    private final int maxWindowsBehindForStats;
    private final boolean enableStatsRecording;

    private FinalVars(LogicalPlan dag, long tms)
    {
      Attribute.AttributeMap attributes = dag.getAttributes();
      /* try to align to it to please eyes. */
      windowStartMillis = tms - (tms % 1000);

      if (attributes.get(LogicalPlan.APPLICATION_PATH) == null) {
        throw new IllegalArgumentException("Not set: " + LogicalPlan.APPLICATION_PATH);
      }

      this.appPath = attributes.get(LogicalPlan.APPLICATION_PATH);

      if (attributes.get(LogicalPlan.STREAMING_WINDOW_SIZE_MILLIS) == null) {
        attributes.put(LogicalPlan.STREAMING_WINDOW_SIZE_MILLIS, 500);
      }
      if (attributes.get(LogicalPlan.CHECKPOINT_WINDOW_COUNT) == null) {
        attributes.put(LogicalPlan.CHECKPOINT_WINDOW_COUNT, 30000 / attributes.get(LogicalPlan.STREAMING_WINDOW_SIZE_MILLIS));
      }

      this.heartbeatTimeoutMillis = dag.getValue(LogicalPlan.HEARTBEAT_TIMEOUT_MILLIS);
      this.maxWindowsBehindForStats = dag.getValue(LogicalPlan.STATS_MAX_ALLOWABLE_WINDOWS_LAG);
      this.enableStatsRecording = dag.getValue(LogicalPlan.ENABLE_STATS_RECORDING);
    }

    private FinalVars(FinalVars other, LogicalPlan dag)
    {
      this.windowStartMillis = other.windowStartMillis;
      this.heartbeatTimeoutMillis = other.heartbeatTimeoutMillis;
      this.maxWindowsBehindForStats = other.maxWindowsBehindForStats;
      this.enableStatsRecording = other.enableStatsRecording;
      this.appPath = dag.getValue(LogicalPlan.APPLICATION_PATH);
    }

  }

  /**
   * The state that can be saved and used to recover the manager.
   */
  static class CheckpointState implements Serializable
  {
    private static final long serialVersionUID = 3827310557521807024L;
    private FinalVars finals;
    private PhysicalPlan physicalPlan;

    /**
     * Modify previously saved state to allow for re-launch of application.
     */
    public void setApplicationId(LogicalPlan newApp, Configuration conf)
    {
      LogicalPlan lp = physicalPlan.getLogicalPlan();
      String appId = newApp.getValue(LogicalPlan.APPLICATION_ID);
      String oldAppId = lp.getValue(LogicalPlan.APPLICATION_ID);
      if (oldAppId == null) {
        throw new AssertionError("Missing original application id");
      }

      lp.setAttribute(LogicalPlan.APPLICATION_ID, appId);
      lp.setAttribute(LogicalPlan.APPLICATION_PATH, newApp.assertAppPath());
<<<<<<< HEAD
      lp.setAttribute(LogicalPlan.QUEUE_NAME, newApp.getValue(LogicalPlan.QUEUE_NAME));
=======
      lp.setAttribute(LogicalPlan.LIBRARY_JARS, newApp.getValue(LogicalPlan.LIBRARY_JARS));
      lp.setAttribute(LogicalPlan.FILES, newApp.getValue(LogicalPlan.LIBRARY_JARS));
      lp.setAttribute(LogicalPlan.ARCHIVES, newApp.getValue(LogicalPlan.ARCHIVES));
>>>>>>> 7459993c

      this.finals = new FinalVars(finals, lp);
      StorageAgent sa = lp.getValue(OperatorContext.STORAGE_AGENT);
      if (sa instanceof FSStorageAgent) {
        // replace the default storage agent, if present
        FSStorageAgent fssa = (FSStorageAgent) sa;
        if (fssa.path.contains(oldAppId)) {
          fssa = new FSStorageAgent(fssa.path.replace(oldAppId, appId), conf);
          lp.setAttribute(OperatorContext.STORAGE_AGENT, fssa);
        }
      }
    }

  }

  public interface RecoveryHandler
  {
    /**
     * Save snapshot.
     *
     * @param state
     * @throws IOException
     */
    void save(Object state) throws IOException;

    /**
     * Restore snapshot. Must get/apply log after restore.
     *
     * @return
     * @throws IOException
     */
    Object restore() throws IOException;

    /**
     * Backup log. Call before save.
     *
     * @return
     * @throws IOException
     */
    DataOutputStream rotateLog() throws IOException;

    /**
     * Get input stream for log. Call after restore.
     *
     * @return
     * @throws IOException
     */
    DataInputStream getLog() throws IOException;

  }

}<|MERGE_RESOLUTION|>--- conflicted
+++ resolved
@@ -14,20 +14,18 @@
 
 import javax.annotation.Nullable;
 
-<<<<<<< HEAD
 import com.google.common.base.Predicate;
 import com.google.common.collect.Lists;
 import com.google.common.collect.Maps;
 import com.google.common.collect.Sets;
 
+import net.engio.mbassy.bus.MBassador;
+import net.engio.mbassy.bus.config.BusConfiguration;
+
 import org.codehaus.jettison.json.JSONObject;
 import org.slf4j.Logger;
 import org.slf4j.LoggerFactory;
 
-=======
-import net.engio.mbassy.bus.MBassador;
-import net.engio.mbassy.bus.config.BusConfiguration;
->>>>>>> 7459993c
 import org.apache.commons.beanutils.BeanMap;
 import org.apache.commons.io.IOUtils;
 import org.apache.commons.lang3.StringUtils;
@@ -43,22 +41,8 @@
 import org.apache.hadoop.yarn.util.Clock;
 import org.apache.hadoop.yarn.util.SystemClock;
 import org.apache.hadoop.yarn.webapp.NotFoundException;
-<<<<<<< HEAD
-
-import net.engio.mbassy.bus.MBassador;
-import net.engio.mbassy.bus.config.BusConfiguration;
 
 import com.datatorrent.lib.util.FSStorageAgent;
-=======
-import org.codehaus.jettison.json.JSONObject;
-import org.slf4j.Logger;
-import org.slf4j.LoggerFactory;
-
-import com.google.common.base.Predicate;
-import com.google.common.collect.Lists;
-import com.google.common.collect.Maps;
-import com.google.common.collect.Sets;
->>>>>>> 7459993c
 
 import com.datatorrent.api.*;
 import com.datatorrent.api.Context.OperatorContext;
@@ -313,7 +297,7 @@
         wsClient.setup();
       }
       catch (Exception ex) {
-        LOG.warn("Cannot establish websocket connection to {}", gatewayAddress);
+        LOG.warn("Cannot establish websocket connection to {}", gatewayAddress, ex);
       }
     }
   }
@@ -2492,13 +2476,6 @@
 
       lp.setAttribute(LogicalPlan.APPLICATION_ID, appId);
       lp.setAttribute(LogicalPlan.APPLICATION_PATH, newApp.assertAppPath());
-<<<<<<< HEAD
-      lp.setAttribute(LogicalPlan.QUEUE_NAME, newApp.getValue(LogicalPlan.QUEUE_NAME));
-=======
-      lp.setAttribute(LogicalPlan.LIBRARY_JARS, newApp.getValue(LogicalPlan.LIBRARY_JARS));
-      lp.setAttribute(LogicalPlan.FILES, newApp.getValue(LogicalPlan.LIBRARY_JARS));
-      lp.setAttribute(LogicalPlan.ARCHIVES, newApp.getValue(LogicalPlan.ARCHIVES));
->>>>>>> 7459993c
 
       this.finals = new FinalVars(finals, lp);
       StorageAgent sa = lp.getValue(OperatorContext.STORAGE_AGENT);
