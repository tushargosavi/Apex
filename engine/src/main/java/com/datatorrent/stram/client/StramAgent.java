/*
 *  Copyright (c) 2012-2013 DataTorrent, Inc.
 *  All Rights Reserved.
 */
package com.datatorrent.stram.client;

import com.datatorrent.stram.StramClient;
import com.datatorrent.stram.util.LRUCache;
import com.datatorrent.stram.util.WebServicesClient;
import com.datatorrent.stram.webapp.WebServices;
import com.sun.jersey.api.client.Client;
import com.sun.jersey.api.client.WebResource;
import java.util.Map;
import org.apache.hadoop.conf.Configuration;
import org.apache.hadoop.security.UserGroupInformation;
import org.apache.hadoop.yarn.api.records.ApplicationReport;
import org.codehaus.jettison.json.JSONObject;
import org.slf4j.Logger;
import org.slf4j.LoggerFactory;

/**
 * <p>Abstract StramAgent class.</p>
 *
 * @author David Yan <david@datatorrent.com>
 * @since 0.3.3
 */
public class StramAgent extends FSAgent
{
  private static class StramWebServicesInfo
  {
    StramWebServicesInfo(String appMasterTrackingUrl, String version, String appPath)
    {
      this.appMasterTrackingUrl = appMasterTrackingUrl;
      this.version = version;
      this.appPath = appPath;
    }

    String appMasterTrackingUrl;
    String version;
    String appPath;
  }

  private static final Logger LOG = LoggerFactory.getLogger(StramAgent.class);
  protected static String resourceManagerWebappAddress;
  private static Map<String, StramWebServicesInfo> webServicesInfoMap = new LRUCache<String, StramWebServicesInfo>(100);
  protected static String defaultStramRoot = null;

  public class AppNotFoundException extends Exception
  {
    private static final long serialVersionUID = 1L;
    private String appId;

    public AppNotFoundException(String appId)
    {
      this.appId = appId;
    }

    @Override
    public String toString()
    {
      return "App id " + appId + " is not found";
    }

  }

  public static void setResourceManagerWebappAddress(String addr)
  {
    resourceManagerWebappAddress = addr;
  }

  public static void setDefaultStramRoot(String dir)
  {
    defaultStramRoot = dir;
  }

  private static synchronized void deleteCachedWebServicesInfo(String appid)
  {
    webServicesInfoMap.remove(appid);
  }

  private static synchronized void setCachedWebServicesInfo(String appid, StramWebServicesInfo info)
  {
    webServicesInfoMap.put(appid, info);
  }

  private static synchronized StramWebServicesInfo getCachedSebServicesInfo(String appid)
  {
    return webServicesInfoMap.get(appid);
  }

  private static synchronized StramWebServicesInfo getWebServicesInfo(String appid)
  {
    StramWebServicesInfo info = getCachedSebServicesInfo(appid);
    if (info == null) {
      info = retrieveWebServicesInfo(appid);
      if (info != null) {
        setCachedWebServicesInfo(appid, info);
      }
    }
    return info;
  }

  public static String getWebServicesVersion(String appid)
  {
    return getWebServicesInfo(appid).version;
  }

  public static WebResource getStramWebResource(WebServicesClient webServicesClient, String appid)
  {
    Client wsClient = webServicesClient.getClient();
    wsClient.setFollowRedirects(true);
    StramWebServicesInfo info = getWebServicesInfo(appid);
    return info == null ? null : wsClient.resource("http://" + info.appMasterTrackingUrl).path(WebServices.PATH).path(info.version).path("stram");
  }

  public static void invalidateStramWebResource(String appid)
  {
    deleteCachedWebServicesInfo(appid);
  }

  public String getDefaultStramRoot()
  {
    return (defaultStramRoot == null) ? (fs.getHomeDirectory() + "/" + StramClient.DEFAULT_APPNAME) : defaultStramRoot;
  }

  public String getAppPath(String appId)
  {
    try {
      return getWebServicesInfo(appId).appPath;
    }
    catch (Exception ex) {
      return getDefaultStramRoot() + "/" + appId;
    }
  }

  private static StramWebServicesInfo retrieveWebServicesInfo(String appId)
  {
<<<<<<< HEAD
    // Currently proxy does not support secure mode hence using rpc to get the tracking url in that case
    if (!UserGroupInformation.isSecurityEnabled()) {
      WebServicesClient webServicesClient = new WebServicesClient();
      String url = "http://" + resourceManagerWebappAddress + "/proxy/" + appId + "/ws/v1/stram/info";
      try {
        JSONObject response = webServicesClient.process(url,
                                                        JSONObject.class,
                                                        new WebServicesClient.GetWebServicesHandler<JSONObject>());
        return response.getString("appMasterTrackingUrl");
      }
      catch (Exception ex) {
        LOG.warn("Cannot get the tracking url for {} from {}", appId, url);
        LOG.warn("Caught exception", ex);
        return null;
      }
    } else {
      StramClientUtils.YarnClientHelper yarnClient = new StramClientUtils.YarnClientHelper(new Configuration());
      try {
        StramClientUtils.ClientRMHelper clientRM = new StramClientUtils.ClientRMHelper(yarnClient);
        ApplicationReport report = clientRM.getApplicationReport(appId);
        if (report != null) {
          return report.getOriginalTrackingUrl();
        } else {
          LOG.warn("No matching application found for {} in yarn", appId);
          return null;
        }
      } catch (Exception ex) {
        LOG.warn("Cannot get the tracking url for {} from yarn", appId);
        LOG.warn("Caught exception", ex);
        return null;
      }
=======
    WebServicesClient webServicesClient = new WebServicesClient();
    try {
      String url = "http://" + resourceManagerWebappAddress + "/proxy/" + appId + WebServices.PATH;
      JSONObject response = new JSONObject(webServicesClient.process(url,
                                                                     String.class,
                                                                     new WebServicesClient.GetWebServicesHandler<String>()));
      String version = response.getString("version");
      response = webServicesClient.process(url + "/" + version + "/stram/info",
                                           JSONObject.class,
                                           new WebServicesClient.GetWebServicesHandler<JSONObject>());
      String appMasterUrl = response.getString("appMasterTrackingUrl");
      String appPath = response.getString("appPath");
      return new StramWebServicesInfo(appMasterUrl, version, appPath);
    }
    catch (Exception ex) {
      //LOG.debug("Caught exception when retrieving web service info for app " + appId, ex);
      return null;
>>>>>>> e7a07a85
    }
  }

}<|MERGE_RESOLUTION|>--- conflicted
+++ resolved
@@ -135,29 +135,15 @@
 
   private static StramWebServicesInfo retrieveWebServicesInfo(String appId)
   {
-<<<<<<< HEAD
+    String url = "http://" + resourceManagerWebappAddress + "/proxy/" + appId + WebServices.PATH;
     // Currently proxy does not support secure mode hence using rpc to get the tracking url in that case
-    if (!UserGroupInformation.isSecurityEnabled()) {
-      WebServicesClient webServicesClient = new WebServicesClient();
-      String url = "http://" + resourceManagerWebappAddress + "/proxy/" + appId + "/ws/v1/stram/info";
-      try {
-        JSONObject response = webServicesClient.process(url,
-                                                        JSONObject.class,
-                                                        new WebServicesClient.GetWebServicesHandler<JSONObject>());
-        return response.getString("appMasterTrackingUrl");
-      }
-      catch (Exception ex) {
-        LOG.warn("Cannot get the tracking url for {} from {}", appId, url);
-        LOG.warn("Caught exception", ex);
-        return null;
-      }
-    } else {
+    if (UserGroupInformation.isSecurityEnabled()) {
       StramClientUtils.YarnClientHelper yarnClient = new StramClientUtils.YarnClientHelper(new Configuration());
       try {
         StramClientUtils.ClientRMHelper clientRM = new StramClientUtils.ClientRMHelper(yarnClient);
         ApplicationReport report = clientRM.getApplicationReport(appId);
         if (report != null) {
-          return report.getOriginalTrackingUrl();
+          url = "http://" + report.getOriginalTrackingUrl() + WebServices.PATH;
         } else {
           LOG.warn("No matching application found for {} in yarn", appId);
           return null;
@@ -167,10 +153,9 @@
         LOG.warn("Caught exception", ex);
         return null;
       }
-=======
+    }
     WebServicesClient webServicesClient = new WebServicesClient();
     try {
-      String url = "http://" + resourceManagerWebappAddress + "/proxy/" + appId + WebServices.PATH;
       JSONObject response = new JSONObject(webServicesClient.process(url,
                                                                      String.class,
                                                                      new WebServicesClient.GetWebServicesHandler<String>()));
@@ -185,7 +170,6 @@
     catch (Exception ex) {
       //LOG.debug("Caught exception when retrieving web service info for app " + appId, ex);
       return null;
->>>>>>> e7a07a85
     }
   }
 
