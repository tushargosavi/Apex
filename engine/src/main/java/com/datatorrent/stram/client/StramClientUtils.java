--- conflicted
+++ resolved
@@ -10,14 +10,10 @@
 import java.net.InetSocketAddress;
 import java.util.List;
 
-<<<<<<< HEAD
 import org.slf4j.Logger;
 import org.slf4j.LoggerFactory;
-
-=======
 import com.datatorrent.api.DAGContext;
 import com.datatorrent.stram.plan.logical.LogicalPlanConfiguration;
->>>>>>> 6bf7814b
 import org.apache.commons.io.FileUtils;
 import org.apache.commons.io.IOUtils;
 import org.apache.hadoop.conf.Configuration;
@@ -49,13 +45,7 @@
  */
 public class StramClientUtils
 {
-<<<<<<< HEAD
-  public static final String DT_LICENSE_FILE = "dt.license.file";
-=======
-
-  public static final String STRAM_LICENSE_FILE = LogicalPlanConfiguration.LICENSE_PREFIX + ".file";
->>>>>>> 6bf7814b
-
+  public static final String DT_LICENSE_FILE = LogicalPlanConfiguration.LICENSE_PREFIX + "file";
   /**
    *
    * TBD<p>
@@ -303,11 +293,11 @@
   }
 
   public static int getLicenseMasterMemory(Configuration conf) {
-    String licenseMasterMemoryProp = LogicalPlanConfiguration.LICENSE_PREFIX + "." + DAGContext.MASTER_MEMORY_MB.getSimpleName();
+    String licenseMasterMemoryProp = LogicalPlanConfiguration.LICENSE_PREFIX + DAGContext.MASTER_MEMORY_MB.getSimpleName();
     int licenseMasterMemoryMB = conf.getInt(licenseMasterMemoryProp, 0);
     // Default to stram master memory setting if
     if (licenseMasterMemoryMB == 0) {
-      String masterMemoryProp = LogicalPlanConfiguration.STRAM_PREFIX + "." + DAGContext.MASTER_MEMORY_MB.getSimpleName();
+      String masterMemoryProp = DAGContext.DT_PREFIX + DAGContext.MASTER_MEMORY_MB.getSimpleName();
       licenseMasterMemoryMB = conf.getInt(masterMemoryProp, 0);
     }
     return licenseMasterMemoryMB;
