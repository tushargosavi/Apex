/**
 * Copyright (c) 2012-2013 DataTorrent, Inc.
 * All rights reserved.
 */
package com.datatorrent.stram.plan.logical;

import java.io.IOException;
import java.io.InputStream;
import java.io.ObjectInputStream;
import java.io.ObjectOutputStream;
import java.io.OutputStream;
import java.io.Serializable;
import java.lang.reflect.Field;
import java.util.ArrayList;
import java.util.Collection;
import java.util.Collections;
import java.util.HashMap;
import java.util.HashSet;
import java.util.LinkedHashMap;
import java.util.List;
import java.util.Map;
import java.util.Map.Entry;
import java.util.Set;
import java.util.Stack;

import javax.validation.ConstraintViolation;
import javax.validation.ConstraintViolationException;
import javax.validation.Validation;
import javax.validation.ValidationException;
import javax.validation.Validator;
import javax.validation.ValidatorFactory;

import org.apache.commons.lang.builder.ToStringBuilder;
import org.apache.commons.lang.builder.ToStringStyle;
import org.slf4j.Logger;
import org.slf4j.LoggerFactory;

import com.datatorrent.stram.engine.Node;
import com.datatorrent.api.AttributeMap;
import com.datatorrent.api.AttributeMap.Attribute;
import com.datatorrent.api.BaseOperator;
import com.datatorrent.api.DAG;
import com.datatorrent.api.DAGContext;
import com.datatorrent.api.Operator;
import com.datatorrent.api.AttributeMap.DefaultAttributeMap;
import com.datatorrent.api.Operator.InputPort;
import com.datatorrent.api.Operator.OutputPort;
import com.datatorrent.api.PartitionableOperator;
import com.datatorrent.api.StreamCodec;
import com.datatorrent.api.annotation.InputPortFieldAnnotation;
import com.datatorrent.api.annotation.OperatorAnnotation;
import com.datatorrent.api.annotation.OutputPortFieldAnnotation;
import com.google.common.collect.Sets;

/**
 * DAG contains the logical declarations of operators and streams.
 * <p>
 * Operators have ports that are connected through streams. Ports can be
 * mandatory or optional with respect to their need to connect a stream to it.
 * Each port can be connected to a single stream only. A stream has to be
 * connected to one output port and can go to multiple input ports.
 * <p>
 * The DAG will be serialized and deployed to the cluster, where it is translated
 * into the physical plan.
 *
 * @since 0.3.2
 */
public class LogicalPlan implements Serializable, DAG
{
  private static final long serialVersionUID = -2099729915606048704L;
  private static final Logger LOG = LoggerFactory.getLogger(LogicalPlan.class);
  // The name under which the application master expects its configuration.
  public static final String SER_FILE_NAME = "stram-conf.ser";
  private final Map<String, StreamMeta> streams = new HashMap<String, StreamMeta>();
  private final Map<String, OperatorMeta> operators = new HashMap<String, OperatorMeta>();
  private final List<OperatorMeta> rootOperators = new ArrayList<OperatorMeta>();
  private final AttributeMap attributes = new DefaultAttributeMap(DAGContext.class);
  private transient int nodeIndex = 0; // used for cycle validation
  private transient Stack<OperatorMeta> stack = new Stack<OperatorMeta>(); // used for cycle validation

  @Override
  public AttributeMap getAttributes()
  {
    return attributes;
  }

  @Override
  public <T> T attrValue(AttributeMap.AttributeKey<T> key, T defaultValue)
  {
<<<<<<< HEAD
    Attribute<T> attr = attributes.attr(key);
    if (attr == null) {
      return defaultValue;
    }

    T retval = attr.get();
    if (retval == null) {
      return defaultValue;
=======
    AttributeMap.Attribute<T> retvalue = attributes.attrOrNull(key);
    if (retvalue != null) {
      return retvalue.get();
>>>>>>> 30a10507
    }
    return defaultValue;
  }

  public static class OperatorProxy implements Serializable
  {
    private static final long serialVersionUID = 201305221606L;
    private Operator operator;

    private void set(Operator operator)
    {
      this.operator = operator;
    }

    private void writeObject(ObjectOutputStream out) throws IOException
    {
      Node.storeOperator(out, operator);
    }

    private void readObject(ObjectInputStream input) throws IOException, ClassNotFoundException
    {
      operator = Node.retrieveOperator(input);
    }

  }

  public LogicalPlan()
  {
  }

  public final class InputPortMeta implements DAG.InputPortMeta, Serializable
  {
    private static final long serialVersionUID = 1L;
    private OperatorMeta operatorMeta;
    private String fieldName;
    private InputPortFieldAnnotation portAnnotation;
    private final AttributeMap attributes = new DefaultAttributeMap(PortContext.class);

    public OperatorMeta getOperatorWrapper()
    {
      return operatorMeta;
    }

    public String getPortName()
    {
      return portAnnotation == null || portAnnotation.name() == null ? fieldName : portAnnotation.name();
    }

    public InputPort<?> getPortObject() {
      for (Entry<InputPort<?>, InputPortMeta> e : operatorMeta.getPortMapping().inPortMap.entrySet()) {
        if (e.getValue() == this) {
          return e.getKey();
        }
      }
      throw new AssertionError("Cannot find the port object for " + this);
    }

    @Override
    public String toString()
    {
      return new ToStringBuilder(this, ToStringStyle.SHORT_PREFIX_STYLE).
              append("operator", this.operatorMeta).
              append("portAnnotation", this.portAnnotation).
              append("field", this.fieldName).
              toString();
    }

    @Override
    public AttributeMap getAttributes()
    {
      return attributes;
    }

    @Override
    public <T> T attrValue(AttributeMap.AttributeKey<T> key, T defaultValue)
    {
      AttributeMap.Attribute<T> attr = attributes.attrOrNull(key);
      if (attr != null) {
        return attr.get();
      }
      return defaultValue;
    }
  }

  public final class OutputPortMeta implements DAG.OutputPortMeta, Serializable
  {
    private static final long serialVersionUID = 1L;
    private OperatorMeta operatorWrapper;
    private String fieldName;
    private OutputPortFieldAnnotation portAnnotation;
    private final DefaultAttributeMap attributes = new DefaultAttributeMap(PortContext.class);

    public OperatorMeta getOperatorWrapper()
    {
      return operatorWrapper;
    }

    public String getPortName()
    {
      return portAnnotation == null || portAnnotation.name() == null ? fieldName : portAnnotation.name();
    }

    public Operator.Unifier<?> getUnifier() {
      for (Entry<OutputPort<?>, OutputPortMeta> e : operatorWrapper.getPortMapping().outPortMap.entrySet()) {
        if (e.getValue() == this) {
          return e.getKey().getUnifier();
        }
      }
      return null;
    }

    @Override
    public AttributeMap getAttributes()
    {
      return attributes;
    }

    @Override
    public <T> T attrValue(AttributeMap.AttributeKey<T> key, T defaultValue)
    {
      AttributeMap.Attribute<T> attr = attributes.attrOrNull(key);
      if (attr != null) {
        return attr.get();
      }
      return defaultValue;
    }

    @Override
    public String toString()
    {
      return new ToStringBuilder(this, ToStringStyle.SHORT_PREFIX_STYLE).
              append("operator", this.operatorWrapper).
              append("portAnnotation", this.portAnnotation).
              append("field", this.fieldName).
              toString();
    }
  }

  /**
   * Representation of streams in the logical layer. Instances are created through {@link LogicalPlan.addStream}.
   */
  public final class StreamMeta implements DAG.StreamMeta, Serializable
  {
    private static final long serialVersionUID = 1L;
    private Locality locality;
    private boolean nodeLocal;
    private final List<InputPortMeta> sinks = new ArrayList<InputPortMeta>();
    private OutputPortMeta source;
    private Class<? extends StreamCodec<?>> codecClass;
    private final String id;

    private StreamMeta(String id)
    {
      this.id = id;
    }

    @Override
    public String getId()
    {
      return id;
    }

    @Deprecated
    @Override
    public boolean isInline()
    {
      return Locality.CONTAINER_LOCAL.equals(this.locality);
    }

    @Deprecated
    @Override
    public StreamMeta setInline(boolean inline)
    {
      return setLocality(inline ? Locality.CONTAINER_LOCAL : null);
    }

    @Deprecated
    @Override
    public boolean isNodeLocal()
    {
      return this.nodeLocal;
    }

    @Deprecated
    @Override
    public StreamMeta setNodeLocal(boolean local)
    {
      return setLocality(Locality.NODE_LOCAL);
    }

    @Override
    public Locality getLocality() {
      return this.locality;
    }

    @Override
    public StreamMeta setLocality(Locality locality) {
      if (!(locality == null || Locality.CONTAINER_LOCAL == locality)) {
        LOG.warn("Locality not yet supported: " + locality);
      }
      this.locality = locality;
      return this;
    }

    public Class<? extends StreamCodec<?>> getCodecClass()
    {
      return codecClass;
    }

    public OutputPortMeta getSource()
    {
      return source;
    }

    @Override
    public StreamMeta setSource(Operator.OutputPort<?> port)
    {
      OutputPortMeta portMeta = assertGetPortMeta(port);
      OperatorMeta om = portMeta.getOperatorWrapper();
      if (om.outputStreams.containsKey(portMeta)) {
        String msg = String.format("Operator %s already connected to %s", om.name, om.outputStreams.get(portMeta).id);
        throw new IllegalArgumentException(msg);
      }
      this.source = portMeta;
      om.outputStreams.put(portMeta, this);
      return this;
    }

    public List<InputPortMeta> getSinks()
    {
      return sinks;
    }

    @Override
    public StreamMeta addSink(Operator.InputPort<?> port)
    {
      InputPortMeta portMeta = assertGetPortMeta(port);
      OperatorMeta om = portMeta.getOperatorWrapper();
      String portName = portMeta.getPortName();
      if (om.inputStreams.containsKey(portMeta)) {
        throw new IllegalArgumentException(String.format("Port %s already connected to stream %s", portName, om.inputStreams.get(portMeta)));
      }

      // determine codec for the stream based on what was set on the ports
      Class<? extends StreamCodec<?>> codecClass = port.getStreamCodec();
      if (codecClass != null) {
        if (this.codecClass != null && !this.codecClass.equals(codecClass)) {
          String msg = String.format("Conflicting codec classes set on input port %s (%s) when %s was specified earlier.", codecClass, portMeta, this.codecClass);
          throw new IllegalArgumentException(msg);
        }
        this.codecClass = codecClass;
      }

      sinks.add(portMeta);
      om.inputStreams.put(portMeta, this);
      rootOperators.remove(portMeta.operatorMeta);

      return this;
    }

    public void remove() {
      for (InputPortMeta ipm : this.sinks) {
        ipm.getOperatorWrapper().inputStreams.remove(ipm);
        if (ipm.getOperatorWrapper().inputStreams.isEmpty()) {
          rootOperators.add(ipm.getOperatorWrapper());
        }
      }
      this.sinks.clear();
      if (this.source != null) {
        this.source.getOperatorWrapper().outputStreams.remove(this.source);
      }
      this.source = null;
      streams.remove(this.id);
    }

    @Override
    public String toString()
    {
      return new ToStringBuilder(this, ToStringStyle.SHORT_PREFIX_STYLE).
              append("id", this.id).
              toString();
    }

  }

  /**
   * Operator meta object.
   */
  public final class OperatorMeta implements DAG.OperatorMeta, Serializable
  {
    private static final long serialVersionUID = 1L;
    private final LinkedHashMap<InputPortMeta, StreamMeta> inputStreams = new LinkedHashMap<InputPortMeta, StreamMeta>();
    private final LinkedHashMap<OutputPortMeta, StreamMeta> outputStreams = new LinkedHashMap<OutputPortMeta, StreamMeta>();
    private final AttributeMap attributes = new DefaultAttributeMap(OperatorContext.class);
    private final OperatorProxy operatorProxy;
    private final String name;
    private final OperatorAnnotation operatorAnnotation;
    private transient Integer nindex; // for cycle detection
    private transient Integer lowlink; // for cycle detection

    private OperatorMeta(String name, Operator operator)
    {
      this.operatorAnnotation = operator.getClass().getAnnotation(OperatorAnnotation.class);
      this.operatorProxy = new OperatorProxy();
      this.operatorProxy.set(operator);
      this.name = name;
    }

    public String getName()
    {
      return name;
    }

    @Override
    public AttributeMap getAttributes()
    {
      return attributes;
    }

    @Override
    public <T> T attrValue(AttributeMap.AttributeKey<T> key, T defaultValue)
    {
      Attribute<T> attr = attributes.attrOrNull(key);
      if (attr != null) {
        return attr.get();
      }
      return defaultValue;
    }

    private class PortMapping implements Operators.OperatorDescriptor
    {
      private final Map<Operator.InputPort<?>, InputPortMeta> inPortMap = new HashMap<Operator.InputPort<?>, InputPortMeta>();
      private final Map<Operator.OutputPort<?>, OutputPortMeta> outPortMap = new HashMap<Operator.OutputPort<?>, OutputPortMeta>();
      private final Map<String, Object> portNameMap = new HashMap<String, Object>();

      @Override
      public void addInputPort(InputPort<?> portObject, Field field, InputPortFieldAnnotation a)
      {
        if (!OperatorMeta.this.inputStreams.isEmpty()) {
          for (Map.Entry<LogicalPlan.InputPortMeta, LogicalPlan.StreamMeta> e : OperatorMeta.this.inputStreams.entrySet()) {
            LogicalPlan.InputPortMeta pm = e.getKey();
            if (pm.operatorMeta == OperatorMeta.this && pm.fieldName.equals(field.getName())) {
              //LOG.debug("Found existing port meta for: " + field);
              inPortMap.put(portObject, pm);
              checkDuplicateName(pm.getPortName(), pm);
              return;
            }
          }
        }
        InputPortMeta metaPort = new InputPortMeta();
        metaPort.operatorMeta = OperatorMeta.this;
        metaPort.fieldName = field.getName();
        metaPort.portAnnotation = a;
        inPortMap.put(portObject, metaPort);
        checkDuplicateName(metaPort.getPortName(), metaPort);
      }

      @Override
      public void addOutputPort(OutputPort<?> portObject, Field field, OutputPortFieldAnnotation a)
      {
        if (!OperatorMeta.this.outputStreams.isEmpty()) {
          for (Map.Entry<LogicalPlan.OutputPortMeta, LogicalPlan.StreamMeta> e : OperatorMeta.this.outputStreams.entrySet()) {
            LogicalPlan.OutputPortMeta pm = e.getKey();
            if (pm.operatorWrapper == OperatorMeta.this && pm.fieldName.equals(field.getName())) {
              //LOG.debug("Found existing port meta for: " + field);
              outPortMap.put(portObject, pm);
              checkDuplicateName(pm.getPortName(), pm);
              return;
            }
          }
        }
        OutputPortMeta metaPort = new OutputPortMeta();
        metaPort.operatorWrapper = OperatorMeta.this;
        metaPort.fieldName = field.getName();
        metaPort.portAnnotation = a;
        outPortMap.put(portObject, metaPort);
        checkDuplicateName(metaPort.getPortName(), metaPort);
      }

      private void checkDuplicateName(String portName, Object portMeta) {
        Object existingValue = portNameMap.put(portName, portMeta);
        if (existingValue != null) {
          String msg = String.format("Port name %s of %s duplicates %s", portName, portMeta, existingValue);
          throw new IllegalArgumentException(msg);
        }
      }
    }
    /**
     * Ports objects are transient, we keep a lazy initialized mapping
     */
    private transient PortMapping portMapping = null;

    private PortMapping getPortMapping()
    {
      if (this.portMapping == null) {
        this.portMapping = new PortMapping();
        Operators.describe(this.getOperator(), portMapping);
      }
      return portMapping;
    }

    @Override
    public OutputPortMeta getMeta(Operator.OutputPort<?> port)
    {
      return getPortMapping().outPortMap.get(port);
    }

    @Override
    public InputPortMeta getMeta(Operator.InputPort<?> port)
    {
      return getPortMapping().inPortMap.get(port);
    }

    public Map<InputPortMeta, StreamMeta> getInputStreams()
    {
      return this.inputStreams;
    }

    public Map<OutputPortMeta, StreamMeta> getOutputStreams()
    {
      return this.outputStreams;
    }

    @Override
    public Operator getOperator()
    {
      return this.operatorProxy.operator;
    }

    @Override
    public String toString()
    {
      return new ToStringBuilder(this, ToStringStyle.SHORT_PREFIX_STYLE).
              append("id", this.name).
              append("operator", this.getOperator().getClass().getSimpleName()).
              toString();
    }
  }

  @Override
  public <T extends Operator> T addOperator(String name, Class<T> clazz)
  {
    T instance;
    try {
      instance = clazz.newInstance();
    } catch (Exception ex) {
      throw new IllegalArgumentException(ex);
    }
    addOperator(name, instance);
    return instance;
  }

  @Override
  public <T extends Operator> T addOperator(String name, T operator)
  {
    // TODO: optional interface to provide contextual information to instance
    if (operator instanceof BaseOperator) {
      ((BaseOperator)operator).setName(name);
    }
    if (operators.containsKey(name)) {
      if (operators.get(name) == (Object)operator) {
        return operator;
      }
      throw new IllegalArgumentException("duplicate operator id: " + operators.get(name));
    }

    OperatorMeta decl = new OperatorMeta(name, operator);
    rootOperators.add(decl); // will be removed when a sink is added to an input port for this operator
    operators.put(name, decl);
    return operator;
  }

  public void removeOperator(Operator operator)
  {
    OperatorMeta om = getMeta(operator);
    if (om == null) {
      return;
    }

    Map<InputPortMeta, StreamMeta> inputStreams = om.getInputStreams();
    for (Map.Entry<InputPortMeta, StreamMeta> e : inputStreams.entrySet()) {
      if (e.getKey().getOperatorWrapper() == om) {
         e.getValue().sinks.remove(e.getKey());
      }
    }
    this.operators.remove(om.getName());
    rootOperators.remove(om);
  }

  @Override
  public StreamMeta addStream(String id)
  {
    StreamMeta s = new StreamMeta(id);
    StreamMeta o = streams.put(id, s);
    if (o == null) {
      return s;
    }

    throw new IllegalArgumentException("duplicate stream id: " + o);
  }

  @Override
  public <T> StreamMeta addStream(String id, Operator.OutputPort<? extends T> source, Operator.InputPort<? super T>... sinks)
  {
    StreamMeta s = addStream(id);
    s.setSource(source);
    for (Operator.InputPort<?> sink: sinks) {
      s.addSink(sink);
    }
    return s;
  }

  @Override
  @SuppressWarnings({"unchecked"})
  public <T> StreamMeta addStream(String id, Operator.OutputPort<? extends T> source, Operator.InputPort<? super T> sink1)
  {
    return addStream(id, source, new Operator.InputPort[] {sink1});
  }

  @Override
  @SuppressWarnings({"unchecked"})
  public <T> StreamMeta addStream(String id, Operator.OutputPort<? extends T> source, Operator.InputPort<? super T> sink1, Operator.InputPort<? super T> sink2)
  {
    return addStream(id, source, new Operator.InputPort[] {sink1, sink2});
  }

  public StreamMeta getStream(String id)
  {
    return this.streams.get(id);
  }

  /**
   * Set attribute for the operator. For valid attributes, see {
   *
   * @param operator
   * @return AttributeMap<OperatorContext>
   */
  public AttributeMap getContextAttributes(Operator operator)
  {
    return getMeta(operator).attributes;
  }

  @Override
  public <T> void setAttribute(DAGContext.AttributeKey<T> key, T value)
  {
    this.getAttributes().attr(key).set(value);
  }

  @Override
  public <T> void setAttribute(Operator operator, OperatorContext.AttributeKey<T> key, T value)
  {
    this.getMeta(operator).attributes.attr(key).set(value);
  }

  private OutputPortMeta assertGetPortMeta(Operator.OutputPort<?> port)
  {
    for (OperatorMeta o: getAllOperators()) {
      OutputPortMeta opm = o.getPortMapping().outPortMap.get(port);
      if (opm != null) {
        return opm;
      }
    }
    throw new IllegalArgumentException("Port is not associated to any operator in the DAG: " + port);
  }

  private InputPortMeta assertGetPortMeta(Operator.InputPort<?> port)
  {
    for (OperatorMeta o: getAllOperators()) {
      InputPortMeta opm = o.getPortMapping().inPortMap.get(port);
      if (opm != null) {
        return opm;
      }
    }
    throw new IllegalArgumentException("Port is not associated to any operator in the DAG: " + port);
  }

  @Override
  public <T> void setOutputPortAttribute(Operator.OutputPort<?> port, PortContext.AttributeKey<T> key, T value)
  {
    assertGetPortMeta(port).attributes.attr(key).set(value);
  }

  @Override
  public <T> void setInputPortAttribute(Operator.InputPort<?> port, PortContext.AttributeKey<T> key, T value)
  {
    assertGetPortMeta(port).attributes.attr(key).set(value);
  }

  public List<OperatorMeta> getRootOperators()
  {
    return Collections.unmodifiableList(this.rootOperators);
  }

  public Collection<OperatorMeta> getAllOperators()
  {
    return Collections.unmodifiableCollection(this.operators.values());
  }

  public Collection<StreamMeta> getAllStreams()
  {
    return Collections.unmodifiableCollection(this.streams.values());
  }

  @Override
  public OperatorMeta getOperatorMeta(String operatorId)
  {
    return this.operators.get(operatorId);
  }

  @Override
  public OperatorMeta getMeta(Operator operator)
  {
    // TODO: cache mapping
    for (OperatorMeta o: getAllOperators()) {
      if (o.operatorProxy.operator == operator) {
        return o;
      }
    }
    throw new IllegalArgumentException("Operator not associated with the DAG: " + operator);
  }

  public int getMaxContainerCount()
  {
    return this.attrValue(CONTAINERS_MAX_COUNT, 3);
  }

  public boolean isDebug()
  {
    return this.attrValue(DEBUG, false);
  }

  public int getContainerMemoryMB()
  {
    return this.attrValue(CONTAINER_MEMORY_MB, 1024);
  }

  public int getMasterMemoryMB()
  {
    return this.attrValue(MASTER_MEMORY_MB, 1024);
  }

  /**
   * Class dependencies for the topology. Used to determine jar file dependencies.
   *
   * @return Set<String>
   */
  public Set<String> getClassNames()
  {
    Set<String> classNames = new HashSet<String>();
    for (OperatorMeta n: this.operators.values()) {
      String className = n.getOperator().getClass().getName();
      if (className != null) {
        classNames.add(className);
      }
    }
    for (StreamMeta n: this.streams.values()) {
      if (n.codecClass != null) {
        classNames.add(n.codecClass.getName());
      }
    }
    return classNames;
  }

  /**
   * Validate the plan. Includes checks that required ports are connected,
   * required configuration parameters specified, graph free of cycles etc.
   *
   * @throws ConstraintViolationException
   */
  public void validate() throws ConstraintViolationException
  {
    ValidatorFactory factory =
            Validation.buildDefaultValidatorFactory();
    Validator validator = factory.getValidator();

    // clear visited on all operators
    for (OperatorMeta n: operators.values()) {
      n.nindex = null;
      n.lowlink = null;

      // validate configuration
      Set<ConstraintViolation<Operator>> constraintViolations = validator.validate(n.getOperator());
      if (!constraintViolations.isEmpty()) {
        Set<ConstraintViolation<?>> copySet = new HashSet<ConstraintViolation<?>>(constraintViolations.size());
        // workaround bug in ConstraintViolationException constructor
        // (should be public <T> ConstraintViolationException(String message, Set<ConstraintViolation<T>> constraintViolations) { ... })
        for (ConstraintViolation<Operator> cv: constraintViolations) {
          copySet.add(cv);
        }
        throw new ConstraintViolationException("Operator " + n.getName() + " violates constraints", copySet);
      }

      OperatorMeta.PortMapping portMapping = n.getPortMapping();

      // Check operator annotation
      if (n.operatorAnnotation != null) {
        // Check if partition property of the operator is being honored
        if (!n.operatorAnnotation.partitionable()) {
          // Check if INITIAL_PARTITION_COUNT is set
          int partitionCount = n.attrValue(OperatorContext.INITIAL_PARTITION_COUNT, 0);
          if (partitionCount > 0) {
            throw new ValidationException("Operator " + n.getName() + " is not partitionable but INITIAL_PARTITION_COUNT attribute is set" );
          } else {
            // Check if any of the input ports have partition attributes set
            for (InputPortMeta pm : portMapping.inPortMap.values()) {
              Boolean paralellPartition = pm.attrValue(PortContext.PARTITION_PARALLEL, Boolean.FALSE);
              if (paralellPartition) {
                throw new ValidationException("Operator " + n.getName() + " is not partitionable but PARTITION_PARALLEL attribute is set" );
              }
            }
          }
          // Check if partition implements PartitionableOperator
          if (PartitionableOperator.class.isAssignableFrom(n.getOperator().getClass())) {
            throw new ValidationException("Operator " + n.getName() + " is not partitionable but implements PartitionableOperator" );
          }
        }
      }

      // check that non-optional ports are connected
      for (InputPortMeta pm: portMapping.inPortMap.values()) {
        StreamMeta sm = n.inputStreams.get(pm);
        if (sm == null) {
          if (pm.portAnnotation == null || !pm.portAnnotation.optional()) {
            throw new ValidationException("Input port connection required: " + n.name + "." + pm.getPortName());
          }
        } else {
          // check locality constraints
          DAG.Locality locality = sm.getLocality();
          if (locality == DAG.Locality.THREAD_LOCAL) {
            if (n.inputStreams.size() > 1) {
              String msg = String.format("Locality %s invalid for operator %s with multiple input streams", locality, n);
              throw new ValidationException(msg);
            }
          }
        }
      }

      boolean allPortsOptional = true;
      for (OutputPortMeta pm: portMapping.outPortMap.values()) {
        if (!n.outputStreams.containsKey(pm)) {
          if (pm.portAnnotation != null && !pm.portAnnotation.optional()) {
            throw new ValidationException("Output port connection required: " + n.name + "." + pm.getPortName());
          }
        }
        allPortsOptional &= (pm.portAnnotation != null && pm.portAnnotation.optional());
      }
      if (!allPortsOptional && n.outputStreams.isEmpty()) {
        throw new ValidationException("At least one output port must be connected: " + n.name);
      }
    }
    stack = new Stack<OperatorMeta>();

    List<List<String>> cycles = new ArrayList<List<String>>();
    for (OperatorMeta n: operators.values()) {
      if (n.nindex == null) {
        findStronglyConnected(n, cycles);
      }
    }
    if (!cycles.isEmpty()) {
      throw new ValidationException("Loops in graph: " + cycles);
    }

    for (StreamMeta s: streams.values()) {
      if (s.source == null || (s.sinks.isEmpty())) {
        throw new ValidationException(String.format("stream not connected: %s", s.getId()));
      }
    }

    // processing mode
    Set<OperatorMeta> visited = Sets.newHashSet();
    for (OperatorMeta om : this.rootOperators) {
      validateProcessingMode(om, visited);
    }

  }

  /**
   * Check for cycles in the graph reachable from start node n. This is done by
   * attempting to find strongly connected components.
   *
   * @see http://en.wikipedia.org/wiki/Tarjan%E2%80%99s_strongly_connected_components_algorithm
   *
   * @param om
   * @param cycles
   */
  public void findStronglyConnected(OperatorMeta om, List<List<String>> cycles)
  {
    om.nindex = nodeIndex;
    om.lowlink = nodeIndex;
    nodeIndex++;
    stack.push(om);

    // depth first successors traversal
    for (StreamMeta downStream: om.outputStreams.values()) {
      for (InputPortMeta sink: downStream.sinks) {
        OperatorMeta successor = sink.getOperatorWrapper();
        if (successor == null) {
          continue;
        }
        // check for self referencing node
        if (om == successor) {
          cycles.add(Collections.singletonList(om.name));
        }
        if (successor.nindex == null) {
          // not visited yet
          findStronglyConnected(successor, cycles);
          om.lowlink = Math.min(om.lowlink, successor.lowlink);
        }
        else if (stack.contains(successor)) {
          om.lowlink = Math.min(om.lowlink, successor.nindex);
        }
      }
    }

    // pop stack for all root operators
    if (om.lowlink.equals(om.nindex)) {
      List<String> connectedIds = new ArrayList<String>();
      while (!stack.isEmpty()) {
        OperatorMeta n2 = stack.pop();
        connectedIds.add(n2.name);
        if (n2 == om) {
          break; // collected all connected operators
        }
      }
      // strongly connected (cycle) if more than one node in stack
      if (connectedIds.size() > 1) {
        LOG.debug("detected cycle from node {}: {}", om.name, connectedIds);
        cycles.add(connectedIds);
      }
    }
  }

  private void validateProcessingMode(OperatorMeta om, Set<OperatorMeta> visited)
  {
    for (StreamMeta is : om.getInputStreams().values()) {
      if (!visited.contains(is.getSource().getOperatorWrapper())) {
        // process all inputs first
        return;
      }
    }
    visited.add(om);
    Operator.ProcessingMode pm = om.attrValue(OperatorContext.PROCESSING_MODE, null);
    for (StreamMeta os : om.outputStreams.values()) {
      for (InputPortMeta sink: os.sinks) {
        OperatorMeta sinkOm = sink.getOperatorWrapper();
        Operator.ProcessingMode sinkPm = sinkOm.attrValue(OperatorContext.PROCESSING_MODE, null);
        if (sinkPm == null) {
          // If the source processing mode is AT_MOST_ONCE and a processing mode is not specified for the sink then set it to AT_MOST_ONCE as well
          if (Operator.ProcessingMode.AT_MOST_ONCE.equals(pm)) {
            LOG.warn("Setting processing mode for operator {} to {}", sinkOm.getName(), pm);
            sinkOm.getAttributes().attr(OperatorContext.PROCESSING_MODE).set(pm);
          } else if (Operator.ProcessingMode.EXACTLY_ONCE.equals(pm)) {
            // If the source processing mode is EXACTLY_ONCE and a processing mode is not specified for the sink then throw a validation error
            String msg = String.format("Processing mode for %s should be AT_MOST_ONCE for source %s/%s", sinkOm.getName(), om.getName(), pm);
            throw new ValidationException(msg);
          }
        } else {
          /*
           * If the source processing mode is AT_MOST_ONCE and the processing mode for the sink is not AT_MOST_ONCE throw a validation error
           * If the source processing mode is EXACTLY_ONCE and the processing mode for the sink is not AT_MOST_ONCE throw a validation error
           */
          if ((Operator.ProcessingMode.AT_MOST_ONCE.equals(pm) && (sinkPm != pm))
                  || (Operator.ProcessingMode.EXACTLY_ONCE.equals(pm) && !Operator.ProcessingMode.AT_MOST_ONCE.equals(sinkPm))) {
            String msg = String.format("Processing mode %s/%s not valid for source %s/%s", sinkOm.getName(), sinkPm, om.getName(), pm);
            throw new ValidationException(msg);
          }
        }
        validateProcessingMode(sinkOm, visited);
      }
    }
  }

  public static void write(DAG dag, OutputStream os) throws IOException
  {
    ObjectOutputStream oos = new ObjectOutputStream(os);
    oos.writeObject(dag);
  }

  public static LogicalPlan read(InputStream is) throws IOException, ClassNotFoundException
  {
    return (LogicalPlan)new ObjectInputStream(is).readObject();
  }

  @Override
  public String toString()
  {
    return new ToStringBuilder(this, ToStringStyle.SHORT_PREFIX_STYLE).
            append("operators", this.operators).
            append("streams", this.streams).
            append("properties", this.attributes).
            toString();
  }
}<|MERGE_RESOLUTION|>--- conflicted
+++ resolved
@@ -87,20 +87,9 @@
   @Override
   public <T> T attrValue(AttributeMap.AttributeKey<T> key, T defaultValue)
   {
-<<<<<<< HEAD
-    Attribute<T> attr = attributes.attr(key);
-    if (attr == null) {
-      return defaultValue;
-    }
-
-    T retval = attr.get();
-    if (retval == null) {
-      return defaultValue;
-=======
     AttributeMap.Attribute<T> retvalue = attributes.attrOrNull(key);
     if (retvalue != null) {
       return retvalue.get();
->>>>>>> 30a10507
     }
     return defaultValue;
   }
