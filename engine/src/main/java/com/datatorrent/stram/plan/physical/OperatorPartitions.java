--- conflicted
+++ resolved
@@ -6,11 +6,8 @@
 import org.slf4j.LoggerFactory;
 
 import com.google.common.collect.Sets;
-<<<<<<< HEAD
 import com.datatorrent.api.AttributeMap;
-=======
 import com.datatorrent.api.HeartbeatListener.BatchedOperatorStats;
->>>>>>> 272aa0f1
 import com.datatorrent.api.InputOperator;
 import com.datatorrent.api.Operator;
 import com.datatorrent.api.AttributeMap.DefaultAttributeMap;
@@ -39,11 +36,8 @@
     private final PartitionPortMap partitionKeys;
     private final Operator operator;
     private final int loadIndicator;
-<<<<<<< HEAD
     private final AttributeMap attributes = new DefaultAttributeMap();
-=======
     private final BatchedOperatorStats stats;
->>>>>>> 272aa0f1
 
     public PartitionImpl(Operator operator, Map<InputPort<?>, PartitionKeys> partitionKeys, int loadIndicator, BatchedOperatorStats stats) {
       this.operator = operator;
