/**
 * Copyright (c) 2012-2013 DataTorrent, Inc.
 * All rights reserved.
 */
package com.datatorrent.stram.plan.logical;

import java.io.FileInputStream;
import java.io.IOException;
import java.io.InputStream;
import java.lang.reflect.InvocationTargetException;
import java.util.HashMap;
import java.util.HashSet;
import java.util.Iterator;
import java.util.Map;
import java.util.Map.Entry;
import java.util.Properties;
import java.util.Set;
import java.util.TreeMap;

import javax.validation.ValidationException;

import org.slf4j.Logger;
import org.slf4j.LoggerFactory;

import com.google.common.base.CaseFormat;
import com.google.common.collect.Maps;

import org.apache.commons.beanutils.BeanMap;
import org.apache.commons.beanutils.BeanUtils;
import org.apache.commons.lang.builder.ToStringBuilder;
import org.apache.commons.lang.builder.ToStringStyle;
import org.apache.hadoop.conf.Configuration;

import com.datatorrent.api.AttributeMap.Attribute;
import com.datatorrent.api.AttributeMap.AttributeInitializer;
import com.datatorrent.api.DAG;
import com.datatorrent.api.DAGContext;
import com.datatorrent.api.Operator;
import com.datatorrent.api.StreamingApplication;

import com.datatorrent.stram.StramUtils;
import com.datatorrent.stram.plan.logical.LogicalPlan.OperatorMeta;
import java.util.*;

/**
 *
 * Builder for the DAG logical representation of operators and streams from properties.<p>
 * <br>
 * Supports reading as name-value pairs from Hadoop {@link Configuration} or properties file.
 * <br>
 *
 * @since 0.3.2
 */
public class LogicalPlanConfiguration implements StreamingApplication {

  private static final Logger LOG = LoggerFactory.getLogger(LogicalPlanConfiguration.class);

  public static final String GATEWAY_ADDRESS = "stram.gateway.address";

  public static final String STREAM_PREFIX = "stram.stream";
  public static final String STREAM_SOURCE = "source";
  public static final String STREAM_SINKS = "sinks";
  public static final String STREAM_TEMPLATE = "template";
  public static final String STREAM_LOCALITY = "locality";

  public static final String OPERATOR_PREFIX = "stram.operator";
  public static final String OPERATOR_CLASSNAME = "classname";
  public static final String OPERATOR_TEMPLATE = "template";

  public static final String TEMPLATE_PREFIX = "stram.template";

  public static final String TEMPLATE_idRegExp = "matchIdRegExp";
  public static final String TEMPLATE_appNameRegExp = "matchAppNameRegExp";
  public static final String TEMPLATE_classNameRegExp = "matchClassNameRegExp";

  public static final String APPLICATION_PREFIX = "stram.application";

  public static final String ATTR = "attr";
  public static final String PROP = "prop";
  public static final String CLASS = "class";

  private static final String CLASS_SUFFIX = "." + CLASS;

  /**
   * Named set of properties that can be used to instantiate streams or operators
   * with common settings.
   */
  private class TemplateConf {
    private final Properties properties = new Properties();

    /**
     *
     * @param id
     */
    private TemplateConf(String id) {
    }

    private String idRegExp;
    private String appNameRegExp;
    private String classNameRegExp;

  }

  /**
   *
   */
  private class StreamConf {
    private final String id;
    private OperatorConf sourceNode;
    private final Set<OperatorConf> targetNodes = new HashSet<OperatorConf>();

    private final PropertiesWithModifiableDefaults properties = new PropertiesWithModifiableDefaults();
    private TemplateConf template;


    private StreamConf(String id) {
      this.id = id;
    }

    /**
     * Locality for adjacent operators.
     * @return boolean
     */
    public DAG.Locality getLocality() {
      String v = properties.getProperty(STREAM_LOCALITY, null);
      return (v != null) ? DAG.Locality.valueOf(v) : null;
    }

    /**
     * Set source on stream to the node output port.
     * @param portName
     * @param node
     */
    public StreamConf setSource(String portName, OperatorConf node) {
      if (this.sourceNode != null) {
        throw new IllegalArgumentException(String.format("Stream already receives input from %s", sourceNode));
      }
      node.outputs.put(portName, this);
      this.sourceNode = node;
      return this;
    }

    public StreamConf addSink(String portName, OperatorConf targetNode) {
      if (targetNode.inputs.containsKey(portName)) {
        throw new IllegalArgumentException(String.format("Port %s already connected to stream %s", portName, targetNode.inputs.get(portName)));
      }
      //LOG.debug("Adding {} to {}", targetNode, this);
      targetNode.inputs.put(portName, this);
      targetNodes.add(targetNode);
      return this;
    }

    @Override
    public String toString() {
      return new ToStringBuilder(this, ToStringStyle.SHORT_PREFIX_STYLE).
          append("id", this.id).
          toString();
    }

  }

  /**
   *
   */
  private class PropertiesWithModifiableDefaults extends Properties {
    private static final long serialVersionUID = -4675421720308249982L;

    /**
     * @param defaults
     */
    void setDefaultProperties(Properties defaults) {
        super.defaults = defaults;
    }
  }

  /**
   * Operator configuration
   */
  private class OperatorConf {
    OperatorConf(String id) {
      this.id = id;
    }
    private final String id;
    /**
     * The properties of the node, can be subclass properties which will be set via reflection.
     */
    private final PropertiesWithModifiableDefaults properties = new PropertiesWithModifiableDefaults();
    /**
     * The attributes of the node, which will be set via reflection.
     */
    private Properties attributes = new Properties();
    /**
     * The inputs for the node
     */
    private final Map<String, StreamConf> inputs = new HashMap<String, StreamConf>();
    /**
     * The outputs for the node
     */
    private final Map<String, StreamConf> outputs = new HashMap<String, StreamConf>();

    private TemplateConf template;

    /**
     *
     * @return String
     */
    public String getId() {
      return id;
    }

    private String getClassNameReqd() {
      String className = properties.getProperty(OPERATOR_CLASSNAME);
      if (className == null) {
        throw new IllegalArgumentException(String.format("Operator '%s' is missing property '%s'", getId(), LogicalPlanConfiguration.OPERATOR_CLASSNAME));
      }
      return className;
    }

    /**
     * Properties for the node. Template values (if set) become property defaults.
     * @return Map<String, String>
     */
    private Map<String, String> getProperties() {
      return Maps.fromProperties(properties);
    }

    /**
     *
     * @return String
     */
    @Override
    public String toString() {
      return new ToStringBuilder(this, ToStringStyle.SHORT_PREFIX_STYLE).
          append("id", this.id).
          toString();
    }

  }

  private class AppConf {
    Properties properties = new Properties(LogicalPlanConfiguration.this.properties);
  }

  private final Properties properties = new Properties();
  private final Map<String, OperatorConf> operators;
  private final Map<String, StreamConf> streams;
  private final Map<String, TemplateConf> templates;
  private final Map<String, AppConf> apps = Maps.newHashMap();
  private final Map<String, String> appAliases = Maps.newHashMap();

  public LogicalPlanConfiguration() {
    this.operators = new HashMap<String, OperatorConf>();
    this.streams = new HashMap<String, StreamConf>();
    this.templates = new HashMap<String,TemplateConf>();
  }

  private OperatorConf getOrAddOperator(String nodeId) {
    OperatorConf nc = operators.get(nodeId);
    if (nc == null) {
      nc = new OperatorConf(nodeId);
      operators.put(nodeId, nc);
    }
    return nc;
  }

  private StreamConf getOrAddStream(String id) {
    StreamConf sc = streams.get(id);
    if (sc == null) {
      sc = new StreamConf(id);
      streams.put(id, sc);
    }
    return sc;
  }

  private TemplateConf getOrAddTemplate(String id) {
    TemplateConf sc = templates.get(id);
    if (sc == null) {
      sc = new TemplateConf(id);
      templates.put(id, sc);
    }
    return sc;
  }

  /**
   * Add operators from flattened name value pairs in configuration object.
   * @param conf
   */
  public void addFromConfiguration(Configuration conf) {
    addFromProperties(toProperties(conf, "stram."));
  }

  public static Properties toProperties(Configuration conf, String prefix) {
    Iterator<Entry<String, String>> it = conf.iterator();
    Properties props = new Properties();
    while (it.hasNext()) {
      Entry<String, String> e = it.next();
      // filter relevant entries
      if (e.getKey().startsWith(prefix)) {
         props.put(e.getKey(), e.getValue());
      }
    }
    return props;
  }

  private String[] getNodeAndPortId(String s) {
    String[] parts = s.split("\\.");
    if (parts.length != 2) {
      throw new IllegalArgumentException("Invalid node.port reference: " + s);
    }
    return parts;
  }

  /**
   * Get the application alias name for an application class if one is available.
   * The path for the application class is specified as a parameter. If an alias was specified
   * in the configuration file or configuration properties for the application class it is returned
   * otherwise null is returned.
   *
   * @param appPath The path of the application class in the jar
   * @return The alias name if one is available, null otherwise
   */
  public String getAppAlias(String appPath) {
    String appAlias = null;
    if (appPath.endsWith(CLASS_SUFFIX)) {
      String className = appPath.replace("/", ".").substring(0, appPath.length()-CLASS_SUFFIX.length());
      appAlias = appAliases.get(className);
    }
    return appAlias;
  }

  /**
   * Read node configurations from properties. The properties can be in any
   * random order, as long as they represent a consistent configuration in their
   * entirety.
   *
   * @param props
   * @return Logical plan configuration.
   */
  public LogicalPlanConfiguration addFromProperties(Properties props) {

    for (final String propertyName : props.stringPropertyNames()) {
      String propertyValue = props.getProperty(propertyName);
      this.properties.setProperty(propertyName, propertyValue);
      if (propertyName.startsWith(STREAM_PREFIX + ".")) {
         // stream definition
        String[] keyComps = propertyName.split("\\.");
        // must have at least id and single component property
        if (keyComps.length < 4) {
          LOG.warn("Invalid configuration key: {}", propertyName);
          continue;
        }
        String streamId = keyComps[2];
        String propertyKey = keyComps[3];
        StreamConf stream = getOrAddStream(streamId);
        if (STREAM_SOURCE.equals(propertyKey)) {
            if (stream.sourceNode != null) {
              // multiple sources not allowed
              throw new IllegalArgumentException("Duplicate " + propertyName);
            }
            String[] parts = getNodeAndPortId(propertyValue);
            stream.setSource(parts[1], getOrAddOperator(parts[0]));
        } else if (STREAM_SINKS.equals(propertyKey)) {
            String[] targetPorts = propertyValue.split(",");
            for (String nodeAndPort : targetPorts) {
              String[] parts = getNodeAndPortId(nodeAndPort.trim());
              stream.addSink(parts[1], getOrAddOperator(parts[0]));
            }
        } else if (STREAM_TEMPLATE.equals(propertyKey)) {
          stream.template = getOrAddTemplate(propertyValue);
          // TODO: defer until all keys are read?
          stream.properties.setDefaultProperties(stream.template.properties);
        } else {
           // all other stream properties
          stream.properties.put(propertyKey, propertyValue);
        }
      } else if (propertyName.startsWith(OPERATOR_PREFIX + ".")) {
         // get the operator name
         String[] keyComps = propertyName.split("\\.");
         // must have at least id and single component property
         if (keyComps.length < 4) {
           LOG.warn("Invalid configuration key: {}", propertyName);
           continue;
         }
         String nodeId = keyComps[2];
         String comp = keyComps[3];
         OperatorConf nc = getOrAddOperator(nodeId);
         // For backwards compatibility the current way of specifying operator property directly after the operator
         // name is supported. The new way would be to use a property type of PROP after the operator name
         // and then specify the name of the property after that.
         if ((keyComps.length == 4) || comp.equals(PROP)) {
          String propertyKey = comp;
          if (keyComps.length > 4) {
            propertyKey = keyComps[4];
          }
          if (OPERATOR_TEMPLATE.equals(propertyKey)) {
            nc.template = getOrAddTemplate(propertyValue);
            // TODO: defer until all keys are read?
            nc.properties.setDefaultProperties(nc.template.properties);
          } else {
            // simple property
            nc.properties.put(propertyKey, propertyValue);
          }
         } else if (comp.equals(ATTR)) {
            if (keyComps.length < 5) {
              throw new ValidationException("Missing attribute name: " + propertyName);
            }
            nc.attributes.put(keyComps[4], propertyValue);
         }
      } else if (propertyName.startsWith(TEMPLATE_PREFIX + ".")) {
        String[] keyComps = propertyName.split("\\.", 4);
        // must have at least id and single component property
        if (keyComps.length < 4) {
          LOG.warn("Invalid configuration key: {}", propertyName);
          continue;
        }
        TemplateConf tc = getOrAddTemplate(keyComps[2]);
        String propertyKey = keyComps[3];
        if (propertyKey.equals(TEMPLATE_appNameRegExp)) {
          tc.appNameRegExp = propertyValue;
        } else if (propertyKey.equals(TEMPLATE_idRegExp)) {
          tc.idRegExp = propertyValue;
        } else if (propertyKey.equals(TEMPLATE_classNameRegExp)) {
          tc.classNameRegExp = propertyValue;
        } else {
          tc.properties.setProperty(propertyKey, propertyValue);
        }
      } else if (propertyName.startsWith(APPLICATION_PREFIX + ".")) {
        // get the operator name
        String[] keyComps = propertyName.split("\\.");
        // must have at least id and single component property
        if (keyComps.length < 4) {
          LOG.warn("Invalid configuration key: {}", propertyName);
          continue;
        }
        String appName = keyComps[2];
        String propertyType = keyComps[3];

        AppConf appConf = this.apps.get(appName);
        if (appConf == null) {
          appConf = new AppConf();
          this.apps.put(appName, appConf);
        }

        if (propertyType.equals(ATTR)) {
          if (keyComps.length < 5) {
            throw new ValidationException("Missing attribute name: " + propertyName);
          }
          // put with prefix matching global scope in default properties
          appConf.properties.put("stram." + keyComps[4], propertyValue);
        } else if (propertyType.equals(CLASS)) {
          this.appAliases.put(propertyValue, appName);
        }
      }
    }
    return this;
  }

  /**
   * Return all properties set on the builder.
   * Can be serialized to property file and used to read back into builder.
   * @return Properties
   */
  public Properties getProperties() {
    return this.properties;
  }

  public Map<String, String> getAppAliases() {
    return Collections.unmodifiableMap(this.appAliases);
  }

  @Override
  public void populateDAG(DAG dag, Configuration appConf) {

    Configuration conf = new Configuration(appConf);
    for (final String propertyName : this.properties.stringPropertyNames()) {
      String propertyValue = this.properties.getProperty(propertyName);
      conf.setIfUnset(propertyName, propertyValue);
    }

    Map<OperatorConf, Operator> nodeMap = new HashMap<OperatorConf, Operator>(this.operators.size());
    // add all operators first
    for (Map.Entry<String, OperatorConf> nodeConfEntry : this.operators.entrySet()) {
      OperatorConf nodeConf = nodeConfEntry.getValue();
      Class<? extends Operator> nodeClass = StramUtils.classForName(nodeConf.getClassNameReqd(), Operator.class);
      Operator nd = dag.addOperator(nodeConfEntry.getKey(), nodeClass);
      setOperatorProperties(nd, nodeConf.getProperties());
      nodeMap.put(nodeConf, nd);
    }

    // wire operators
    for (Map.Entry<String, StreamConf> streamConfEntry : this.streams.entrySet()) {
      StreamConf streamConf = streamConfEntry.getValue();
      DAG.StreamMeta sd = dag.addStream(streamConfEntry.getKey());
      sd.setLocality(streamConf.getLocality());

      if (streamConf.sourceNode != null) {
        String portName = null;
        for (Map.Entry<String, StreamConf> e : streamConf.sourceNode.outputs.entrySet()) {
          if (e.getValue() == streamConf) {
            portName = e.getKey();
          }
        }
        Operator sourceDecl = nodeMap.get(streamConf.sourceNode);
        Operators.PortMappingDescriptor sourcePortMap = new Operators.PortMappingDescriptor();
        Operators.describe(sourceDecl, sourcePortMap);
        sd.setSource(sourcePortMap.outputPorts.get(portName).component);
      }

      for (OperatorConf targetNode : streamConf.targetNodes) {
        String portName = null;
        for (Map.Entry<String, StreamConf> e : targetNode.inputs.entrySet()) {
          if (e.getValue() == streamConf) {
            portName = e.getKey();
          }
        }
        Operator targetDecl = nodeMap.get(targetNode);
        Operators.PortMappingDescriptor targetPortMap = new Operators.PortMappingDescriptor();
        Operators.describe(targetDecl, targetPortMap);
        sd.addSink(targetPortMap.inputPorts.get(portName).component);
      }
    }

  }

  /**
   * Populate the logical plan from the streaming application definition and configuration.
   * Configuration is resolved based on application alias, if any.
   * @param app
   * @param dag
   * @param name
   * @param conf
   */
  public void prepareDAG(LogicalPlan dag, StreamingApplication app, String name, Configuration conf) {
    String appAlias = getAppAlias(name);

    // set application level attributes first to make them available to populateDAG
    setApplicationLevelAttributes(dag, appAlias);

    app.populateDAG(dag, conf);

    if (appAlias != null) {
      dag.setAttribute(DAG.APPLICATION_NAME, appAlias);
    } else {
      if (dag.getAttributes().get(DAG.APPLICATION_NAME) == null) {
        dag.getAttributes().put(DAG.APPLICATION_NAME, name);
      }
    }

    // inject external operator configuration
<<<<<<< HEAD
    setOperatorAttributes(dag, dag.getAttributes().attr(DAG.APPLICATION_NAME).get());
    setOperatorProperties(dag, dag.getAttributes().attr(DAG.APPLICATION_NAME).get());
=======
    setOperatorProperties(dag, dag.getAttributes().get(DAG.APPLICATION_NAME));
>>>>>>> 7bb19606
  }

  public static StreamingApplication create(Configuration conf, String tplgPropsFile) throws IOException {
    Properties topologyProperties = readProperties(tplgPropsFile);
    LogicalPlanConfiguration tb = new LogicalPlanConfiguration();
    tb.addFromProperties(topologyProperties);
    return tb;
  }

  public static Properties readProperties(String filePath) throws IOException
  {
    InputStream is = new FileInputStream(filePath);
    Properties props = new Properties(System.getProperties());
    props.load(is);
    is.close();
    return props;
  }

  /**
   * Get the configuration properties for the given operator.
   * These can be operator specific settings or settings from matching templates.
   * @param ow
   * @param appName
   */
  public Map<String, String> getProperties(OperatorMeta ow, String appName) {
    // if there are properties set directly, an entry exists
    // else it will be created so we can evaluate the templates against it
    OperatorConf n = getOrAddOperator(ow.getName());
    n.properties.put(OPERATOR_CLASSNAME, ow.getOperator().getClass().getName());

    Map<String, String> properties = new HashMap<String, String>();
    // list of all templates that match operator, ordered by priority
    if (!this.templates.isEmpty()) {
      TreeMap<Integer, TemplateConf> matchingTemplates = getMatchingTemplates(n, appName);
      if (matchingTemplates != null && !matchingTemplates.isEmpty()) {
        // combined map of prioritized template settings
        for (TemplateConf t : matchingTemplates.descendingMap().values()) {
          properties.putAll(Maps.fromProperties(t.properties));
        }
      }
    }
    // direct settings
    properties.putAll(n.getProperties());
    properties.remove(OPERATOR_CLASSNAME);
    return properties;
  }

  /**
   * Produce the collections of templates that apply for the given id.
   * @param nodeConf
   * @param appName
   * @return TreeMap<Integer, TemplateConf>
   */
  public TreeMap<Integer, TemplateConf> getMatchingTemplates(OperatorConf nodeConf, String appName) {
    TreeMap<Integer, TemplateConf> tm = new TreeMap<Integer, TemplateConf>();
    for (TemplateConf t : this.templates.values()) {
      if (t == nodeConf.template) {
        // directly assigned applies last
        tm.put(1, t);
        continue;
      } else if ((t.idRegExp != null && nodeConf.id.matches(t.idRegExp))) {
        tm.put(2, t);
        continue;
      } else if (appName != null && t.appNameRegExp != null
          && appName.matches(t.appNameRegExp)) {
        tm.put(3, t);
        continue;
      } else if (t.classNameRegExp != null
          && nodeConf.getClassNameReqd().matches(t.classNameRegExp)) {
        tm.put(4, t);
        continue;
      }
    }
    return tm;
  }

  /**
   * Inject the configuration properties into the operator instance.
   * @param operator
   * @param properties
   * @return Operator
   */
  public static Operator setOperatorProperties(Operator operator, Map<String, String> properties)
  {
    try {
      // populate custom properties
      BeanUtils.populate(operator, properties);
      return operator;
    }
    catch (IllegalAccessException e) {
      throw new IllegalArgumentException("Error setting operator properties", e);
    }
    catch (InvocationTargetException e) {
      throw new IllegalArgumentException("Error setting operator properties", e);
    }
  }

  @SuppressWarnings("unchecked")
  public static Map<String, Object> getOperatorProperties(Operator operator)
  {
    return new BeanMap(operator);
  }

  /**
   * Set any properties from configuration on the operators in the DAG. This
   * method may throw unchecked exception if the configuration contains
   * properties that are invalid for an operator.
   *
   * @param dag
   */
  public void setOperatorProperties(LogicalPlan dag, String applicationName) {
    for (OperatorMeta ow : dag.getAllOperators()) {
      Map<String, String> properties = getProperties(ow, applicationName);
      setOperatorProperties(ow.getOperator(), properties);
    }
  }

<<<<<<< HEAD
  public void setOperatorAttributes(LogicalPlan dag, String applicationName) {
    for (OperatorMeta ow : dag.getAllOperators()) {
      OperatorConf nc = operators.get(ow.getName());
      if (nc != null) {
        setOperatorLevelAttributes(dag, ow, nc.attributes);
      }
    }
  }

  @SuppressWarnings("unchecked")
=======
  private static final Map<Attribute<?>, String> legacyKeyMap = Maps.newHashMap();

  static {
    legacyKeyMap.put(DAGContext.APPLICATION_NAME, "appName");
    legacyKeyMap.put(DAGContext.LIBRARY_JARS, "libjars");
    legacyKeyMap.put(DAGContext.CONTAINERS_MAX_COUNT, "maxContainers");
    legacyKeyMap.put(DAGContext.CONTAINER_MEMORY_MB, "containerMemoryMB");
    legacyKeyMap.put(DAGContext.CONTAINER_JVM_OPTIONS, "containerJvmOpts");
    legacyKeyMap.put(DAGContext.MASTER_MEMORY_MB, "masterMemoryMB");
    legacyKeyMap.put(DAGContext.STREAMING_WINDOW_SIZE_MILLIS, "windowSizeMillis");
    legacyKeyMap.put(DAGContext.APPLICATION_PATH, "appPath");
    legacyKeyMap.put(DAGContext.RESOURCE_ALLOCATION_TIMEOUT_MILLIS, "allocateResourceTimeoutMillis");
  }

>>>>>>> 7bb19606
  public void setApplicationLevelAttributes(LogicalPlan dag, String appName) {
    Properties appProps = this.properties;
    if (appName != null) {
      AppConf appConf = this.apps.get(appName);
      if (appConf != null) {
        appProps = appConf.properties;
      }
    }
<<<<<<< HEAD
    // process application level settings prior to populate
    for (@SuppressWarnings("rawtypes") DAGContext.AttributeKey key : DAGContext.ATTRIBUTE_KEYS) {
      String confKey = "stram." + key.name();
      String stringValue = appProps.getProperty(confKey, null);
      if (stringValue != null) {
          dag.setAttribute(key, getAttributeAsType(stringValue, key.attributeType));
          /*
        if (key.attributeType == Integer.class) {
          dag.setAttribute(key, Integer.parseInt(stringValue));
        } else if (key.attributeType == Long.class) {
          dag.setAttribute(key, Long.parseLong(stringValue));
        } else if (key.attributeType == String.class) {
          dag.setAttribute(key, stringValue);
        } else if (key.attributeType == Boolean.class) {
          dag.setAttribute(key, Boolean.parseBoolean(stringValue));
=======

    // gateway has its own set of configuration properties.
    // set default for GATEWAY_ADDRESS (can be overridden on per application basis)
    String gatewayAddress = appProps.getProperty(GATEWAY_ADDRESS);
    if (gatewayAddress !=  null) {
      dag.setAttribute(DAGContext.GATEWAY_ADDRESS, gatewayAddress);
    }

    LOG.debug("Initializing DAGContext!", DAGContext.serialVersionUID); /* make sure that the DAGContext.class is initialized */
    for (Attribute<Object> attribute : AttributeInitializer.getAttributes(DAGContext.class)) {
      String simpleName = attribute.name.substring(attribute.name.lastIndexOf('.')+1);
      String stringValue = appProps.getProperty("stram." + simpleName);
      if (stringValue == null) {
        String legacyKey = legacyKeyMap.get(attribute);
        if (legacyKey != null) {
          stringValue = appProps.getProperty("stram." + legacyKey);
>>>>>>> 7bb19606
        } else {
          /* This is temporary fix till we get rid of old inconsistent names from our code. */
          legacyKey = CaseFormat.UPPER_UNDERSCORE.to(CaseFormat.LOWER_CAMEL, simpleName);
          stringValue = appProps.getProperty("stram." + legacyKey);
        }
        if (stringValue != null) {
          LOG.warn("Referencing the attribute as {} instead of {} is deprecated!", legacyKey, simpleName);
        }
      }

      if (stringValue != null) {
        if (attribute.codec == null) {
          String msg = String.format("Unsupported attribute type: %s (%s)", attribute.codec, attribute.name);
          throw new UnsupportedOperationException(msg);
        }
<<<<<<< HEAD
        */
=======
        else {
          dag.setAttribute(attribute, attribute.codec.fromString(stringValue));
        }
>>>>>>> 7bb19606
      }
    }
  }

<<<<<<< HEAD
  public void setOperatorLevelAttributes(LogicalPlan dag, OperatorMeta operatorMeta, Properties attributes) {
    for (@SuppressWarnings("rawtypes") DAGContext.AttributeKey key : DAGContext.ATTRIBUTE_KEYS) {
      String stringValue = attributes.getProperty(key.name(), null);
      if (stringValue != null) {
          dag.setAttribute(key, getAttributeAsType(stringValue, key.attributeType));
      }
    }
  }

  @SuppressWarnings( "unchecked")
  private <T> T getAttributeAsType(String stringValue, Class<T> clazz) {
    T value = null;
    if (clazz == Integer.class) {
      value = (T)Integer.valueOf(stringValue);
    } else if (clazz == Long.class) {
      value = (T)Long.valueOf(stringValue);
    } else if (clazz == String.class) {
      value = (T)stringValue;
    } else if (clazz == Boolean.class) {
      value = (T)Boolean.valueOf(stringValue);
    } else {
        String msg = String.format("Unsupported attribute type: %s", clazz);
        throw new UnsupportedOperationException(msg);
    }
    return value;
  }

=======
>>>>>>> 7bb19606
}<|MERGE_RESOLUTION|>--- conflicted
+++ resolved
@@ -33,6 +33,8 @@
 
 import com.datatorrent.api.AttributeMap.Attribute;
 import com.datatorrent.api.AttributeMap.AttributeInitializer;
+import com.datatorrent.api.Context.OperatorContext;
+import com.datatorrent.api.Context.PortContext;
 import com.datatorrent.api.DAG;
 import com.datatorrent.api.DAGContext;
 import com.datatorrent.api.Operator;
@@ -40,6 +42,9 @@
 
 import com.datatorrent.stram.StramUtils;
 import com.datatorrent.stram.plan.logical.LogicalPlan.OperatorMeta;
+import com.datatorrent.stram.plan.logical.LogicalPlan.StreamMeta;
+import com.datatorrent.stram.plan.logical.LogicalPlan.InputPortMeta;
+import com.datatorrent.stram.plan.logical.LogicalPlan.OutputPortMeta;
 import java.util.*;
 
 /**
@@ -56,6 +61,9 @@
   private static final Logger LOG = LoggerFactory.getLogger(LogicalPlanConfiguration.class);
 
   public static final String GATEWAY_ADDRESS = "stram.gateway.address";
+  public static final String GATEWAY_ADDRESS_ATTR = "address";
+
+  public static final String STRAM_PREFIX = "stram.";
 
   public static final String STREAM_PREFIX = "stram.stream";
   public static final String STREAM_SOURCE = "source";
@@ -81,18 +89,263 @@
 
   private static final String CLASS_SUFFIX = "." + CLASS;
 
+  private static final String WILDCARD = "*";
+
+  private static final Map<Class<? extends Conf>, StramElement> confElementMap = Maps.newHashMap();
+
+  private enum StramElement {
+    APPLICATION("application"), GATEWAY("gateway"), TEMPLATE("template"), OPERATOR("operator"),STREAM("stream"), PORT("port"), INPUT_PORT("inputport"),OUTPUT_PORT("outputport"),
+    ATTR("attr"), PROP("prop"),CLASS("class");
+    private String value;
+
+    StramElement(String value) {
+      this.value = value;
+    }
+
+    public String getValue() {
+      return value;
+    }
+
+  }
+
+  /*
+  private enum StramFeature {
+    ATTR("attr"), PROP("prop"),CLASS("class"),TEMPLATE("template");
+    private String value;
+
+    StramFeature(String value) {
+      this.value = value;
+    }
+
+    public String getValue() {
+      return value;
+    }
+  }
+  */
+
+  private abstract class Conf {
+
+    protected Conf parentConf = null;
+
+    protected final Properties attributes = new Properties();
+    protected final PropertiesWithModifiableDefaults properties = new PropertiesWithModifiableDefaults();
+
+    protected Map<StramElement, Map<String, ? extends Conf>> children = Maps.newHashMap();
+
+    protected String id;
+
+    public void setId(String id) {
+      this.id = id;
+    }
+
+    public String getId() {
+      return id;
+    }
+
+    public void setParentConf(Conf parentConf) {
+      this.parentConf = parentConf;
+    }
+
+    public Conf getParentConf() {
+      return parentConf;
+    }
+
+    public <T extends Conf> T addChild(String id, StramElement childType, Class<T> clazz) {
+      @SuppressWarnings("unchecked")
+      Map<String, T> elChildren = (Map<String, T>)children.get(childType);
+      if (elChildren == null) {
+        elChildren = Maps.newHashMap();
+        children.put(childType, elChildren);
+      }
+      T conf = getOrAddConf(elChildren, id, clazz);
+      if (conf != null) {
+        conf.setParentConf(this);
+      }
+      return conf;
+    }
+
+    public void setAttribute(String name, String value) {
+      attributes.setProperty(name, value);
+    }
+
+    public void setProperty(String name, String value) {
+      properties.setProperty(name, value);
+    }
+
+    public void setDefaultProperties(Properties defaults) {
+      properties.setDefaultProperties(defaults);
+    }
+
+    public <T extends Conf> List<T> getMatchingChildConf(String name, StramElement childType) {
+      List<T> childConfs = new ArrayList<T>();
+      T childConf;
+      if (name != null) {
+        childConf = getChild(name, childType);
+        if (childConf != null) childConfs.add(childConf);
+      }
+      childConf = getChild(WILDCARD, childType);
+      if (childConf != null) childConfs.add(childConf);
+      return childConfs;
+    }
+
+    protected <T extends Conf> T getOrAddConf(Map<String, T> map, String id, Class<T> clazz) {
+      T conf = map.get(id);
+      if (conf == null) {
+        try {
+          conf = clazz.newInstance();
+          conf.setId(id);
+          map.put(id, conf);
+        } catch (Exception e) {
+          LOG.error("Error instantiating configuration", e);
+        }
+      }
+      return conf;
+    }
+
+    //public abstract Conf getChild(String id, StramElement childType);
+    public  <T extends Conf> T getChild(String id, StramElement childType) {
+      T conf = null;
+      @SuppressWarnings("unchecked")
+      Map<String, T> elChildren = (Map<String, T>)children.get(childType);
+      if (elChildren != null) {
+        conf = elChildren.get(id);
+      }
+      return conf;
+    }
+
+    @SuppressWarnings("unchecked")
+    public <T extends Conf> Map<String, T> getChildren(StramElement childType) {
+      return (Map<String, T>)children.get(childType);
+    }
+
+    // Override for parsing of custom elements other than attributes and properties
+    public void parseElement(StramElement element, String[] keys, int index, String propertyValue) {
+    }
+
+    public abstract boolean isAllowedChild(StramElement childType);
+
+    public abstract StramElement getElement();
+
+    //protected abstract Conf addChildElement(String id, StramElement childType);
+
+  }
+
+  private class StramConf extends Conf {
+
+    private final Map<String, String> appAliases = Maps.newHashMap();
+
+    public StramConf() {
+
+    }
+
+    @Override
+    public StramElement getElement()
+    {
+      return null;
+    }
+
+    @Override
+    public boolean isAllowedChild(StramElement childType)
+    {
+      return (childType == StramElement.APPLICATION) || (childType == StramElement.GATEWAY) || (childType == StramElement.TEMPLATE)
+                   || (childType == StramElement.OPERATOR) || (childType == StramElement.PORT) || (childType == StramElement.INPUT_PORT)
+                   || (childType == StramElement.OUTPUT_PORT) || (childType == StramElement.STREAM) || (childType == StramElement.TEMPLATE)
+                   || (childType == StramElement.ATTR);
+    }
+
+  }
+
+  /**
+   * App configuration
+   */
+  private class AppConf extends Conf {
+    //Properties properties = new Properties(LogicalPlanConfiguration.this.properties);
+
+    public AppConf() {
+    }
+
+    @Override
+    public StramElement getElement()
+    {
+      return StramElement.APPLICATION;
+    }
+
+    @Override
+    public void parseElement(StramElement element, String[] keys, int index, String propertyValue) {
+      if (element == StramElement.CLASS) {
+        StramConf stramConf = (StramConf)getParentConf();
+        stramConf.appAliases.put(propertyValue, getId());
+      }
+    }
+
+    @Override
+    public boolean isAllowedChild(StramElement childType)
+    {
+      return (childType == StramElement.GATEWAY) || (childType == StramElement.TEMPLATE) || (childType == StramElement.OPERATOR)
+              || (childType == StramElement.PORT) || (childType == StramElement.INPUT_PORT) || (childType == StramElement.OUTPUT_PORT)
+              || (childType == StramElement.STREAM) || (childType == StramElement.TEMPLATE) || (childType == StramElement.ATTR);
+    }
+
+  }
+
+  private class GatewayConf extends Conf {
+
+    @Override
+    public boolean isAllowedChild(StramElement childType)
+    {
+      return (childType == StramElement.ATTR);
+    }
+
+    @Override
+    public StramElement getElement()
+    {
+      return StramElement.GATEWAY;
+    }
+
+  }
+
   /**
    * Named set of properties that can be used to instantiate streams or operators
    * with common settings.
    */
-  private class TemplateConf {
-    private final Properties properties = new Properties();
+  private class TemplateConf extends Conf {
+    //private final Properties properties = new Properties();
+
+    private TemplateConf() {
+    }
 
     /**
      *
      * @param id
      */
     private TemplateConf(String id) {
+      this.id = id;
+    }
+
+    @Override
+    public boolean isAllowedChild(StramElement childType)
+    {
+      return (childType == StramElement.PROP);
+    }
+
+    @Override
+    public StramElement getElement()
+    {
+      return StramElement.TEMPLATE;
+    }
+
+    @Override
+    public void setProperty(String name, String value)
+    {
+      if (name.equals(TEMPLATE_appNameRegExp)) {
+        appNameRegExp = value;
+      } else if (name.equals(TEMPLATE_idRegExp)) {
+        idRegExp = value;
+      } else if (name.equals(TEMPLATE_classNameRegExp)) {
+        classNameRegExp = value;
+      } else {
+        super.setProperty(name, value);
+      }
     }
 
     private String idRegExp;
@@ -104,17 +357,26 @@
   /**
    *
    */
-  private class StreamConf {
-    private final String id;
+  private class StreamConf extends Conf {
+    //private final String id;
     private OperatorConf sourceNode;
     private final Set<OperatorConf> targetNodes = new HashSet<OperatorConf>();
 
-    private final PropertiesWithModifiableDefaults properties = new PropertiesWithModifiableDefaults();
-    private TemplateConf template;
-
+    //private final PropertiesWithModifiableDefaults properties = new PropertiesWithModifiableDefaults();
+    //private TemplateConf template;
+    private String templateRef;
+
+    public StreamConf() {
+    }
 
     private StreamConf(String id) {
       this.id = id;
+    }
+
+    @Override
+    public StramElement getElement()
+    {
+      return StramElement.STREAM;
     }
 
     /**
@@ -150,6 +412,36 @@
       return this;
     }
 
+    public void setProperty(String name, String value) {
+      AppConf appConf = (AppConf)getParentConf();
+      if (STREAM_SOURCE.equals(name)) {
+        if (sourceNode != null) {
+          // multiple sources not allowed
+          //throw new IllegalArgumentException("Duplicate " + propertyName);
+          throw new IllegalArgumentException("Duplicate " + name);
+        }
+        String[] parts = getNodeAndPortId(value);
+        //setSource(parts[1], getOrAddOperator(appConf, parts[0]));
+        setSource(parts[1], appConf.addChild(parts[0], StramElement.OPERATOR, OperatorConf.class));
+      } else if (STREAM_SINKS.equals(name)) {
+        String[] targetPorts = value.split(",");
+        for (String nodeAndPort : targetPorts) {
+          String[] parts = getNodeAndPortId(nodeAndPort.trim());
+          addSink(parts[1], appConf.addChild(parts[0], StramElement.OPERATOR, OperatorConf.class));
+        }
+      } else if (STREAM_TEMPLATE.equals(name)) {
+        templateRef = value;
+      } else {
+        super.setProperty(name, value);
+      }
+    }
+
+    @Override
+    public boolean isAllowedChild(StramElement childType)
+    {
+      return (childType == StramElement.TEMPLATE) || (childType == StramElement.PROP);
+    }
+
     @Override
     public String toString() {
       return new ToStringBuilder(this, ToStringStyle.SHORT_PREFIX_STYLE).
@@ -176,19 +468,17 @@
   /**
    * Operator configuration
    */
-  private class OperatorConf {
+  private class OperatorConf extends Conf {
+    OperatorConf() {
+    }
     OperatorConf(String id) {
       this.id = id;
     }
-    private final String id;
+    //private final String id;
     /**
      * The properties of the node, can be subclass properties which will be set via reflection.
      */
-    private final PropertiesWithModifiableDefaults properties = new PropertiesWithModifiableDefaults();
-    /**
-     * The attributes of the node, which will be set via reflection.
-     */
-    private Properties attributes = new Properties();
+    //private final PropertiesWithModifiableDefaults properties = new PropertiesWithModifiableDefaults();
     /**
      * The inputs for the node
      */
@@ -198,14 +488,33 @@
      */
     private final Map<String, StreamConf> outputs = new HashMap<String, StreamConf>();
 
-    private TemplateConf template;
+    //private TemplateConf template;
+    private String templateRef;
 
     /**
      *
      * @return String
      */
+    /*
     public String getId() {
       return id;
+    }
+    */
+
+    @Override
+    public StramElement getElement()
+    {
+      return StramElement.OPERATOR;
+    }
+
+    @Override
+    public void setProperty(String name, String value)
+    {
+      if (OPERATOR_TEMPLATE.equals(name)) {
+        templateRef = value;
+      } else {
+        super.setProperty(name, value);
+      }
     }
 
     private String getClassNameReqd() {
@@ -224,6 +533,13 @@
       return Maps.fromProperties(properties);
     }
 
+    @Override
+    public boolean isAllowedChild(StramElement childType)
+    {
+      return (childType == StramElement.PORT) || (childType == StramElement.INPUT_PORT) || (childType == StramElement.OUTPUT_PORT)
+              /*|| (childType == StramElement.TEMPLATE)*/ || (childType == StramElement.ATTR) || (childType == StramElement.PROP);
+    }
+
     /**
      *
      * @return String
@@ -237,32 +553,112 @@
 
   }
 
-  private class AppConf {
-    Properties properties = new Properties(LogicalPlanConfiguration.this.properties);
+  /**
+   * Port configuration
+   */
+  private class PortConf extends Conf {
+
+    @Override
+    public StramElement getElement()
+    {
+      return StramElement.PORT;
+    }
+
+    @Override
+    public boolean isAllowedChild(StramElement childType)
+    {
+      return (childType == StramElement.ATTR);
+    }
+
+  }
+
+  private static final Map<StramElement, Class<? extends Conf>> elementMaps = Maps.newHashMap();
+
+  static {
+    elementMaps.put(null, StramConf.class);
+    elementMaps.put(StramElement.APPLICATION, AppConf.class);
+    elementMaps.put(StramElement.GATEWAY, GatewayConf.class);
+    elementMaps.put(StramElement.TEMPLATE, TemplateConf.class);
+    elementMaps.put(StramElement.OPERATOR, OperatorConf.class);
+    elementMaps.put(StramElement.STREAM, StreamConf.class);
+    elementMaps.put(StramElement.PORT, PortConf.class);
+    elementMaps.put(StramElement.INPUT_PORT, PortConf.class);
+    elementMaps.put(StramElement.OUTPUT_PORT, PortConf.class);
+  }
+
+  private Conf getConf(StramElement element, Conf ancestorConf) {
+    if (element == ancestorConf.getElement()) {
+      return ancestorConf;
+    }
+    StramElement parentElement = getAllowedParentElement(element, ancestorConf);
+    Conf parentConf = getConf(parentElement, ancestorConf);
+    Conf conf = parentConf.addChild(WILDCARD, element, elementMaps.get(element));
+    return conf;
+  }
+
+  private Conf addConf(StramElement element, String name, Conf ancestorConf) {
+    StramElement parentElement = getAllowedParentElement(element, ancestorConf);
+    Conf parentConf = getConf(parentElement, ancestorConf);
+    Conf conf = parentConf.addChild(name, element, elementMaps.get(element) );
+    return conf;
+  }
+
+  private StramElement getAllowedParentElement(StramElement element, Conf ancestorConf) {
+    StramElement parentElement = null;
+    if (element == StramElement.APPLICATION) {
+      parentElement = null;
+    } else if ((element == StramElement.GATEWAY) || (element == StramElement.OPERATOR) || (element == StramElement.STREAM)) {
+      parentElement = StramElement.APPLICATION;
+    } else if ((element == StramElement.PORT) || (element == StramElement.INPUT_PORT) || (element == StramElement.OUTPUT_PORT)) {
+      parentElement = StramElement.OPERATOR;
+    } else if (element == StramElement.TEMPLATE) {
+      if (isApplicationTypeConf(ancestorConf)) {
+        parentElement = StramElement.APPLICATION;
+      } else if (ancestorConf.getElement() == StramElement.OPERATOR) {
+        parentElement = StramElement.OPERATOR;
+      }
+    }
+    return parentElement;
+  }
+
+  private boolean isApplicationTypeConf(Conf conf) {
+    return (conf.getElement() == null) || (conf.getElement() == StramElement.APPLICATION);
+  }
+
+  private <T extends Conf> List<T> getMatchingChildConf(List<? extends Conf> confs, String name, StramElement childType) {
+    List<T> childConfs = new ArrayList<T>();
+    for (Conf conf : confs) {
+      List<T> matchingConfs = conf.getMatchingChildConf(name, childType);
+      childConfs.addAll(matchingConfs);
+    }
+    return childConfs;
   }
 
   private final Properties properties = new Properties();
-  private final Map<String, OperatorConf> operators;
-  private final Map<String, StreamConf> streams;
-  private final Map<String, TemplateConf> templates;
-  private final Map<String, AppConf> apps = Maps.newHashMap();
-  private final Map<String, String> appAliases = Maps.newHashMap();
+  //private final Map<String, TemplateConf> templates;
+  //private final Map<String, AppConf> apps = Maps.newHashMap();
+  //private final Map<String, String> appAliases = Maps.newHashMap();
+
+  private StramConf stramConf;
 
   public LogicalPlanConfiguration() {
-    this.operators = new HashMap<String, OperatorConf>();
-    this.streams = new HashMap<String, StreamConf>();
-    this.templates = new HashMap<String,TemplateConf>();
-  }
-
-  private OperatorConf getOrAddOperator(String nodeId) {
-    OperatorConf nc = operators.get(nodeId);
+    //this.operators = new HashMap<String, OperatorConf>();
+    //this.streams = new HashMap<String, StreamConf>();
+    //this.templates = new HashMap<String,TemplateConf>();
+  }
+
+  /*
+  private OperatorConf getOrAddOperator(AppConf appConf, String nodeId) {
+    OperatorConf nc = appConf.operators.get(nodeId);
     if (nc == null) {
       nc = new OperatorConf(nodeId);
-      operators.put(nodeId, nc);
+      appConf.operators.put(nodeId, nc);
     }
     return nc;
   }
-
+  */
+
+  /*
   private StreamConf getOrAddStream(String id) {
     StreamConf sc = streams.get(id);
     if (sc == null) {
@@ -271,7 +667,9 @@
     }
     return sc;
   }
-
+  */
+
+  /*
   private TemplateConf getOrAddTemplate(String id) {
     TemplateConf sc = templates.get(id);
     if (sc == null) {
@@ -280,6 +678,7 @@
     }
     return sc;
   }
+  */
 
   /**
    * Add operators from flattened name value pairs in configuration object.
@@ -323,7 +722,7 @@
     String appAlias = null;
     if (appPath.endsWith(CLASS_SUFFIX)) {
       String className = appPath.replace("/", ".").substring(0, appPath.length()-CLASS_SUFFIX.length());
-      appAlias = appAliases.get(className);
+      appAlias = stramConf.appAliases.get(className);
     }
     return appAlias;
   }
@@ -338,9 +737,13 @@
    */
   public LogicalPlanConfiguration addFromProperties(Properties props) {
 
+    stramConf = new StramConf();
     for (final String propertyName : props.stringPropertyNames()) {
       String propertyValue = props.getProperty(propertyName);
       this.properties.setProperty(propertyName, propertyValue);
+      if (propertyName.startsWith(STRAM_PREFIX)) {
+        parseStramProperty(propertyName, propertyValue, stramConf);
+      /*
       if (propertyName.startsWith(STREAM_PREFIX + ".")) {
          // stream definition
         String[] keyComps = propertyName.split("\\.");
@@ -451,8 +854,93 @@
           this.appAliases.put(propertyValue, appName);
         }
       }
+      */
+      }
     }
     return this;
+  }
+
+  // conf = StramConf
+  private void parseStramProperty(String propertyName, String propertyValue, Conf conf)
+  {
+    String[] keyComps = propertyName.split("\\.");
+    parseStramPropertyTokens(keyComps, 1, propertyValue, conf);
+    if (keyComps.length > 1) {
+      String element = keyComps[1];
+    }
+  }
+
+  private void parseStramPropertyTokens(String[] keys, int index, String propertyValue, Conf conf) {
+    if (index < keys.length) {
+      String key = keys[index];
+      StramElement element = getElement(key, conf);
+      if ((element == StramElement.APPLICATION) || (element == StramElement.OPERATOR) || (element == StramElement.STREAM)
+              || (element == StramElement.PORT) || (element == StramElement.INPUT_PORT) || (element == StramElement.OUTPUT_PORT)
+              || ((element == StramElement.TEMPLATE) && isApplicationTypeConf(conf))) {
+        if ((index + 1) < keys.length) {
+          String name = keys[index+1];
+          Conf elConf = addConf(element, name, conf);
+          parseStramPropertyTokens(keys, index+2, propertyValue, elConf);
+        } else {
+        /*
+        // must have at least id and single component property
+        if ((index + 3) > keys.length) {
+          //LOG.warn("Invalid configuration key: {}", propertyName);
+          return;
+        }
+        */
+        }
+      } else if (element == StramElement.GATEWAY) {
+        Conf elConf = addConf(element, null, conf);
+        parseStramPropertyTokens(keys, index+1, propertyValue, elConf);
+      } else if ((element == StramElement.ATTR) || ((element == null) && (conf.getElement() == null))
+                      || ((element == null) && (conf.getElement() == StramElement.GATEWAY))) {
+        // Supporting current implementation where attribute can be directly specified under stram
+        String attr = null;
+        if (element == StramElement.ATTR) {
+          attr = keys[index + 1];
+        } else {
+          attr = keys[index];
+        }
+        if (conf.getElement() == null) {
+          conf = addConf(StramElement.APPLICATION, WILDCARD, conf);
+        }
+        if (attr != null) {
+          conf.setAttribute(attr, propertyValue);
+        } else {
+          // LOG.warn("Invalid attribute specification");
+          // return;
+        }
+      } else if (((element == StramElement.PROP) || (element == null))
+              && ((conf.getElement() == StramElement.OPERATOR) || (conf.getElement() == StramElement.STREAM) || (conf.getElement() == StramElement.TEMPLATE))) {
+        // Currently properties are only supported on operators and streams
+        // Supporting current implementation where property can be directly specified under operator
+        String prop = null;
+        if (element == StramElement.PROP) {
+          prop = keys[index + 1];
+        } else {
+          prop = keys[index];
+        }
+        if (prop != null) {
+          conf.setProperty(prop, propertyValue);
+        }
+      } else if (element != null) {
+        conf.parseElement(element, keys, index, propertyValue);
+      }
+    }
+  }
+
+  private StramElement getElement(String value, Conf conf) {
+    StramElement element = null;
+    try {
+      element = StramElement.valueOf(value);
+    } catch (IllegalArgumentException ie) {
+    }
+    // If element is not allowed treat it as text
+    if ((element != null) && !conf.isAllowedChild(element)) {
+      element = null;
+    }
+    return element;
   }
 
   /**
@@ -465,7 +953,7 @@
   }
 
   public Map<String, String> getAppAliases() {
-    return Collections.unmodifiableMap(this.appAliases);
+    return Collections.unmodifiableMap(this.stramConf.appAliases);
   }
 
   @Override
@@ -477,9 +965,11 @@
       conf.setIfUnset(propertyName, propertyValue);
     }
 
-    Map<OperatorConf, Operator> nodeMap = new HashMap<OperatorConf, Operator>(this.operators.size());
+    Map<String, OperatorConf> operators = this.stramConf.getChildren(StramElement.OPERATOR);
+
+    Map<OperatorConf, Operator> nodeMap = new HashMap<OperatorConf, Operator>(operators.size());
     // add all operators first
-    for (Map.Entry<String, OperatorConf> nodeConfEntry : this.operators.entrySet()) {
+    for (Map.Entry<String, OperatorConf> nodeConfEntry : operators.entrySet()) {
       OperatorConf nodeConf = nodeConfEntry.getValue();
       Class<? extends Operator> nodeClass = StramUtils.classForName(nodeConf.getClassNameReqd(), Operator.class);
       Operator nd = dag.addOperator(nodeConfEntry.getKey(), nodeClass);
@@ -487,8 +977,10 @@
       nodeMap.put(nodeConf, nd);
     }
 
+    Map<String, StreamConf> streams = this.stramConf.getChildren(StramElement.STREAM);
+
     // wire operators
-    for (Map.Entry<String, StreamConf> streamConfEntry : this.streams.entrySet()) {
+    for (Map.Entry<String, StreamConf> streamConfEntry : streams.entrySet()) {
       StreamConf streamConf = streamConfEntry.getValue();
       DAG.StreamMeta sd = dag.addStream(streamConfEntry.getKey());
       sd.setLocality(streamConf.getLocality());
@@ -533,8 +1025,10 @@
   public void prepareDAG(LogicalPlan dag, StreamingApplication app, String name, Configuration conf) {
     String appAlias = getAppAlias(name);
 
+    List<AppConf> appConfs = stramConf.getMatchingChildConf(appAlias, StramElement.APPLICATION);
+
     // set application level attributes first to make them available to populateDAG
-    setApplicationLevelAttributes(dag, appAlias);
+    setApplicationConfiguration(dag, appConfs);
 
     app.populateDAG(dag, conf);
 
@@ -544,15 +1038,12 @@
       if (dag.getAttributes().get(DAG.APPLICATION_NAME) == null) {
         dag.getAttributes().put(DAG.APPLICATION_NAME, name);
       }
+      appAlias = dag.getAttributes().get(DAG.APPLICATION_NAME);
     }
 
     // inject external operator configuration
-<<<<<<< HEAD
-    setOperatorAttributes(dag, dag.getAttributes().attr(DAG.APPLICATION_NAME).get());
-    setOperatorProperties(dag, dag.getAttributes().attr(DAG.APPLICATION_NAME).get());
-=======
-    setOperatorProperties(dag, dag.getAttributes().get(DAG.APPLICATION_NAME));
->>>>>>> 7bb19606
+    setOperatorConfiguration(dag, appConfs, appAlias);
+    setStreamConfiguration(dag, appConfs, appAlias);
   }
 
   public static StreamingApplication create(Configuration conf, String tplgPropsFile) throws IOException {
@@ -577,27 +1068,50 @@
    * @param ow
    * @param appName
    */
-  public Map<String, String> getProperties(OperatorMeta ow, String appName) {
+  private Map<String, String> getProperties(OperatorMeta ow, List<OperatorConf> opConfs, String appName) {
+
+    List<TemplateConf> templateConfs = new ArrayList<TemplateConf>();
+
     // if there are properties set directly, an entry exists
     // else it will be created so we can evaluate the templates against it
-    OperatorConf n = getOrAddOperator(ow.getName());
-    n.properties.put(OPERATOR_CLASSNAME, ow.getOperator().getClass().getName());
+    //OperatorConf n = getOrAddOperator(ow.getName());
+    //n.properties.put(OPERATOR_CLASSNAME, ow.getOperator().getClass().getName());
 
     Map<String, String> properties = new HashMap<String, String>();
+    Map<String, TemplateConf> templates = stramConf.getChildren(StramElement.TEMPLATE);
     // list of all templates that match operator, ordered by priority
-    if (!this.templates.isEmpty()) {
-      TreeMap<Integer, TemplateConf> matchingTemplates = getMatchingTemplates(n, appName);
+    if (!templates.isEmpty()) {
+      TreeMap<Integer, TemplateConf> matchingTemplates = getMatchingTemplates(ow, appName, templates);
       if (matchingTemplates != null && !matchingTemplates.isEmpty()) {
         // combined map of prioritized template settings
         for (TemplateConf t : matchingTemplates.descendingMap().values()) {
           properties.putAll(Maps.fromProperties(t.properties));
         }
       }
+
+      List<TemplateConf> refTemplates = getDirectTemplates(opConfs, templates);
+      for (TemplateConf t : refTemplates) {
+        properties.putAll(Maps.fromProperties(t.properties));
+      }
     }
     // direct settings
-    properties.putAll(n.getProperties());
-    properties.remove(OPERATOR_CLASSNAME);
+    for (Conf conf : opConfs) {
+      properties.putAll(Maps.fromProperties(conf.properties));
+    }
+    //properties.remove(OPERATOR_CLASSNAME);
     return properties;
+  }
+
+  private List<TemplateConf> getDirectTemplates(List<OperatorConf> opConfs, Map<String, TemplateConf> templates) {
+    List<TemplateConf> refTemplates = new ArrayList<TemplateConf>();
+    for (TemplateConf t : templates.values()) {
+      for (OperatorConf opConf : opConfs) {
+        if (t.id == opConf.templateRef) {
+          refTemplates.add(t);
+        }
+      }
+    }
+    return refTemplates;
   }
 
   /**
@@ -606,23 +1120,23 @@
    * @param appName
    * @return TreeMap<Integer, TemplateConf>
    */
-  public TreeMap<Integer, TemplateConf> getMatchingTemplates(OperatorConf nodeConf, String appName) {
+  public TreeMap<Integer, TemplateConf> getMatchingTemplates(OperatorMeta ow, String appName, Map<String, TemplateConf> templates) {
     TreeMap<Integer, TemplateConf> tm = new TreeMap<Integer, TemplateConf>();
-    for (TemplateConf t : this.templates.values()) {
-      if (t == nodeConf.template) {
+    for (TemplateConf t : templates.values()) {
+      /*if (t.id == nodeConf.templateRef) {
         // directly assigned applies last
         tm.put(1, t);
         continue;
-      } else if ((t.idRegExp != null && nodeConf.id.matches(t.idRegExp))) {
-        tm.put(2, t);
+      } else*/ if ((t.idRegExp != null && ow.getName().matches(t.idRegExp))) {
+        tm.put(1, t);
         continue;
       } else if (appName != null && t.appNameRegExp != null
           && appName.matches(t.appNameRegExp)) {
-        tm.put(3, t);
+        tm.put(2, t);
         continue;
       } else if (t.classNameRegExp != null
-          && nodeConf.getClassNameReqd().matches(t.classNameRegExp)) {
-        tm.put(4, t);
+          && ow.getClass().getName().matches(t.classNameRegExp)) {
+        tm.put(3, t);
         continue;
       }
     }
@@ -663,25 +1177,15 @@
    *
    * @param dag
    */
+  /*
   public void setOperatorProperties(LogicalPlan dag, String applicationName) {
     for (OperatorMeta ow : dag.getAllOperators()) {
       Map<String, String> properties = getProperties(ow, applicationName);
       setOperatorProperties(ow.getOperator(), properties);
     }
   }
-
-<<<<<<< HEAD
-  public void setOperatorAttributes(LogicalPlan dag, String applicationName) {
-    for (OperatorMeta ow : dag.getAllOperators()) {
-      OperatorConf nc = operators.get(ow.getName());
-      if (nc != null) {
-        setOperatorLevelAttributes(dag, ow, nc.attributes);
-      }
-    }
-  }
-
-  @SuppressWarnings("unchecked")
-=======
+  */
+
   private static final Map<Attribute<?>, String> legacyKeyMap = Maps.newHashMap();
 
   static {
@@ -696,8 +1200,8 @@
     legacyKeyMap.put(DAGContext.RESOURCE_ALLOCATION_TIMEOUT_MILLIS, "allocateResourceTimeoutMillis");
   }
 
->>>>>>> 7bb19606
-  public void setApplicationLevelAttributes(LogicalPlan dag, String appName) {
+  public void setApplicationConfiguration(final LogicalPlan dag, List<AppConf> appConfs) {
+    /*
     Properties appProps = this.properties;
     if (appName != null) {
       AppConf appConf = this.apps.get(appName);
@@ -705,94 +1209,147 @@
         appProps = appConf.properties;
       }
     }
-<<<<<<< HEAD
-    // process application level settings prior to populate
-    for (@SuppressWarnings("rawtypes") DAGContext.AttributeKey key : DAGContext.ATTRIBUTE_KEYS) {
-      String confKey = "stram." + key.name();
-      String stringValue = appProps.getProperty(confKey, null);
-      if (stringValue != null) {
-          dag.setAttribute(key, getAttributeAsType(stringValue, key.attributeType));
-          /*
-        if (key.attributeType == Integer.class) {
-          dag.setAttribute(key, Integer.parseInt(stringValue));
-        } else if (key.attributeType == Long.class) {
-          dag.setAttribute(key, Long.parseLong(stringValue));
-        } else if (key.attributeType == String.class) {
-          dag.setAttribute(key, stringValue);
-        } else if (key.attributeType == Boolean.class) {
-          dag.setAttribute(key, Boolean.parseBoolean(stringValue));
-=======
+    */
 
     // gateway has its own set of configuration properties.
     // set default for GATEWAY_ADDRESS (can be overridden on per application basis)
+    /*
     String gatewayAddress = appProps.getProperty(GATEWAY_ADDRESS);
     if (gatewayAddress !=  null) {
       dag.setAttribute(DAGContext.GATEWAY_ADDRESS, gatewayAddress);
     }
+    */
+
+    for (Conf appConf : appConfs) {
+      Conf gwConf = appConf.getChild(null, StramElement.GATEWAY);
+      if (gwConf != null) {
+        String gatewayAddress = gwConf.attributes.getProperty(GATEWAY_ADDRESS_ATTR);
+        if (gatewayAddress !=  null) {
+          dag.setAttribute(DAGContext.GATEWAY_ADDRESS, gatewayAddress);
+        }
+      }
+    }
 
     LOG.debug("Initializing DAGContext!", DAGContext.serialVersionUID); /* make sure that the DAGContext.class is initialized */
-    for (Attribute<Object> attribute : AttributeInitializer.getAttributes(DAGContext.class)) {
-      String simpleName = attribute.name.substring(attribute.name.lastIndexOf('.')+1);
-      String stringValue = appProps.getProperty("stram." + simpleName);
-      if (stringValue == null) {
-        String legacyKey = legacyKeyMap.get(attribute);
-        if (legacyKey != null) {
-          stringValue = appProps.getProperty("stram." + legacyKey);
->>>>>>> 7bb19606
-        } else {
-          /* This is temporary fix till we get rid of old inconsistent names from our code. */
-          legacyKey = CaseFormat.UPPER_UNDERSCORE.to(CaseFormat.LOWER_CAMEL, simpleName);
-          stringValue = appProps.getProperty("stram." + legacyKey);
-        }
-        if (stringValue != null) {
-          LOG.warn("Referencing the attribute as {} instead of {} is deprecated!", legacyKey, simpleName);
-        }
-      }
-
-      if (stringValue != null) {
-        if (attribute.codec == null) {
-          String msg = String.format("Unsupported attribute type: %s (%s)", attribute.codec, attribute.name);
-          throw new UnsupportedOperationException(msg);
-        }
-<<<<<<< HEAD
-        */
-=======
-        else {
-          dag.setAttribute(attribute, attribute.codec.fromString(stringValue));
-        }
->>>>>>> 7bb19606
-      }
-    }
-  }
-
-<<<<<<< HEAD
-  public void setOperatorLevelAttributes(LogicalPlan dag, OperatorMeta operatorMeta, Properties attributes) {
-    for (@SuppressWarnings("rawtypes") DAGContext.AttributeKey key : DAGContext.ATTRIBUTE_KEYS) {
-      String stringValue = attributes.getProperty(key.name(), null);
-      if (stringValue != null) {
-          dag.setAttribute(key, getAttributeAsType(stringValue, key.attributeType));
-      }
-    }
-  }
-
-  @SuppressWarnings( "unchecked")
-  private <T> T getAttributeAsType(String stringValue, Class<T> clazz) {
-    T value = null;
-    if (clazz == Integer.class) {
-      value = (T)Integer.valueOf(stringValue);
-    } else if (clazz == Long.class) {
-      value = (T)Long.valueOf(stringValue);
-    } else if (clazz == String.class) {
-      value = (T)stringValue;
-    } else if (clazz == Boolean.class) {
-      value = (T)Boolean.valueOf(stringValue);
-    } else {
-        String msg = String.format("Unsupported attribute type: %s", clazz);
-        throw new UnsupportedOperationException(msg);
-    }
-    return value;
-  }
-
-=======
->>>>>>> 7bb19606
+    setAttributes(DAGContext.class, appConfs, new AttributeAdapter() {
+
+      @Override
+      public void setAttribute(Attribute<Object> attribute, Object value)
+      {
+        dag.setAttribute(attribute, value);
+      }
+
+    });
+  }
+
+  private void setOperatorConfiguration(final LogicalPlan dag, List<AppConf> appConfs, String appName) {
+    for (final OperatorMeta ow : dag.getAllOperators()) {
+      //OperatorConf nc = operators.get(ow.getName());
+      //if (nc != null) {
+        //setOperatorLevelAttributes(dag, ow, nc.attributes);
+      //}
+      List<OperatorConf> opConfs = getMatchingChildConf(appConfs, ow.getName(), StramElement.OPERATOR);
+      // Set the operator attributes
+      setAttributes(OperatorContext.class, opConfs, new AttributeAdapter() {
+
+        @Override
+        public void setAttribute(Attribute<Object> attribute, Object value)
+        {
+          dag.setAttribute(ow.getOperator(), attribute, value);
+        }
+
+      });
+
+      // Set the operator properties
+      Map<String, String> opProps = getProperties(ow, opConfs, appName);
+      setOperatorProperties(ow.getOperator(), opProps);
+
+      // Set the port attributes
+      for (Entry<LogicalPlan.InputPortMeta, LogicalPlan.StreamMeta> entry : ow.getInputStreams().entrySet()) {
+        final InputPortMeta im = entry.getKey();
+        List<PortConf> inPortConfs = getMatchingChildConf(opConfs, im.getPortName(), StramElement.INPUT_PORT);
+        List<PortConf> portConfs = getMatchingChildConf(opConfs, im.getPortName(), StramElement.PORT);
+        inPortConfs.addAll(portConfs);
+        setAttributes(PortContext.class, inPortConfs, new AttributeAdapter() {
+
+          @Override
+          public void setAttribute(Attribute<Object> attribute, Object value)
+          {
+            dag.setInputPortAttribute(im.getPortObject(), attribute, value);
+          }
+
+        });
+      }
+
+      for (Entry<LogicalPlan.OutputPortMeta, LogicalPlan.StreamMeta> entry : ow.getOutputStreams().entrySet()) {
+        final OutputPortMeta om = entry.getKey();
+        List<PortConf> outPortConfs = getMatchingChildConf(opConfs, om.getPortName(), StramElement.OUTPUT_PORT);
+        List<PortConf> portConfs = getMatchingChildConf(opConfs, om.getPortName(), StramElement.PORT);
+        outPortConfs.addAll(portConfs);
+        setAttributes(PortContext.class, outPortConfs, new AttributeAdapter() {
+
+          @Override
+          public void setAttribute(Attribute<Object> attribute, Object value)
+          {
+            dag.setOutputPortAttribute(om.getPortObject(), attribute, value);
+          }
+
+        });
+      }
+    }
+  }
+
+  private void setStreamConfiguration(LogicalPlan dag, List<AppConf> appConfs, String appAlias) {
+    for (StreamMeta sm : dag.getAllStreams()) {
+      List<StreamConf> smConfs = getMatchingChildConf(appConfs, sm.getId(), StramElement.STREAM);
+      for (StreamConf smConf : smConfs) {
+        DAG.Locality locality = smConf.getLocality();
+        if (locality != null) {
+          sm.setLocality(locality);
+          break;
+        }
+      }
+    }
+  }
+
+  private void setAttributes(Class<?> clazz, List<? extends Conf> confs, AttributeAdapter adapter) {
+    Set<Attribute<Object>> attributes = AttributeInitializer.getAttributes(clazz);
+    if (confs.size() > 0) {
+      for (Attribute<Object> attribute : attributes) {
+        String simpleName = attribute.name.substring(attribute.name.lastIndexOf('.')+1);
+        String stringValue = null;
+        for (Conf conf : confs) {
+          stringValue = conf.attributes.getProperty(simpleName);
+          if (stringValue == null) {
+            String legacyKey = legacyKeyMap.get(attribute);
+            if (legacyKey != null) {
+              stringValue = conf.attributes.getProperty(legacyKey);
+            } else {
+              /* This is temporary fix till we get rid of old inconsistent names from our code. */
+              legacyKey = CaseFormat.UPPER_UNDERSCORE.to(CaseFormat.LOWER_CAMEL, simpleName);
+              stringValue = conf.attributes.getProperty(legacyKey);
+            }
+            if (stringValue != null) {
+              LOG.warn("Referencing the attribute as {} instead of {} is deprecated!", legacyKey, simpleName);
+            }
+          }
+          if (stringValue != null) {
+            if (attribute.codec == null) {
+              String msg = String.format("Unsupported attribute type: %s (%s)", attribute.codec, attribute.name);
+              throw new UnsupportedOperationException(msg);
+            }
+            else {
+              adapter.setAttribute(attribute, attribute.codec.fromString(stringValue));
+            }
+            break;
+          }
+        }
+      }
+    }
+  }
+
+  private interface AttributeAdapter  {
+    public void setAttribute(Attribute<Object> attribute, Object value);
+  }
+
 }