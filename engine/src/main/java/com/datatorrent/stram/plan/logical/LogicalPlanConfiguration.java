--- conflicted
+++ resolved
@@ -5,7 +5,6 @@
 package com.datatorrent.stram.plan.logical;
 
 import com.datatorrent.api.*;
-import com.datatorrent.api.Attribute;
 import com.datatorrent.api.Attribute.AttributeMap.AttributeInitializer;
 import com.datatorrent.api.Context.OperatorContext;
 import com.datatorrent.api.Context.PortContext;
@@ -18,12 +17,15 @@
 import com.google.common.base.CaseFormat;
 import com.google.common.collect.Maps;
 import com.google.common.collect.Sets;
+
 import java.io.*;
 import java.lang.reflect.Constructor;
 import java.lang.reflect.InvocationTargetException;
 import java.util.*;
 import java.util.Map.Entry;
+
 import javax.validation.ValidationException;
+
 import org.apache.commons.beanutils.BeanMap;
 import org.apache.commons.beanutils.BeanUtils;
 import org.apache.commons.lang.builder.ToStringBuilder;
@@ -784,6 +786,7 @@
       JSONObject operatorProperties = operator.optJSONObject("properties");
       if (operatorProperties != null) {
         String propertiesPrefix = operatorPrefix + StramElement.PROP.getValue() + ".";
+        @SuppressWarnings("unchecked")
         Iterator<String> iter = operatorProperties.keys();
         while (iter.hasNext()) {
           String key = iter.next();
@@ -793,6 +796,7 @@
       JSONObject operatorAttributes = operator.optJSONObject("attributes");
       if (operatorAttributes != null) {
         String attributesPrefix = operatorPrefix + StramElement.ATTR.getValue() + ".";
+        @SuppressWarnings("unchecked")
         Iterator<String> iter = operatorAttributes.keys();
         while (iter.hasNext()) {
           String key = iter.next();
@@ -807,6 +811,7 @@
           JSONObject portAttributes = port.optJSONObject("attributes");
           if (portAttributes != null) {
             String portAttributePrefix = portsPrefix + port.getString("name") + "." + StramElement.ATTR.getValue() + ".";
+            @SuppressWarnings("unchecked")
             Iterator<String> iter = portAttributes.keys();
             while (iter.hasNext()) {
               String key = iter.next();
@@ -1056,13 +1061,8 @@
     String appName = appAlias == null ? name : appAlias;
     List<AppConf> appConfs = stramConf.getMatchingChildConf(appName, StramElement.APPLICATION);
     setApplicationConfiguration(dag, appConfs);
-<<<<<<< HEAD
     if (dag.getAttributes().get(Context.DAGContext.APPLICATION_NAME) == null) {
       dag.setAttribute(Context.DAGContext.APPLICATION_NAME, appName);
-=======
-    if (dag.getAttributes().get(DAGContext.APPLICATION_NAME) == null) {
-      dag.setAttribute(DAGContext.APPLICATION_NAME, appName);
->>>>>>> cc70e41f
     }
     // inject external operator configuration
     setOperatorConfiguration(dag, appConfs, appName);
