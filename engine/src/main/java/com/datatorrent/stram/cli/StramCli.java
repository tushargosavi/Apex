/**
 * Copyright (c) 2012-2012 Malhar, Inc. All rights reserved.
 */
package com.datatorrent.stram.cli;

import com.datatorrent.stram.codec.LogicalPlanSerializer;
import com.datatorrent.stram.cli.StramAppLauncher.AppConfig;
import com.datatorrent.stram.cli.StramClientUtils.ClientRMHelper;
import com.datatorrent.stram.cli.StramClientUtils.YarnClientHelper;
import com.datatorrent.stram.plan.logical.*;
import com.datatorrent.stram.security.StramUserLogin;
import com.datatorrent.stram.util.VersionInfo;
import com.datatorrent.stram.util.WebServicesClient;
import com.datatorrent.stram.webapp.StramWebServices;
import com.datatorrent.api.StreamingApplication;

import java.io.*;
import java.text.SimpleDateFormat;
import java.util.*;
import javax.ws.rs.core.MediaType;

import jline.console.completer.*;
import jline.console.ConsoleReader;
import jline.console.history.History;
import jline.console.history.FileHistory;
import jline.console.history.MemoryHistory;

import org.apache.commons.cli.*;
import org.apache.commons.lang.StringUtils;
import org.apache.hadoop.conf.Configuration;
import org.apache.hadoop.yarn.api.protocolrecords.GetAllApplicationsRequest;
import org.apache.hadoop.yarn.api.records.ApplicationId;
import org.apache.hadoop.yarn.api.records.ApplicationReport;
import org.apache.hadoop.yarn.api.records.FinalApplicationStatus;
import org.apache.hadoop.yarn.api.records.YarnApplicationState;
import org.apache.hadoop.yarn.exceptions.YarnRemoteException;
import org.apache.hadoop.yarn.util.Records;
import org.codehaus.jackson.map.ObjectMapper;
import org.codehaus.jettison.json.JSONArray;
import org.codehaus.jettison.json.JSONObject;
import org.slf4j.Logger;
import org.slf4j.LoggerFactory;

import com.sun.jersey.api.client.Client;
import com.sun.jersey.api.client.ClientResponse;
import com.sun.jersey.api.client.WebResource;
import org.apache.tools.ant.DirectoryScanner;
import org.codehaus.jettison.json.JSONException;

/**
 *
 * Provides command line interface for a streaming application on hadoop (yarn)<p>
 *
 * @since 0.3.2
 */
@SuppressWarnings("UseOfSystemOutOrSystemErr")
public class StramCli
{
  private static final Logger LOG = LoggerFactory.getLogger(StramCli.class);
  private final Configuration conf = new Configuration();
  private ClientRMHelper rmClient;
  private ApplicationReport currentApp = null;
  private boolean consolePresent;
  private String[] commandsToExecute;
  private final Map<String, CommandSpec> globalCommands = new TreeMap<String, CommandSpec>();
  private final Map<String, CommandSpec> connectedCommands = new TreeMap<String, CommandSpec>();
  private final Map<String, CommandSpec> logicalPlanChangeCommands = new TreeMap<String, CommandSpec>();
  private final Map<String, String> aliases = new HashMap<String, String>();
  private final Map<String, List<String>> macros = new HashMap<String, List<String>>();
  private boolean changingLogicalPlan = false;
  private final List<LogicalPlanRequest> logicalPlanRequestQueue = new ArrayList<LogicalPlanRequest>();
  private FileHistory topLevelHistory;
  private FileHistory changingLogicalPlanHistory;
  private boolean licensedVersion = true;

  private static class FileLineReader extends ConsoleReader
  {
    private BufferedReader br;

    FileLineReader(String fileName) throws IOException
    {
      super();
      fileName = expandFileName(fileName, true);
      br = new BufferedReader(new FileReader(fileName));
    }

    @Override
    public String readLine(String prompt) throws IOException
    {
      return br.readLine();
    }

    public void close() throws IOException
    {
      br.close();
    }

  }

  public static class Tokenizer
  {
    private static void appendToCommandBuffer(List<String> commandBuffer, StringBuffer buf, boolean potentialEmptyArg)
    {
      if (potentialEmptyArg || buf.length() > 0) {
        commandBuffer.add(buf.toString());
        buf.setLength(0);
      }
    }

    private static List<String> startNewCommand(List<List<String>> resultBuffer)
    {
      List<String> newCommand = new ArrayList<String>();
      resultBuffer.add(newCommand);
      return newCommand;
    }

    public static List<String[]> tokenize(String commandLine)
    {
      List<List<String>> resultBuffer = new ArrayList<List<String>>();
      List<String> commandBuffer = startNewCommand(resultBuffer);

      if (commandLine != null) {
        commandLine = ltrim(commandLine);
        if (commandLine.startsWith("#")) {
          return null;
        }

        int len = commandLine.length();
        boolean insideQuotes = false;
        boolean potentialEmptyArg = false;
        StringBuffer buf = new StringBuffer();

        for (int i = 0; i < len; ++i) {
          char c = commandLine.charAt(i);
          if (c == '"') {
            potentialEmptyArg = true;
            insideQuotes = !insideQuotes;
          }
          else if (c == '\\') {
            if (len > i + 1) {
              switch (commandLine.charAt(i + 1)) {
                case 'n':
                  buf.append("\n");
                  break;
                case 't':
                  buf.append("\t");
                  break;
                case 'r':
                  buf.append("\r");
                  break;
                case 'b':
                  buf.append("\b");
                  break;
                case 'f':
                  buf.append("\f");
                  break;
                default:
                  buf.append(commandLine.charAt(i + 1));
              }
              ++i;
            }
          }
          else {
            if (insideQuotes) {
              buf.append(c);
            }
            else {
              if (c == ';') {
                appendToCommandBuffer(commandBuffer, buf, potentialEmptyArg);
                commandBuffer = startNewCommand(resultBuffer);
              }
              else if (Character.isWhitespace(c)) {
                appendToCommandBuffer(commandBuffer, buf, potentialEmptyArg);
                potentialEmptyArg = false;
                if (len > i + 1 && commandLine.charAt(i + 1) == '#') {
                  break;
                }
              }
              else {
                buf.append(c);
              }
            }
          }
        }
        appendToCommandBuffer(commandBuffer, buf, potentialEmptyArg);
      }

      List<String[]> result = new ArrayList<String[]>();
      for (List<String> command : resultBuffer) {
        String[] commandArray = new String[command.size()];
        result.add(command.toArray(commandArray));
      }
      return result;
    }

  }

  private interface Command
  {
    void execute(String[] args, ConsoleReader reader) throws Exception;

  }

  private abstract class LicensedCommand implements Command
  {
    @Override
    public void execute(String[] args, ConsoleReader reader) throws Exception
    {
      if (licensedVersion) {
        executeLicensed(args, reader);
      }
      else {
        System.out.println("This command is only valid in the licensed version of DataTorrent. Visit http://datatorrent.com for information of obtaining a licensed version.");
      }
    }

    public abstract void executeLicensed(String[] args, ConsoleReader reader) throws Exception;

  }

  private static class CommandSpec
  {
    Command command;
    String[] requiredArgs;
    String[] optionalArgs;
    String description;

    CommandSpec(Command command, String[] requiredArgs, String[] optionalArgs, String description)
    {
      this.command = command;
      this.requiredArgs = requiredArgs;
      this.optionalArgs = optionalArgs;
      this.description = description;
    }

  }

  StramCli()
  {
    globalCommands.put("help", new CommandSpec(new HelpCommand(), null, null, "Show help"));
    globalCommands.put("connect", new CommandSpec(new ConnectCommand(), new String[] {"app-id"}, null, "Connect to an app"));
    globalCommands.put("launch", new CommandSpec(new LaunchCommand(), new String[] {"jar-file"}, new String[] {"class-name/property-file"}, "Launch an app"));
    globalCommands.put("launch-local", new CommandSpec(new LaunchCommand(), new String[] {"jar-file"}, new String[] {"class-name/property-file"}, "Launch an app in local mode"));
    globalCommands.put("shutdown-app", new CommandSpec(new ShutdownAppCommand(), new String[] {"app-id"}, null, "Shutdown an app"));
    globalCommands.put("list-apps", new CommandSpec(new ListAppsCommand(), null, new String[] {"pattern"}, "List applications"));
    globalCommands.put("kill-app", new CommandSpec(new KillAppCommand(), new String[] {"app-id"}, null, "Kill an app"));
    globalCommands.put("show-logical-plan", new CommandSpec(new ShowLogicalPlanCommand(), new String[] {"jar-file", "class-name"}, null, "Show logical plan of an app class"));
    globalCommands.put("alias", new CommandSpec(new AliasCommand(), new String[] {"alias-name", "command"}, null, "Create a command alias"));
    globalCommands.put("source", new CommandSpec(new SourceCommand(), new String[] {"file"}, null, "Execute the commands in a file"));
    globalCommands.put("exit", new CommandSpec(new ExitCommand(), null, null, "Exit the CLI"));
    globalCommands.put("begin-macro", new CommandSpec(new BeginMacroCommand(), new String[] {"name"}, null, "Begin Macro Definition ($1...$9 to access parameters and type 'end' to end the definition)"));
    globalCommands.put("dump-properties-file", new CommandSpec(new DumpPropertiesFileCommand(), new String[] {"out-file", "jar-file", "class-name"}, null, "Dump the properties file of an app class"));
    globalCommands.put("get-app-info", new CommandSpec(new GetAppInfoCommand(), new String[] {"app-id"}, null, "Get the information of an app"));

    connectedCommands.put("list-containers", new CommandSpec(new ListContainersCommand(), null, null, "List containers"));
    connectedCommands.put("list-operators", new CommandSpec(new ListOperatorsCommand(), null, new String[] {"pattern"}, "List operators"));
    connectedCommands.put("kill-container", new CommandSpec(new KillContainerCommand(), new String[] {"container-id"}, null, "Kill a container"));
    connectedCommands.put("shutdown-app", new CommandSpec(new ShutdownAppCommand(), null, null, "Shutdown an app"));
    connectedCommands.put("kill-app", new CommandSpec(new KillAppCommand(), null, new String[] {"app-id"}, "Kill an app"));
    connectedCommands.put("wait", new CommandSpec(new WaitCommand(), new String[] {"timeout"}, null, "Wait for completion of current application"));
    connectedCommands.put("start-recording", new CommandSpec(new StartRecordingCommand(), new String[] {"operator-id"}, new String[] {"port-name"}, "Start recording"));
    connectedCommands.put("stop-recording", new CommandSpec(new StopRecordingCommand(), new String[] {"operator-id"}, new String[] {"port-name"}, "Stop recording"));
    connectedCommands.put("sync-recording", new CommandSpec(new SyncRecordingCommand(), new String[] {"operator-id"}, new String[] {"port-name"}, "Sync recording"));
    connectedCommands.put("get-operator-attributes", new CommandSpec(new GetOperatorAttributesCommand(), new String[] {"operator-name"}, new String[] {"attribute-name"}, "Get attributes of an operator"));
    connectedCommands.put("get-operator-properties", new CommandSpec(new GetOperatorPropertiesCommand(), new String[] {"operator-name"}, new String[] {"property-name"}, "Get properties of an operator"));
    connectedCommands.put("set-operator-property", new CommandSpec(new SetOperatorPropertyCommand(), new String[] {"operator-name", "property-name", "property-value"}, null, "Set a property of an operator"));
    connectedCommands.put("get-app-attributes", new CommandSpec(new GetAppAttributesCommand(), null, new String[] {"attribute-name"}, "Get attributes of the connected app"));
    connectedCommands.put("get-port-attributes", new CommandSpec(new GetPortAttributesCommand(), new String[] {"operator-name", "port-name"}, new String[] {"attribute-name"}, "Get attributes of a port"));
    connectedCommands.put("begin-logical-plan-change", new CommandSpec(new BeginLogicalPlanChangeCommand(), null, null, "Begin Logical Plan Change"));
    connectedCommands.put("show-logical-plan", new CommandSpec(new ShowLogicalPlanCommand(), null, new String[] {"jar-file", "class-name"}, "Show logical plan of an app class"));
    connectedCommands.put("dump-properties-file", new CommandSpec(new DumpPropertiesFileCommand(), new String[] {"out-file"}, new String[] {"jar-file", "class-name"}, "Dump the properties file of an app class"));
    connectedCommands.put("get-app-info", new CommandSpec(new GetAppInfoCommand(), null, new String[] {"app-id"}, "Get the information of an app"));
    connectedCommands.put("create-alert", new CommandSpec(new CreateAlertCommand(), new String[] {"file"}, null, "Create an alert with the given file that contains the spec"));
    connectedCommands.put("delete-alert", new CommandSpec(new DeleteAlertCommand(), new String[] {"name"}, null, "Delete an alert with the given name"));
    connectedCommands.put("list-alerts", new CommandSpec(new ListAlertsCommand(), null, null, "List all alerts"));

    logicalPlanChangeCommands.put("help", new CommandSpec(new HelpCommand(), null, null, "Show help"));
    logicalPlanChangeCommands.put("create-operator", new CommandSpec(new CreateOperatorCommand(), new String[] {"operator-name", "class-name"}, null, "Create an operator"));
    logicalPlanChangeCommands.put("create-stream", new CommandSpec(new CreateStreamCommand(), new String[] {"stream-name", "from-operator-name", "from-port-name", "to-operator-name", "to-port-name"}, null, "Create a stream"));
    logicalPlanChangeCommands.put("add-stream-sink", new CommandSpec(new AddStreamSinkCommand(), new String[] {"stream-name", "to-operator-name", "to-port-name"}, null, "Add a sink to an existing stream"));
    logicalPlanChangeCommands.put("remove-operator", new CommandSpec(new RemoveOperatorCommand(), new String[] {"operator-name"}, null, "Remove an operator"));
    logicalPlanChangeCommands.put("remove-stream", new CommandSpec(new RemoveStreamCommand(), new String[] {"stream-name"}, null, "Remove a stream"));
    logicalPlanChangeCommands.put("set-operator-property", new CommandSpec(new SetOperatorPropertyCommand(), new String[] {"operator-name", "property-name", "property-value"}, null, "Set a property of an operator"));
    logicalPlanChangeCommands.put("set-operator-attribute", new CommandSpec(new SetOperatorAttributeCommand(), new String[] {"operator-name", "attr-name", "attr-value"}, null, "Set an attribute of an operator"));
    logicalPlanChangeCommands.put("set-port-attribute", new CommandSpec(new SetPortAttributeCommand(), new String[] {"operator-name", "port-name", "attr-name", "attr-value"}, null, "Set an attribute of a port"));
    logicalPlanChangeCommands.put("set-stream-attribute", new CommandSpec(new SetStreamAttributeCommand(), new String[] {"stream-name", "attr-name", "attr-value"}, null, "Set an attribute of a stream"));
    logicalPlanChangeCommands.put("show-queue", new CommandSpec(new ShowQueueCommand(), null, null, "Show the queue of the plan change"));
    logicalPlanChangeCommands.put("submit", new CommandSpec(new SubmitCommand(), null, null, "Submit the plan change"));
    logicalPlanChangeCommands.put("abort", new CommandSpec(new AbortCommand(), null, null, "Abort the plan change"));
    StramClientUtils.addStramResources(conf);

  }

  private static String expandFileName(String fileName, boolean expandWildCard) throws IOException
  {
    // TODO: need to work with other users
    if (fileName.startsWith("~" + File.separator)) {
      fileName = System.getProperty("user.home") + fileName.substring(1);
    }
    fileName = new File(fileName).getCanonicalPath();
    LOG.debug("Canonical path: {}", fileName);
    if (expandWildCard) {
      DirectoryScanner scanner = new DirectoryScanner();
      scanner.setIncludes(new String[] {fileName});
      scanner.scan();
      String[] files = scanner.getIncludedFiles();

      if (files.length == 0) {
        throw new CliException(fileName + " does not match any file");
      }
      else if (files.length > 1) {
        throw new CliException(fileName + " matches more than one file");
      }
      return files[0];
    }
    else {
      return fileName;
    }
  }

  protected ApplicationReport getApplication(String appId)
  {
    List<ApplicationReport> appList = getApplicationList();
    if (StringUtils.isNumeric(appId)) {
      int appSeq = Integer.parseInt(appId);
      for (ApplicationReport ar : appList) {
        if (ar.getApplicationId().getId() == appSeq) {
          return ar;
        }
      }
    }
    else {
      for (ApplicationReport ar : appList) {
        if (ar.getApplicationId().toString().equals(appId)) {
          return ar;
        }
      }
    }
    return null;
  }

  private static class CliException extends RuntimeException
  {
    private static final long serialVersionUID = 1L;

    CliException(String msg, Throwable cause)
    {
      super(msg, cause);
    }

    CliException(String msg)
    {
      super(msg);
    }

  }

  public void init(String[] args) throws IOException
  {
    consolePresent = (System.console() != null);
    Options options = new Options();
    options.addOption("e", true, "Commands are read from the argument");
    CommandLineParser parser = new BasicParser();
    try {
      CommandLine cmd = parser.parse(options, args);
      if (cmd.hasOption("e")) {
        commandsToExecute = cmd.getOptionValues("e");
        consolePresent = false;
        for (String command : commandsToExecute) {
          LOG.debug("Command to be executed: {}", command);
        }
      }
    }
    catch (ParseException ex) {
      System.err.println("Invalid argument: " + ex);
      System.exit(1);
    }
    // Need to initialize security before starting RPC for the credentials to
    // take effect
    StramUserLogin.attemptAuthentication(conf);
    YarnClientHelper yarnClient = new YarnClientHelper(conf);
    rmClient = new ClientRMHelper(yarnClient);

    try {
      com.datatorrent.stram.StramAppMaster.class.getClass();
    }
    catch (NoClassDefFoundError ex) {
      System.out.println();
      System.out.println("Warning: This version of DataTorrent is free and only valid in local mode.");
      System.out.println("For information of how to obtain a licensed version to be run in a cluster, please visit http://datatorrent.com");
      System.out.println();
      licensedVersion = false;
    }
  }

  private void processSourceFile(String fileName, ConsoleReader reader) throws FileNotFoundException, IOException
  {
    boolean consolePresentSaved = consolePresent;
    consolePresent = false;
    try {
      FileLineReader fr = new FileLineReader(fileName);
      String line;
      while ((line = fr.readLine("")) != null) {
        processLine(line, fr, true);
      }
      fr.close();
    }
    finally {
      consolePresent = consolePresentSaved;
    }
  }
  
  private List<Completer> defaultCompleters() 
  {
    List<Completer> completers = new LinkedList<Completer>();
    completers.add(new StringsCompleter(connectedCommands.keySet().toArray(new String[] {})));
    completers.add(new StringsCompleter(globalCommands.keySet().toArray(new String[] {})));
    completers.add(new StringsCompleter(logicalPlanChangeCommands.keySet().toArray(new String[] {})));
    completers.add(new StringsCompleter(aliases.keySet().toArray(new String[] {})));
    completers.add(new StringsCompleter(macros.keySet().toArray(new String[] {})));

    List<Completer> launchCompleters = new LinkedList<Completer>();
<<<<<<< HEAD
    launchCompleters.add(new StringsCompleter(new String[] {"launch", "launch-local", "show-logical-plan", "dump-properties-file", "source", "create-alert"}));
=======
    launchCompleters.add(new StringsCompleter(new String[] { "launch", "launch-local", "show-logical-plan", "dump-properties-file", "source" }));
>>>>>>> ea24d5f6
    launchCompleters.add(new FileNameCompleter()); // jarFile
    launchCompleters.add(new FileNameCompleter()); // topology
    completers.add(new ArgumentCompleter(launchCompleters));
    return completers;
  }

  private void setupCompleter(ConsoleReader reader)
  {
    reader.addCompleter(new AggregateCompleter(defaultCompleters()));
  }
  
  private void updateCompleter(ConsoleReader reader)
  {
    List<Completer> completers = new ArrayList<Completer>(reader.getCompleters());
    for (Completer c : completers) {
      reader.removeCompleter(c);
    }
    setupCompleter(reader);
  }
  
  private void setupHistory(ConsoleReader reader)
  {
    File historyFile = new File(StramClientUtils.getSettingsRootDir(), ".history");
    historyFile.getParentFile().mkdirs();
    try {
      topLevelHistory = new FileHistory(historyFile);
      reader.setHistory(topLevelHistory);
      historyFile = new File(StramClientUtils.getSettingsRootDir(), ".history-clp");
      changingLogicalPlanHistory = new FileHistory(historyFile);
    }
    catch (IOException ex) {
      System.err.printf("Unable to open %s for writing.", historyFile);
    }
  }

  public void run() throws IOException
  {
    ConsoleReader reader = new ConsoleReader();
    reader.setBellEnabled(false);
    try {
      processSourceFile(System.getProperty("user.home") + "/.stram/clirc", reader);
    }
    catch (Exception ex) {
      // ignore
    }
    if (consolePresent) {
      printWelcomeMessage();
      setupCompleter(reader);
      setupHistory(reader);
    }
    String line;
    PrintWriter out = new PrintWriter(System.out);
    int i = 0;
    while (true) {
      if (commandsToExecute != null) {
        if (i >= commandsToExecute.length) {
          break;
        }
        line = commandsToExecute[i++];
      }
      else {
        line = readLine(reader, "");
        if (line == null) {
          break;
        }
      }
      processLine(line, reader, true);
      out.flush();
    }
    if (topLevelHistory != null && changingLogicalPlanHistory != null) {
      topLevelHistory.flush();
      changingLogicalPlanHistory.flush();
    }
    System.out.println("exit");
  }

  private List<String> expandMacro(List<String> lines, String[] args)
  {
    List<String> expandedLines = new ArrayList<String>();

    for (String line : lines) {
      int previousIndex = 0;
      String expandedLine = "";
      while (true) {
        // Search for $0..$9 within the each line and replace by corresponding args
        int currentIndex = line.indexOf('$', previousIndex);
        if (currentIndex > 0 && line.length() > currentIndex + 1) {
          int argIndex = line.charAt(currentIndex + 1) - '0';
          if (args.length > argIndex && argIndex >= 0) {
            // Replace $0 with macro name or $1..$9 with input arguments
            expandedLine += line.substring(previousIndex, currentIndex);
            expandedLine += args[argIndex];
          }
          else if ( argIndex >= 0 && argIndex <= 9 )
          {
            // Arguments for $1..$9 were not supplied - replace with empty strings
            expandedLine += line.substring(previousIndex, currentIndex);
          }
          else {
            // Outside valid arguments range - ignore and do not replace
            expandedLine += line.substring(previousIndex, currentIndex + 2);
          }
          currentIndex += 2;
        }
        else {
          expandedLine += line.substring(previousIndex);
          expandedLines.add(expandedLine);
          break;
        }
        previousIndex = currentIndex;
      }
    }
    return expandedLines;
  }

  private static String ltrim(String s)
  {
    int i = 0;
    while (i < s.length() && Character.isWhitespace(s.charAt(i))) {
      i++;
    }
    return s.substring(i);
  }

  private void processLine(String line, ConsoleReader reader, boolean expandMacroAlias)
  {
    try {
      //LOG.debug("line: \"{}\"", line);
      List<String[]> commands = Tokenizer.tokenize(line);
      if (commands == null) {
        return;
      }
      for (String[] args : commands) {
        if (args.length == 0 || StringUtils.isBlank(args[0])) {
          continue;
        }
        //ObjectMapper mapper = new ObjectMapper();
        //LOG.debug("Got: {}", mapper.writeValueAsString(args));
        if (expandMacroAlias) {
          if (macros.containsKey(args[0])) {
            List<String> macroItems = expandMacro(macros.get(args[0]), args);
            for (String macroItem : macroItems) {
              System.out.println("expanded-macro> " + macroItem);
              processLine(macroItem, reader, false);
            }
            continue;
          }

          if (aliases.containsKey(args[0])) {
            processLine(aliases.get(args[0]), reader, false);
            continue;
          }
        }
        CommandSpec cs = null;
        if (changingLogicalPlan) {
          cs = logicalPlanChangeCommands.get(args[0]);
        }
        else {
          if (currentApp != null) {
            cs = connectedCommands.get(args[0]);
          }
          if (cs == null) {
            cs = globalCommands.get(args[0]);
          }
        }
        if (cs == null) {
          if (connectedCommands.get(args[0]) != null) {
            System.err.println("\"" + args[0] + "\" is valid only when connected to an application. Type \"connect <appid>\" to connect to an application.");
          }
          else if (logicalPlanChangeCommands.get(args[0]) != null) {
            System.err.println("\"" + args[0] + "\" is valid only when changing a logical plan.  Type \"begin-logical-plan-change\" to change a logical plan");
          }
          else {
            System.err.println("Invalid command '" + args[0] + "'. Type \"help\" for list of commands");
          }
        }
        else {
          int minArgs = 0;
          int maxArgs = 0;
          if (cs.requiredArgs != null) {
            minArgs = cs.requiredArgs.length;
            maxArgs = cs.requiredArgs.length;
          }
          if (cs.optionalArgs != null) {
            maxArgs += cs.optionalArgs.length;
          }
          if (args.length - 1 < minArgs || args.length - 1 > maxArgs) {
            System.err.print("Usage: " + args[0]);
            if (cs.requiredArgs != null) {
              for (String arg : cs.requiredArgs) {
                System.err.print(" <" + arg + ">");
              }
            }
            if (cs.optionalArgs != null) {
              for (String arg : cs.optionalArgs) {
                System.err.print(" [<" + arg + ">]");
              }
            }
            System.err.println();
          }
          else {
            cs.command.execute(args, reader);
          }
        }
      }
    }
    catch (CliException e) {
      System.err.println(e.getMessage());
      LOG.debug("Error processing line: " + line, e);
    }
    catch (Exception e) {
      System.err.println("Unexpected error: " + e);
      LOG.error("Error processing line: {}", line, e);
    }
  }

  private void printWelcomeMessage()
  {
    System.out.println("Stram CLI " + VersionInfo.getVersion() + " " + VersionInfo.getDate() + " " + VersionInfo.getRevision());
  }

  private void printHelp(Map<String, CommandSpec> commandSpecs)
  {
    for (Map.Entry<String, CommandSpec> entry : commandSpecs.entrySet()) {
      CommandSpec cs = entry.getValue();
      if (consolePresent) {
        System.out.print("\033[0;93m");
        System.out.print(entry.getKey());
        System.out.print("\033[0m");
      }
      else {
        System.out.print(entry.getKey());
      }
      if (cs.requiredArgs != null) {
        for (String arg : cs.requiredArgs) {
          if (consolePresent) {
            System.out.print(" \033[3m" + arg + "\033[0m");
          }
          else {
            System.out.print(" <" + arg + ">");
          }
        }
      }
      if (cs.optionalArgs != null) {
        for (String arg : cs.optionalArgs) {
          if (consolePresent) {
            System.out.print(" [\033[3m" + arg + "\033[0m]");
          }
          else {
            System.out.print(" [<" + arg + ">]");
          }
        }
      }
      System.out.println("\n\t" + cs.description);
    }
  }

  private String readLine(ConsoleReader reader, String promptMessage)
          throws IOException
  {
    String prompt = "";
    if (consolePresent) {
      prompt = promptMessage + "\n";
      if (changingLogicalPlan) {
        prompt += "logical-plan-change";
      }
      else {
        prompt += "stramcli";
      }
      if (currentApp != null) {
        prompt += " (";
        prompt += currentApp.getApplicationId().toString();
        prompt += ") ";
      }
      prompt += "> ";
    }
    String line = reader.readLine(prompt);
    if (line == null) {
      return null;
    }
    return ltrim(line);
  }

  private List<ApplicationReport> getApplicationList()
  {
    try {
      GetAllApplicationsRequest appsReq = Records.newRecord(GetAllApplicationsRequest.class);
      return rmClient.clientRM.getAllApplications(appsReq).getApplicationList();
    }
    catch (Exception e) {
      throw new CliException("Error getting application list from resource manager: " + e.getMessage(), e);
    }
  }

  private String getContainerLongId(String containerId)
  {
    ClientResponse rsp = getResource(StramWebServices.PATH_CONTAINERS, currentApp);
    JSONObject json = rsp.getEntity(JSONObject.class);
    int shortId = 0;
    if (StringUtils.isNumeric(containerId)) {
      shortId = Integer.parseInt(containerId);
    }
    try {
      Object containersObj = json.get("containers");
      JSONArray containers;
      if (containersObj instanceof JSONArray) {
        containers = (JSONArray)containersObj;
      }
      else {
        containers = new JSONArray();
        containers.put(containersObj);
      }
      if (containersObj != null) {
        for (int o = containers.length(); o-- > 0;) {
          JSONObject container = containers.getJSONObject(o);
          String id = container.getString("id");
          if (id.equals(containerId) || (shortId != 0 && (id.endsWith("_" + shortId) || id.endsWith("0" + shortId)))) {
            return id;
          }
        }
      }
    }
    catch (JSONException ex) {
    }
    return null;
  }

  private ApplicationReport assertRunningApp(ApplicationReport app)
  {
    ApplicationReport r;
    try {
      r = rmClient.getApplicationReport(app.getApplicationId());
      if (r.getYarnApplicationState() != YarnApplicationState.RUNNING) {
        String msg = String.format("Application %s not running (status %s)",
                                   r.getApplicationId().getId(), r.getYarnApplicationState());
        throw new CliException(msg);
      }
    }
    catch (YarnRemoteException rmExc) {
      throw new CliException("Unable to determine application status.", rmExc);
    }
    return r;
  }

  private ClientResponse getResource(String resourcePath, ApplicationReport appReport)
  {

    if (appReport == null) {
      throw new CliException("No application selected");
    }

    if (StringUtils.isEmpty(appReport.getTrackingUrl()) || appReport.getFinalApplicationStatus() != FinalApplicationStatus.UNDEFINED) {
      appReport = null;
      throw new CliException("Application terminated.");
    }

    WebServicesClient wsClient = new WebServicesClient();
    Client client = wsClient.getClient();
    client.setFollowRedirects(true);
    WebResource r = client.resource("http://" + appReport.getTrackingUrl()).path(StramWebServices.PATH).path(resourcePath);
    try {
      return wsClient.process(r, ClientResponse.class, new WebServicesClient.WebServicesHandler<ClientResponse>()
      {
        @Override
        public ClientResponse process(WebResource webResource, Class<ClientResponse> clazz)
        {
          ClientResponse response = webResource.accept(MediaType.APPLICATION_JSON).get(ClientResponse.class);
          if (!MediaType.APPLICATION_JSON_TYPE.equals(response.getType())) {
            throw new CliException("Unexpected response type " + response.getType());
          }
          return response;
        }

      });
    }
    catch (Exception e) {
      // check the application status as above may have failed due application termination etc.
      if (appReport == currentApp) {
        currentApp = assertRunningApp(appReport);
      }
      throw new CliException("Failed to request " + r.getURI(), e);
    }
  }

  private WebResource getPostResource(WebServicesClient webServicesClient, ApplicationReport appReport)
  {
    if (appReport == null) {
      throw new CliException("No application selected");
    }
    // YARN-156 WebAppProxyServlet does not support POST - for now bypass it for this request
    appReport = assertRunningApp(appReport); // or else "N/A" might be there..
    String trackingUrl = appReport.getOriginalTrackingUrl();

    Client wsClient = webServicesClient.getClient();
    wsClient.setFollowRedirects(true);
    return wsClient.resource("http://" + trackingUrl).path(StramWebServices.PATH);
  }

  private List<AppConfig> getMatchingAppConfigs(StramAppLauncher submitApp, String matchString)
  {
    try {
      List<AppConfig> cfgList = submitApp.getBundledTopologies();

      if (cfgList.isEmpty()) {
        return null;
      }
      else if (matchString == null) {
        return cfgList;
      }
      else {
        List<AppConfig> result = new ArrayList<AppConfig>();
        for (AppConfig ac : cfgList) {
          if (ac.getName().matches(".*" + matchString + ".*")) {
            result.add(ac);
          }
        }
        return result;
      }
    }
    catch (Exception ex) {
      return null;
    }
  }

  /*
   * Below is the implementation of all commands
   */
  private class HelpCommand implements Command
  {
    @Override
    public void execute(String[] args, ConsoleReader reader) throws Exception
    {
      System.out.println("GLOBAL COMMANDS EXCEPT WHEN CHANGING LOGICAL PLAN:\n");
      printHelp(globalCommands);
      System.out.println();
      System.out.println("COMMANDS WHEN CONNECTED TO AN APP (via connect <appid>) EXCEPT WHEN CHANGING LOGICAL PLAN:\n");
      printHelp(connectedCommands);
      System.out.println();
      System.out.println("COMMANDS WHEN CHANGING LOGICAL PLAN (via begin-logical-plan-change):\n");
      printHelp(logicalPlanChangeCommands);
      System.out.println();
    }

  }

  private class ConnectCommand implements Command
  {
    @Override
    public void execute(String[] args, ConsoleReader reader) throws Exception
    {

      currentApp = getApplication(args[1]);
      if (currentApp == null) {
        throw new CliException("Invalid application id: " + args[1]);
      }

      boolean connected = false;
      try {
        LOG.debug("Selected {} with tracking url {}", currentApp.getApplicationId(), currentApp.getTrackingUrl());
        ClientResponse rsp = getResource(StramWebServices.PATH_INFO, currentApp);
        rsp.getEntity(JSONObject.class);
        System.out.println("Connected to application " + currentApp.getApplicationId() + ".");
        connected = true; // set as current only upon successful connection
      }
      catch (CliException e) {
        throw e; // pass on
      }
      finally {
        if (!connected) {
          //currentApp = null;
          //currentDir = "/";
        }
      }
    }

  }

  private class LaunchCommand implements Command
  {
    @Override
    public void execute(String[] args, ConsoleReader reader) throws Exception
    {
      boolean localMode = "launch-local".equals(args[0]);

      if (!localMode && !licensedVersion) {
        System.out.println("This free version only supports launching in local mode. Use the command 'launch-local' to launch in local mode.");
        System.out.println("Visit http://datatorrent.com for information on obtaining a licensed version of this software.");
        return;
      }
      String fileName = expandFileName(args[1], true);
      File jf = new File(fileName);
      StramAppLauncher submitApp = new StramAppLauncher(jf);
      submitApp.loadDependencies();
      AppConfig appConfig = null;
      if (args.length == 3) {
        File file = new File(args[2]);
        if (file.exists()) {
          appConfig = new StramAppLauncher.PropertyFileAppConfig(file);
        }
      }

      if (appConfig == null) {
        String matchString = args.length > 2 ? args[2] : null;

        List<AppConfig> matchingAppConfigs = getMatchingAppConfigs(submitApp, matchString);
        if (matchingAppConfigs == null || matchingAppConfigs.isEmpty()) {
          throw new CliException("No matching applications bundled in jar.");
        }
        else if (matchingAppConfigs.size() == 1) {
          appConfig = matchingAppConfigs.get(0);
        }
        else if (matchingAppConfigs.size() > 1) {

          // Display matching applications
          for (int i = 0; i < matchingAppConfigs.size(); i++) {
            System.out.printf("%3d. %s\n", i + 1, matchingAppConfigs.get(i).getName());
          }
          
          // Exit if not in interactive mode
          if (! consolePresent ) {
            throw new CliException("More than one application in jar file match '" + matchString + "'");
          }
          else {

            boolean useHistory = reader.isHistoryEnabled();
            reader.setHistoryEnabled(false);
            History previousHistory = reader.getHistory();
            History dummyHistory = new MemoryHistory();
            reader.setHistory(dummyHistory);
            List<Completer> completers = new ArrayList<Completer>(reader.getCompleters());
            for (Completer c : completers) {
              reader.removeCompleter(c);
            }
            String optionLine = reader.readLine("Choose application: ");
            reader.setHistoryEnabled(useHistory);
            reader.setHistory(previousHistory);
            for (Completer c : completers) {
              reader.addCompleter(c);
            }

            try {
              int option = Integer.parseInt(optionLine);
              if (0 < option && option <= matchingAppConfigs.size()) {
                appConfig = matchingAppConfigs.get(option - 1);
              }
            }
            catch (Exception ex) {
              // ignore
            }
          }
        }

      }

      if (appConfig != null) {
        if (!localMode) {
          ApplicationId appId = submitApp.launchApp(appConfig);
          currentApp = rmClient.getApplicationReport(appId);
          System.out.println(appId);
        }
        else {
          submitApp.runLocal(appConfig);
        }
      }
      else {
        System.err.println("No application specified.");
      }

    }

  }

  private class ShutdownAppCommand implements Command
  {
    @Override
    public void execute(String[] args, ConsoleReader reader) throws Exception
    {
      ApplicationReport[] apps;
      WebServicesClient webServicesClient = new WebServicesClient();
      if (args.length == 1) {
        if (currentApp == null) {
          throw new CliException("No application selected");
        }
        else {
          apps = new ApplicationReport[] {currentApp};
        }
      }
      else {
        apps = new ApplicationReport[args.length - 1];
        for (int i = 1; i < args.length; i++) {
          apps[i - 1] = getApplication(args[i]);
          if (apps[i - 1] == null) {
            throw new CliException("App " + args[i] + " not found!");
          }
        }
      }

      for (ApplicationReport app : apps) {
        WebResource r = getPostResource(webServicesClient, app).path(StramWebServices.PATH_SHUTDOWN);
        try {
          JSONObject response = webServicesClient.process(r, JSONObject.class, new WebServicesClient.WebServicesHandler<JSONObject>()
          {
            @Override
            public JSONObject process(WebResource webResource, Class<JSONObject> clazz)
            {
              return webResource.accept(MediaType.APPLICATION_JSON).post(clazz);
            }

          });
          System.out.println("shutdown requested: " + response);
          currentApp = null;
        }
        catch (Exception e) {
          throw new CliException("Failed to request " + r.getURI(), e);
        }
      }
    }

  }

  private class ListAppsCommand implements Command
  {
    @Override
    public void execute(String[] args, ConsoleReader reader) throws Exception
    {
      try {
        JSONObject singleKeyObj = new JSONObject();
        JSONArray jsonArray = new JSONArray();
        List<ApplicationReport> appList = getApplicationList();
        Collections.sort(appList, new Comparator<ApplicationReport>()
        {
          @Override
          public int compare(ApplicationReport o1, ApplicationReport o2)
          {
            return o1.getApplicationId().getId() - o2.getApplicationId().getId();
          }

        });
        int totalCnt = 0;
        int runningCnt = 0;

        SimpleDateFormat sdf = new SimpleDateFormat("yyyy-MM-dd HH:mm:ss");

        for (ApplicationReport ar : appList) {
          /*
           * This is inefficient, but what the heck, if this can be passed through the command line, can anyone notice slowness.
           */
          JSONObject jsonObj = new JSONObject();
          jsonObj.put("startTime", sdf.format(new java.util.Date(ar.getStartTime())));
          jsonObj.put("id", ar.getApplicationId().getId());
          jsonObj.put("name", ar.getName());
          jsonObj.put("state", ar.getYarnApplicationState().name());
          jsonObj.put("trackingUrl", ar.getTrackingUrl());
          jsonObj.put("finalStatus", ar.getFinalApplicationStatus());

          totalCnt++;
          if (ar.getYarnApplicationState() == YarnApplicationState.RUNNING) {
            runningCnt++;
          }

          if (args.length > 1) {
            @SuppressWarnings("unchecked")
            Iterator<String> iterator = jsonObj.keys();

            while (iterator.hasNext()) {
              Object value = jsonObj.get(iterator.next());
              if (value.toString().matches("(?i).*" + args[1] + ".*")) {
                jsonArray.put(jsonObj);
                break;
              }
            }
          }
          else {
            jsonArray.put(jsonObj);
          }

        }
        singleKeyObj.put("apps", jsonArray);
        System.out.println(singleKeyObj.toString(2));
        System.out.println(runningCnt + " active, total " + totalCnt + " applications.");
      }
      catch (Exception ex) {
        throw new CliException("Failed to retrieve application list", ex);
      }
    }

  }

  private class KillAppCommand implements Command
  {
    @Override
    public void execute(String[] args, ConsoleReader reader) throws Exception
    {
      if (args.length == 1) {
        if (currentApp == null) {
          throw new CliException("No application selected");
        }
        else {
          try {
            rmClient.killApplication(currentApp.getApplicationId());
            currentApp = null;
          }
          catch (YarnRemoteException e) {
            throw new CliException("Failed to kill " + currentApp.getApplicationId(), e);
          }
        }

        return;
      }

      ApplicationReport app = null;
      int i = 0;
      try {
        while (++i < args.length) {
          app = getApplication(args[i]);
          rmClient.killApplication(app.getApplicationId());
          if (app == currentApp) {
            currentApp = null;
          }
        }
      }
      catch (YarnRemoteException e) {
        throw new CliException("Failed to kill " + ((app == null || app.getApplicationId() == null) ? "unknown application" : app.getApplicationId()) + ". Aborting killing of any additional applications.", e);
      }
      catch (NumberFormatException nfe) {
        throw new CliException("Invalid application Id " + args[i], nfe);
      }
      catch (NullPointerException npe) {
        throw new CliException("Application with Id " + args[i] + " does not seem to be alive!", npe);
      }

    }

  }

  private class AliasCommand implements Command
  {
    @Override
    public void execute(String[] args, ConsoleReader reader) throws Exception
    {
      if (args[1].equals(args[2])) {
        throw new CliException("Alias to itself!");
      }
      aliases.put(args[1], args[2]);
      updateCompleter(reader);
    }

  }

  private class SourceCommand implements Command
  {
    @Override
    public void execute(String[] args, ConsoleReader reader) throws Exception
    {
      processSourceFile(args[1], reader);
    }

  }

  private class ExitCommand implements Command
  {
    @Override
    public void execute(String[] args, ConsoleReader reader) throws Exception
    {
      if (topLevelHistory != null && changingLogicalPlanHistory != null) {
        topLevelHistory.flush();
        changingLogicalPlanHistory.flush();
      }
      System.exit(0);
    }

  }

  private class ListContainersCommand implements Command
  {
    @Override
    public void execute(String[] args, ConsoleReader reader) throws Exception
    {
      ClientResponse rsp = getResource(StramWebServices.PATH_CONTAINERS, currentApp);
      JSONObject json = rsp.getEntity(JSONObject.class);
      if (args.length == 1) {
        System.out.println(json.toString(2));
      }
      else {
        Object containersObj = json.get("containers");
        JSONArray containers;
        if (containersObj instanceof JSONArray) {
          containers = (JSONArray)containersObj;
        }
        else {
          containers = new JSONArray();
          containers.put(containersObj);
        }
        if (containersObj == null) {
          System.out.println("No containers found!");
        }
        else {
          for (int o = containers.length(); o-- > 0;) {
            JSONObject container = containers.getJSONObject(o);
            String id = container.getString("id");
            if (id != null && !id.isEmpty()) {
              for (int argc = args.length; argc-- > 1;) {
                String s1 = "0" + args[argc];
                String s2 = "_" + args[argc];
                if (id.equals(args[argc]) || id.endsWith(s1) || id.endsWith(s2)) {
                  System.out.println(container.toString(2));
                }
              }
            }
          }
        }
      }
    }

  }

  private class ListOperatorsCommand implements Command
  {
    @Override
    public void execute(String[] args, ConsoleReader reader) throws Exception
    {
      ClientResponse rsp = getResource(StramWebServices.PATH_OPERATORS, currentApp);
      JSONObject json = rsp.getEntity(JSONObject.class);

      if (args.length > 1) {
        String singleKey = "" + json.keys().next();
        JSONArray matches = new JSONArray();
        // filter operators
        JSONArray arr;
        Object obj = json.get(singleKey);
        if (obj instanceof JSONArray) {
          arr = (JSONArray)obj;
        }
        else {
          arr = new JSONArray();
          arr.put(obj);
        }
        for (int i = 0; i < arr.length(); i++) {
          JSONObject oper = arr.getJSONObject(i);
          @SuppressWarnings("unchecked")
          Iterator<String> keys = oper.keys();
          while (keys.hasNext()) {
            if (oper.get(keys.next()).toString().matches("(?i).*" + args[1] + ".*")) {
              matches.put(oper);
              break;
            }
          }
        }
        json.put(singleKey, matches);
      }

      System.out.println(json.toString(2));
    }

  }

  private class KillContainerCommand implements Command
  {
    @Override
    public void execute(String[] args, ConsoleReader reader) throws Exception
    {
      String containerLongId = getContainerLongId(args[1]);
      if (containerLongId == null) {
        throw new CliException("Container " + args[1] + " not found");
      }
      WebServicesClient webServicesClient = new WebServicesClient();
      WebResource r = getPostResource(webServicesClient, currentApp).path(StramWebServices.PATH_CONTAINERS).path(containerLongId).path("kill");
      try {
        JSONObject response = webServicesClient.process(r, JSONObject.class, new WebServicesClient.WebServicesHandler<JSONObject>()
        {
          @Override
          public JSONObject process(WebResource webResource, Class<JSONObject> clazz)
          {
            return webResource.accept(MediaType.APPLICATION_JSON).post(clazz, new JSONObject());
          }

        });
        System.out.println("container stop requested: " + response);
      }
      catch (Exception e) {
        throw new CliException("Failed to request " + r.getURI(), e);
      }
    }

  }

  private class WaitCommand implements Command
  {
    @Override
    public void execute(String[] args, final ConsoleReader reader) throws Exception
    {
      if (currentApp == null) {
        throw new CliException("No application selected");
      }
      int timeout = Integer.valueOf(args[1]);

      ClientRMHelper.AppStatusCallback cb = new ClientRMHelper.AppStatusCallback()
      {
        @Override
        public boolean exitLoop(ApplicationReport report)
        {
          System.out.println("current status is: " + report.getYarnApplicationState());
          try {
            if (reader.getInput().available() > 0) {
              return true;
            }
          }
          catch (IOException e) {
            LOG.error("Error checking for input.", e);
          }
          return false;
        }

      };

      try {
        boolean result = rmClient.waitForCompletion(currentApp.getApplicationId(), cb, timeout * 1000);
        if (!result) {
          System.err.println("Application terminated unsucessful.");
        }
      }
      catch (YarnRemoteException e) {
        throw new CliException("Failed to kill " + currentApp.getApplicationId(), e);
      }
    }

  }

  private class StartRecordingCommand implements Command
  {
    @Override
    public void execute(String[] args, ConsoleReader reader) throws Exception
    {

      WebServicesClient webServicesClient = new WebServicesClient();
      WebResource r = getPostResource(webServicesClient, currentApp).path(StramWebServices.PATH_STARTRECORDING);
      final JSONObject request = new JSONObject();
      try {
        request.put("operId", args[1]);
        if (args.length == 3) {
          request.put("portName", args[2]);
        }
        JSONObject response = webServicesClient.process(r, JSONObject.class, new WebServicesClient.WebServicesHandler<JSONObject>()
        {
          @Override
          public JSONObject process(WebResource webResource, Class<JSONObject> clazz)
          {
            return webResource.accept(MediaType.APPLICATION_JSON).post(clazz, request);
          }

        });
        System.out.println("start recording requested: " + response);
      }
      catch (Exception e) {
        throw new CliException("Failed to request " + r.getURI(), e);
      }
    }

  }

  private class StopRecordingCommand implements Command
  {
    @Override
    public void execute(String[] args, ConsoleReader reader) throws Exception
    {

      WebServicesClient webServicesClient = new WebServicesClient();
      WebResource r = getPostResource(webServicesClient, currentApp).path(StramWebServices.PATH_STOPRECORDING);
      final JSONObject request = new JSONObject();

      try {
        request.put("operId", args[1]);
        if (args.length == 3) {
          request.put("portName", args[2]);
        }
        JSONObject response = webServicesClient.process(r, JSONObject.class, new WebServicesClient.WebServicesHandler<JSONObject>()
        {
          @Override
          public JSONObject process(WebResource webResource, Class<JSONObject> clazz)
          {
            return webResource.accept(MediaType.APPLICATION_JSON).post(clazz, request);
          }

        });
        System.out.println("stop recording requested: " + response);
      }
      catch (Exception e) {
        throw new CliException("Failed to request " + r.getURI(), e);
      }
    }

  }

  private class SyncRecordingCommand implements Command
  {
    @Override
    public void execute(String[] args, ConsoleReader reader) throws Exception
    {

      WebServicesClient webServicesClient = new WebServicesClient();
      WebResource r = getPostResource(webServicesClient, currentApp).path(StramWebServices.PATH_SYNCRECORDING);
      final JSONObject request = new JSONObject();

      try {
        request.put("operId", args[1]);
        if (args.length == 3) {
          request.put("portName", args[2]);
        }
        JSONObject response = webServicesClient.process(r, JSONObject.class, new WebServicesClient.WebServicesHandler<JSONObject>()
        {
          @Override
          public JSONObject process(WebResource webResource, Class<JSONObject> clazz)
          {
            return webResource.accept(MediaType.APPLICATION_JSON).post(clazz, request);
          }

        });
        System.out.println("sync recording requested: " + response);
      }
      catch (Exception e) {
        throw new CliException("Failed to request " + r.getURI(), e);
      }
    }

  }

  private class GetAppAttributesCommand implements Command
  {
    @Override
    public void execute(String[] args, ConsoleReader reader) throws Exception
    {
      if (currentApp == null) {
        throw new CliException("No application selected");
      }
      WebServicesClient webServicesClient = new WebServicesClient();
      WebResource r = getPostResource(webServicesClient, currentApp).path(StramWebServices.PATH_LOGICAL_PLAN).path("getAttributes");
      if (args.length > 1) {
        r = r.queryParam("attributeName", args[1]);
      }
      try {
        JSONObject response = webServicesClient.process(r, JSONObject.class, new WebServicesClient.WebServicesHandler<JSONObject>()
        {
          @Override
          public JSONObject process(WebResource webResource, Class<JSONObject> clazz)
          {
            return webResource.accept(MediaType.APPLICATION_JSON).get(JSONObject.class);
          }

        });
        System.out.println(response.toString(2));
      }
      catch (Exception e) {
        throw new CliException("Failed to request " + r.getURI(), e);
      }
    }

  }

  private class GetOperatorAttributesCommand implements Command
  {
    @Override
    public void execute(String[] args, ConsoleReader reader) throws Exception
    {
      if (currentApp == null) {
        throw new CliException("No application selected");
      }
      WebServicesClient webServicesClient = new WebServicesClient();
      WebResource r = getPostResource(webServicesClient, currentApp).path(StramWebServices.PATH_LOGICAL_PLAN_OPERATORS).path(args[1]).path("getAttributes");
      if (args.length > 2) {
        r = r.queryParam("attributeName", args[2]);
      }
      try {
        JSONObject response = webServicesClient.process(r, JSONObject.class, new WebServicesClient.WebServicesHandler<JSONObject>()
        {
          @Override
          public JSONObject process(WebResource webResource, Class<JSONObject> clazz)
          {
            return webResource.accept(MediaType.APPLICATION_JSON).get(JSONObject.class);
          }

        });
        System.out.println(response.toString(2));
      }
      catch (Exception e) {
        throw new CliException("Failed to request " + r.getURI(), e);
      }
    }

  }

  private class GetPortAttributesCommand implements Command
  {
    @Override
    public void execute(String[] args, ConsoleReader reader) throws Exception
    {
      if (currentApp == null) {
        throw new CliException("No application selected");
      }
      WebServicesClient webServicesClient = new WebServicesClient();
      WebResource r = getPostResource(webServicesClient, currentApp).path(StramWebServices.PATH_LOGICAL_PLAN_OPERATORS).path(args[1]).path(args[2]).path("getAttributes");
      if (args.length > 3) {
        r = r.queryParam("attributeName", args[3]);
      }
      try {
        JSONObject response = webServicesClient.process(r, JSONObject.class, new WebServicesClient.WebServicesHandler<JSONObject>()
        {
          @Override
          public JSONObject process(WebResource webResource, Class<JSONObject> clazz)
          {
            return webResource.accept(MediaType.APPLICATION_JSON).get(JSONObject.class);
          }

        });
        System.out.println(response.toString(2));
      }
      catch (Exception e) {
        throw new CliException("Failed to request " + r.getURI(), e);
      }
    }

  }

  private class GetOperatorPropertiesCommand implements Command
  {
    @Override
    public void execute(String[] args, ConsoleReader reader) throws Exception
    {
      if (currentApp == null) {
        throw new CliException("No application selected");
      }
      WebServicesClient webServicesClient = new WebServicesClient();
      WebResource r = getPostResource(webServicesClient, currentApp).path(StramWebServices.PATH_LOGICAL_PLAN_OPERATORS).path(args[1]).path("getProperties");
      if (args.length > 2) {
        r = r.queryParam("propertyName", args[2]);
      }
      try {
        JSONObject response = webServicesClient.process(r, JSONObject.class, new WebServicesClient.WebServicesHandler<JSONObject>()
        {
          @Override
          public JSONObject process(WebResource webResource, Class<JSONObject> clazz)
          {
            return webResource.accept(MediaType.APPLICATION_JSON).get(JSONObject.class);
          }

        });
        System.out.println(response.toString(2));
      }
      catch (Exception e) {
        throw new CliException("Failed to request " + r.getURI(), e);
      }
    }

  }

  private class SetOperatorPropertyCommand implements Command
  {
    @Override
    public void execute(String[] args, ConsoleReader reader) throws Exception
    {
      if (currentApp == null) {
        throw new CliException("No application selected");
      }
      if (changingLogicalPlan) {
        String operatorName = args[1];
        String propertyName = args[2];
        String propertyValue = args[3];
        SetOperatorPropertyRequest request = new SetOperatorPropertyRequest();
        request.setOperatorName(operatorName);
        request.setPropertyName(propertyName);
        request.setPropertyValue(propertyValue);
        logicalPlanRequestQueue.add(request);
      }
      else {
        WebServicesClient webServicesClient = new WebServicesClient();
        WebResource r = getPostResource(webServicesClient, currentApp).path(StramWebServices.PATH_LOGICAL_PLAN_OPERATORS).path(args[1]).path("setProperty");
        final JSONObject request = new JSONObject();
        request.put("propertyName", args[2]);
        request.put("propertyValue", args[3]);
        JSONObject response = webServicesClient.process(r, JSONObject.class, new WebServicesClient.WebServicesHandler<JSONObject>()
        {
          @Override
          public JSONObject process(WebResource webResource, Class<JSONObject> clazz)
          {
            return webResource.accept(MediaType.APPLICATION_JSON).post(JSONObject.class, request);
          }

        });
        System.out.println("request submitted: " + response);
      }
    }

  }

  private class BeginLogicalPlanChangeCommand implements Command
  {
    @Override
    public void execute(String[] args, ConsoleReader reader) throws Exception
    {
      changingLogicalPlan = true;
      reader.setHistory(changingLogicalPlanHistory);
    }

  }

  private class ShowLogicalPlanCommand implements Command
  {
    @Override
    public void execute(String[] args, ConsoleReader reader) throws Exception
    {
      if (args.length > 2) {
        String jarfile = expandFileName(args[1], true);
        String appName = args[2];
        File jf = new File(jarfile);
        StramAppLauncher submitApp = new StramAppLauncher(jf);
        submitApp.loadDependencies();
        List<AppConfig> matchingAppConfigs = getMatchingAppConfigs(submitApp, appName);
        if (matchingAppConfigs == null || matchingAppConfigs.isEmpty()) {
          throw new CliException("No application in jar file matches '" + appName + "'");
        }
        else if (matchingAppConfigs.size() > 1) {
          throw new CliException("More than one application in jar file match '" + appName + "'");
        }
        else {
          AppConfig appConfig = matchingAppConfigs.get(0);
          LogicalPlan logicalPlan = StramAppLauncher.prepareDAG(appConfig, StreamingApplication.LAUNCHMODE_YARN);
          ObjectMapper mapper = new ObjectMapper();
          System.out.println(new JSONObject(mapper.writeValueAsString(LogicalPlanSerializer.convertToMap(logicalPlan))).toString(2));
        }
      }
      else {
        if (currentApp == null) {
          throw new CliException("No application selected");
        }
        WebServicesClient webServicesClient = new WebServicesClient();
        WebResource r = getPostResource(webServicesClient, currentApp).path(StramWebServices.PATH_LOGICAL_PLAN);

        JSONObject response = webServicesClient.process(r, JSONObject.class, new WebServicesClient.WebServicesHandler<JSONObject>()
        {
          @Override
          public JSONObject process(WebResource webResource, Class<JSONObject> clazz)
          {
            return webResource.accept(MediaType.APPLICATION_JSON).get(JSONObject.class);
          }

        });
        System.out.println(response.toString(2));
      }
    }

  }

  private class DumpPropertiesFileCommand implements Command
  {
    @Override
    public void execute(String[] args, ConsoleReader reader) throws Exception
    {
      String outfilename = expandFileName(args[1], false);

      if (args.length > 3) {
        String jarfile = args[2];
        String appName = args[3];
        File jf = new File(jarfile);
        StramAppLauncher submitApp = new StramAppLauncher(jf);
        submitApp.loadDependencies();
        List<AppConfig> matchingAppConfigs = getMatchingAppConfigs(submitApp, appName);
        if (matchingAppConfigs == null || matchingAppConfigs.isEmpty()) {
          throw new CliException("No application in jar file matches '" + appName + "'");
        }
        else if (matchingAppConfigs.size() > 1) {
          throw new CliException("More than one application in jar file match '" + appName + "'");
        }
        else {
          AppConfig appConfig = matchingAppConfigs.get(0);
          LogicalPlan logicalPlan = StramAppLauncher.prepareDAG(appConfig, StreamingApplication.LAUNCHMODE_YARN);
          File file = new File(outfilename);
          if (!file.exists()) {
            file.createNewFile();
          }
          LogicalPlanSerializer.convertToProperties(logicalPlan).save(file);
        }
      }
      else {
        if (currentApp == null) {
          throw new CliException("No application selected");
        }
        WebServicesClient webServicesClient = new WebServicesClient();
        WebResource r = getPostResource(webServicesClient, currentApp).path(StramWebServices.PATH_LOGICAL_PLAN);

        JSONObject response = webServicesClient.process(r, JSONObject.class, new WebServicesClient.WebServicesHandler<JSONObject>()
        {
          @Override
          public JSONObject process(WebResource webResource, Class<JSONObject> clazz)
          {
            return webResource.accept(MediaType.APPLICATION_JSON).get(JSONObject.class);
          }

        });
        File file = new File(outfilename);
        if (!file.exists()) {
          file.createNewFile();
        }
        LogicalPlanSerializer.convertToProperties(response).save(file);
      }
      System.out.println("Property file is saved at " + outfilename);
    }

  }

  private class CreateOperatorCommand implements Command
  {
    @Override
    public void execute(String[] args, ConsoleReader reader) throws Exception
    {
      String operatorName = args[1];
      String className = args[2];
      CreateOperatorRequest request = new CreateOperatorRequest();
      request.setOperatorName(operatorName);
      request.setOperatorFQCN(className);
      logicalPlanRequestQueue.add(request);
    }

  }

  private class RemoveOperatorCommand implements Command
  {
    @Override
    public void execute(String[] args, ConsoleReader reader) throws Exception
    {
      String operatorName = args[1];
      RemoveOperatorRequest request = new RemoveOperatorRequest();
      request.setOperatorName(operatorName);
      logicalPlanRequestQueue.add(request);
    }

  }

  private class CreateStreamCommand implements Command
  {
    @Override
    public void execute(String[] args, ConsoleReader reader) throws Exception
    {
      String streamName = args[1];
      String sourceOperatorName = args[2];
      String sourcePortName = args[3];
      String sinkOperatorName = args[4];
      String sinkPortName = args[5];
      CreateStreamRequest request = new CreateStreamRequest();
      request.setStreamName(streamName);
      request.setSourceOperatorName(sourceOperatorName);
      request.setSinkOperatorName(sinkOperatorName);
      request.setSourceOperatorPortName(sourcePortName);
      request.setSinkOperatorPortName(sinkPortName);
      logicalPlanRequestQueue.add(request);
    }

  }

  private class AddStreamSinkCommand implements Command
  {
    @Override
    public void execute(String[] args, ConsoleReader reader) throws Exception
    {
      String streamName = args[1];
      String sinkOperatorName = args[2];
      String sinkPortName = args[3];
      AddStreamSinkRequest request = new AddStreamSinkRequest();
      request.setStreamName(streamName);
      request.setSinkOperatorName(sinkOperatorName);
      request.setSinkOperatorPortName(sinkPortName);
      logicalPlanRequestQueue.add(request);
    }

  }

  private class RemoveStreamCommand implements Command
  {
    @Override
    public void execute(String[] args, ConsoleReader reader) throws Exception
    {
      String streamName = args[1];
      RemoveStreamRequest request = new RemoveStreamRequest();
      request.setStreamName(streamName);
      logicalPlanRequestQueue.add(request);
    }

  }

  private class SetOperatorAttributeCommand implements Command
  {
    @Override
    public void execute(String[] args, ConsoleReader reader) throws Exception
    {
      String operatorName = args[1];
      String attributeName = args[2];
      String attributeValue = args[3];
      SetOperatorAttributeRequest request = new SetOperatorAttributeRequest();
      request.setOperatorName(operatorName);
      request.setAttributeName(attributeName);
      request.setAttributeValue(attributeValue);
      logicalPlanRequestQueue.add(request);
    }

  }

  private class SetStreamAttributeCommand implements Command
  {
    @Override
    public void execute(String[] args, ConsoleReader reader) throws Exception
    {
      String streamName = args[1];
      String attributeName = args[2];
      String attributeValue = args[3];
      SetStreamAttributeRequest request = new SetStreamAttributeRequest();
      request.setStreamName(streamName);
      request.setAttributeName(attributeName);
      request.setAttributeValue(attributeValue);
      logicalPlanRequestQueue.add(request);
    }

  }

  private class SetPortAttributeCommand implements Command
  {
    @Override
    public void execute(String[] args, ConsoleReader reader) throws Exception
    {
      String operatorName = args[1];
      String attributeName = args[2];
      String attributeValue = args[3];
      SetPortAttributeRequest request = new SetPortAttributeRequest();
      request.setOperatorName(operatorName);
      request.setAttributeName(attributeName);
      request.setAttributeValue(attributeValue);
      logicalPlanRequestQueue.add(request);
    }

  }

  private class AbortCommand implements Command
  {
    @Override
    public void execute(String[] args, ConsoleReader reader) throws Exception
    {
      logicalPlanRequestQueue.clear();
      changingLogicalPlan = false;
      reader.setHistory(topLevelHistory);
    }

  }

  private class SubmitCommand implements Command
  {
    @Override
    public void execute(String[] args, ConsoleReader reader) throws Exception
    {
      if (logicalPlanRequestQueue.isEmpty()) {
        throw new CliException("Nothing to submit. Type \"abort\" to abort change");
      }
      WebServicesClient webServicesClient = new WebServicesClient();
      WebResource r = getPostResource(webServicesClient, currentApp).path(StramWebServices.PATH_LOGICAL_PLAN_MODIFICATION);
      try {
        final Map<String, Object> m = new HashMap<String, Object>();
        ObjectMapper mapper = new ObjectMapper();
        m.put("requests", logicalPlanRequestQueue);
        final JSONObject jsonRequest = new JSONObject(mapper.writeValueAsString(m));

        JSONObject response = webServicesClient.process(r, JSONObject.class, new WebServicesClient.WebServicesHandler<JSONObject>()
        {
          @Override
          public JSONObject process(WebResource webResource, Class<JSONObject> clazz)
          {
            return webResource.accept(MediaType.APPLICATION_JSON).post(JSONObject.class, jsonRequest);
          }

        });

        System.out.println("request submitted: " + response);
      }
      catch (Exception e) {
        throw new CliException("Failed to request " + r.getURI(), e);
      }
      logicalPlanRequestQueue.clear();
      changingLogicalPlan = false;
      reader.setHistory(topLevelHistory);
    }

  }

  private class ShowQueueCommand implements Command
  {
    @Override
    public void execute(String[] args, ConsoleReader reader) throws Exception
    {
      ObjectMapper mapper = new ObjectMapper();
      JSONObject singleKeyObj = new JSONObject();
      singleKeyObj.put("queue", new JSONArray(mapper.writeValueAsString(logicalPlanRequestQueue)));
      System.out.println(singleKeyObj.toString(2));
      System.out.println("Total operations in queue: " + logicalPlanRequestQueue.size());
    }

  }

  private class BeginMacroCommand implements Command
  {
    @Override
    public void execute(String[] args, ConsoleReader reader) throws Exception
    {
      String name = args[1];
      if (macros.containsKey(name) || aliases.containsKey(name)) {
        System.err.println("Name '" + name + "' already exists.");
        return;
      }
      try {
        List<String> commands = new ArrayList<String>();
        while (true) {
          String line = reader.readLine("macro def (" + name + ") > ");
          if (line.equals("end")) {
            macros.put(name, commands);
            updateCompleter(reader);
            if (consolePresent) System.out.println("Macro '" + name + "' created.");
            return;
          }
          else if (line.equals("abort")) {
            System.err.println("Aborted");
            return;
          }
          else {
            commands.add(line);
          }
        }
      }
      catch (IOException ex) {
        System.err.println("Aborted");
      }
    }

  }

  private class GetAppInfoCommand implements Command
  {
    @Override
    public void execute(String[] args, ConsoleReader reader) throws Exception
    {
      ApplicationReport appReport = currentApp;
      if (args.length > 1) {
        appReport = getApplication(args[1]);
      }
      else {
        if (currentApp == null) {
          throw new CliException("No application selected");
        }
        appReport = currentApp;
      }
      WebServicesClient webServicesClient = new WebServicesClient();
      WebResource r = getPostResource(webServicesClient, appReport).path(StramWebServices.PATH_INFO);

      JSONObject response = webServicesClient.process(r, JSONObject.class, new WebServicesClient.WebServicesHandler<JSONObject>()
      {
        @Override
        public JSONObject process(WebResource webResource, Class<JSONObject> clazz)
        {
          return webResource.accept(MediaType.APPLICATION_JSON).get(JSONObject.class);
        }

      });
      System.out.println(response.toString(2));
    }

  }

  private class CreateAlertCommand implements Command
  {
    @Override
    public void execute(String[] args, ConsoleReader reader) throws Exception
    {
      String fileName = expandFileName(args[1], true);
      File f = new File(fileName);
      if (!f.canRead()) {
        throw new CliException("Cannot read " + fileName);
      }

      DataInputStream dis = new DataInputStream(new FileInputStream(f));
      byte[] buffer = new byte[dis.available()];
      dis.readFully(buffer);
      final JSONObject json = new JSONObject(new String(buffer));

      WebServicesClient webServicesClient = new WebServicesClient();
      WebResource r = getPostResource(webServicesClient, currentApp).path(StramWebServices.PATH_CREATE_ALERT);
      try {
        JSONObject response = webServicesClient.process(r, JSONObject.class, new WebServicesClient.WebServicesHandler<JSONObject>()
        {
          @Override
          public JSONObject process(WebResource webResource, Class<JSONObject> clazz)
          {
            return webResource.accept(MediaType.APPLICATION_JSON).post(clazz, json);
          }

        });
        System.out.println(response);
      }
      catch (Exception e) {
        throw new CliException("Failed to request " + r.getURI(), e);
      }
    }

  }

  private class DeleteAlertCommand implements Command
  {
    @Override
    public void execute(String[] args, ConsoleReader reader) throws Exception
    {
      final JSONObject postJson = new JSONObject();
      postJson.put("name", args[1]);
      WebServicesClient webServicesClient = new WebServicesClient();
      WebResource r = getPostResource(webServicesClient, currentApp).path(StramWebServices.PATH_DELETE_ALERT);
      try {
        JSONObject response = webServicesClient.process(r, JSONObject.class, new WebServicesClient.WebServicesHandler<JSONObject>()
        {
          @Override
          public JSONObject process(WebResource webResource, Class<JSONObject> clazz)
          {
            return webResource.accept(MediaType.APPLICATION_JSON).post(clazz, postJson);
          }

        });
        System.out.println(response);
      }
      catch (Exception e) {
        throw new CliException("Failed to request " + r.getURI(), e);
      }
    }

  }

  private class ListAlertsCommand implements Command
  {
    @Override
    public void execute(String[] args, ConsoleReader reader) throws Exception
    {
      ClientResponse rsp = getResource(StramWebServices.PATH_LIST_ALERTS, currentApp);
      JSONObject json = rsp.getEntity(JSONObject.class);
      System.out.println(json);
    }

  }

  public static void main(String[] args) throws Exception
  {
    StramCli shell = new StramCli();
    shell.init(args);
    shell.run();
  }

}<|MERGE_RESOLUTION|>--- conflicted
+++ resolved
@@ -409,8 +409,8 @@
       consolePresent = consolePresentSaved;
     }
   }
-  
-  private List<Completer> defaultCompleters() 
+
+  private List<Completer> defaultCompleters()
   {
     List<Completer> completers = new LinkedList<Completer>();
     completers.add(new StringsCompleter(connectedCommands.keySet().toArray(new String[] {})));
@@ -420,11 +420,7 @@
     completers.add(new StringsCompleter(macros.keySet().toArray(new String[] {})));
 
     List<Completer> launchCompleters = new LinkedList<Completer>();
-<<<<<<< HEAD
-    launchCompleters.add(new StringsCompleter(new String[] {"launch", "launch-local", "show-logical-plan", "dump-properties-file", "source", "create-alert"}));
-=======
-    launchCompleters.add(new StringsCompleter(new String[] { "launch", "launch-local", "show-logical-plan", "dump-properties-file", "source" }));
->>>>>>> ea24d5f6
+    launchCompleters.add(new StringsCompleter(new String[] { "launch", "launch-local", "show-logical-plan", "dump-properties-file", "source", "create-alert" }));
     launchCompleters.add(new FileNameCompleter()); // jarFile
     launchCompleters.add(new FileNameCompleter()); // topology
     completers.add(new ArgumentCompleter(launchCompleters));
@@ -435,7 +431,7 @@
   {
     reader.addCompleter(new AggregateCompleter(defaultCompleters()));
   }
-  
+
   private void updateCompleter(ConsoleReader reader)
   {
     List<Completer> completers = new ArrayList<Completer>(reader.getCompleters());
@@ -444,7 +440,7 @@
     }
     setupCompleter(reader);
   }
-  
+
   private void setupHistory(ConsoleReader reader)
   {
     File historyFile = new File(StramClientUtils.getSettingsRootDir(), ".history");
@@ -942,7 +938,7 @@
           for (int i = 0; i < matchingAppConfigs.size(); i++) {
             System.out.printf("%3d. %s\n", i + 1, matchingAppConfigs.get(i).getName());
           }
-          
+
           // Exit if not in interactive mode
           if (! consolePresent ) {
             throw new CliException("More than one application in jar file match '" + matchString + "'");
