--- conflicted
+++ resolved
@@ -59,12 +59,7 @@
 import com.sun.jersey.api.client.ClientResponse;
 import com.sun.jersey.api.client.WebResource;
 
-<<<<<<< HEAD
-=======
-import com.datatorrent.api.Attribute;
 import com.datatorrent.api.Context;
-import com.datatorrent.api.Context.DAGContext;
->>>>>>> 2414f992
 import com.datatorrent.api.Operator;
 import com.datatorrent.api.StreamingApplication;
 
@@ -2256,7 +2251,7 @@
           if (!commandLineInfo.localMode) {
 
             // see whether there is an app with the same name and user name running
-            String appNameAttributeName = StreamingApplication.DT_PREFIX + DAGContext.APPLICATION_NAME.getName();
+            String appNameAttributeName = StreamingApplication.DT_PREFIX + Context.DAGContext.APPLICATION_NAME.getName();
             String appName = config.get(appNameAttributeName, appFactory.getName());
             ApplicationReport duplicateApp = StramClientUtils.getStartedAppInstanceByName(yarnClient, appName, UserGroupInformation.getLoginUser().getUserName(), null);
             if (duplicateApp != null) {
