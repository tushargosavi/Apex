--- conflicted
+++ resolved
@@ -12,7 +12,6 @@
 import jline.console.history.FileHistory;
 import jline.console.history.History;
 import jline.console.history.MemoryHistory;
-import static java.lang.Thread.sleep;
 
 import javax.ws.rs.core.MediaType;
 
@@ -209,7 +208,6 @@
               ++i;
             }
           }
-<<<<<<< HEAD
           else {
             if (insideQuotes) {
               buf.append(c);
@@ -217,7 +215,7 @@
             else {
 
               if (c == '$') {
-                StringBuilder variableName = new StringBuilder();
+                StringBuilder variableName = new StringBuilder(32);
                 if (len > i + 1) {
                   if (commandLine.charAt(i + 1) == '{') {
                     ++i;
@@ -234,21 +232,6 @@
                         throw new CliException("Parse error: unmatched brace");
                       }
                     }
-=======
-          else if (c == '$') {
-            StringBuilder variableName = new StringBuilder(32);
-            if (len > i + 1) {
-              if (commandLine.charAt(i + 1) == '{') {
-                ++i;
-                while (len > i + 1) {
-                  char ch = commandLine.charAt(i + 1);
-                  if (ch != '}') {
-                    variableName.append(ch);
-                  }
-                  ++i;
-                  if (ch == '}') {
-                    break;
->>>>>>> 21a9494c
                   }
                   else {
                     while (len > i + 1) {
@@ -2044,11 +2027,7 @@
                 activateLicense(null);
                 long timeout = System.currentTimeMillis() + TIMEOUT_AFTER_ACTIVATE_LICENSE;
                 do {
-<<<<<<< HEAD
                   Thread.sleep(1000);
-=======
-                  sleep(500);
->>>>>>> 21a9494c
                   ar = LicensingAgentClient.getLicensingAgentAppReport(licenseId, clientRMService);
                   if (ar == null && !raw) {
                     System.out.println("Waiting for license agent to start...");
