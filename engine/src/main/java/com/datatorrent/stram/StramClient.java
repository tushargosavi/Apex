--- conflicted
+++ resolved
@@ -339,10 +339,7 @@
         if (!fs.exists(new Path(targetPath))) {
           LOG.debug("Copying {} to {}", f.getPath(), targetPath);
           FileUtil.copy(fs, f.getPath(), fs, new Path(targetPath), false, conf);
-<<<<<<< HEAD
-=======
           //FSUtil.copy(fs, f, fs, new Path(targetPath), false, false, conf);
->>>>>>> 54549c56
         }
         else {
           LOG.debug("Ignoring {} as it already exists under {}", f.getPath(), targetPath);
