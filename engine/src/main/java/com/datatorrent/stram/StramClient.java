/*
 *  Copyright (c) 2012-2013 DataTorrent, Inc.
 *  All Rights Reserved.
 */
package com.datatorrent.stram;

import java.io.IOException;
import java.io.InputStream;
import java.io.OutputStream;
import java.net.InetSocketAddress;
import java.net.URI;
import java.net.URISyntaxException;
import java.nio.ByteBuffer;
import java.util.*;

import org.apache.commons.io.IOUtils;
import org.apache.commons.lang.StringUtils;
import org.apache.hadoop.classification.InterfaceAudience;
import org.apache.hadoop.classification.InterfaceStability;
import org.apache.hadoop.conf.Configuration;
import org.apache.hadoop.fs.*;
import org.apache.hadoop.io.DataOutputBuffer;
import org.apache.hadoop.io.Text;
import org.apache.hadoop.security.Credentials;
import org.apache.hadoop.security.UserGroupInformation;
import org.apache.hadoop.security.token.Token;
import org.apache.hadoop.util.JarFinder;
import org.apache.hadoop.yarn.api.ApplicationConstants;
import org.apache.hadoop.yarn.api.records.*;
import org.apache.hadoop.yarn.client.api.YarnClient;
import org.apache.hadoop.yarn.client.api.YarnClientApplication;
import org.apache.hadoop.yarn.conf.YarnConfiguration;
import org.apache.hadoop.yarn.exceptions.YarnException;
import org.apache.hadoop.yarn.security.client.RMDelegationTokenIdentifier;
import org.apache.hadoop.yarn.util.ConverterUtils;
import org.apache.hadoop.yarn.util.Records;
import org.apache.log4j.DTLoggerFactory;
import org.slf4j.Logger;
import org.slf4j.LoggerFactory;

import com.google.common.base.Objects;
import com.google.common.collect.Lists;

import com.datatorrent.api.Context.OperatorContext;

import com.datatorrent.lib.util.FSStorageAgent;
import com.datatorrent.lib.util.BasicContainerOptConfigurator;
import com.datatorrent.stram.client.StramClientUtils;
import com.datatorrent.stram.client.StramClientUtils.ClientRMHelper;
import com.datatorrent.stram.engine.StreamingContainer;
import com.datatorrent.stram.plan.logical.LogicalPlan;

/**
 * Submits application to YARN<p>
 * <br>
 *
 * @since 0.3.2
 */
@InterfaceAudience.Public
@InterfaceStability.Unstable
public class StramClient
{
  private static final Logger LOG = LoggerFactory.getLogger(StramClient.class);
  public static final String YARN_APPLICATION_TYPE = "DataTorrent";
  public static final String YARN_APPLICATION_TYPE_LICENSE = "DataTorrentLicense";
  public static final String LIB_JARS_SEP = ",";

  // Configuration
  private final Configuration conf;
  // Handle to talk to the Resource Manager/Applications Manager
  private final YarnClient yarnClient = YarnClient.createYarnClient();
  // Application master specific info to register a new Application with RM/ASM
  // App master priority
  private final int amPriority = 0;
  private ApplicationId appId;
  private final LogicalPlan dag;
  public String javaCmd = "${JAVA_HOME}" + "/bin/java";
  // log4j.properties file
  // if available, add to local resources and set into classpath
  private final String log4jPropFile = "";
  // Timeout threshold for client. Kill app after time interval expires.
  private long clientTimeout = 600000;
  private String originalAppId;
  private String queueName;
  private String applicationType = YARN_APPLICATION_TYPE;
  private String archives;
  private LinkedHashSet<String> resources;

  public StramClient(Configuration conf, LogicalPlan dag) throws Exception
  {
    this.conf = conf;
    this.dag = dag;
    dag.validate();
    yarnClient.init(conf);
  }

  public void start()
  {
    yarnClient.start();
  }

  public void stop()
  {
    yarnClient.stop();
  }

  public static LinkedHashSet<String> findJars(LogicalPlan dag)
  {
    // platform dependencies that are not part of Hadoop and need to be deployed,
    // entry below will cause containing jar file from client to be copied to cluster
    Class<?>[] defaultClasses = new Class<?>[]{
      com.datatorrent.common.util.Slice.class,
      com.datatorrent.netlet.EventLoop.class,
      com.datatorrent.bufferserver.server.Server.class,
      com.datatorrent.stram.StreamingAppMaster.class,
      com.datatorrent.api.StreamCodec.class,
      javax.validation.ConstraintViolationException.class,
      com.ning.http.client.websocket.WebSocketUpgradeHandler.class,
      com.esotericsoftware.kryo.Kryo.class,
      org.apache.bval.jsr303.ApacheValidationProvider.class,
      org.apache.bval.BeanValidationContext.class,
      org.apache.commons.lang3.ClassUtils.class,
      net.engio.mbassy.bus.MBassador.class,
      org.codehaus.jackson.annotate.JsonUnwrapped.class,
      org.codehaus.jackson.map.ser.std.RawSerializer.class,
      org.apache.commons.beanutils.BeanUtils.class,
      org.apache.http.client.utils.URLEncodedUtils.class,
      org.apache.http.message.BasicHeaderValueParser.class,
      com.esotericsoftware.minlog.Log.class,
      org.mozilla.javascript.Scriptable.class
    };
    List<Class<?>> jarClasses = new ArrayList<Class<?>>();

    for (String className : dag.getClassNames()) {
      try {
        Class<?> clazz = Thread.currentThread().getContextClassLoader().loadClass(className);
        jarClasses.add(clazz);
      }
      catch (ClassNotFoundException e) {
        throw new IllegalArgumentException("Failed to load class " + className, e);
      }
    }

    for (Class<?> clazz : Lists.newArrayList(jarClasses)) {
      // process class and super classes (super does not require deploy annotation)
      for (Class<?> c = clazz; c != Object.class && c != null; c = c.getSuperclass()) {
        //LOG.debug("checking " + c);
        jarClasses.add(c);
        jarClasses.addAll(Arrays.asList(c.getInterfaces()));
      }
    }

    jarClasses.addAll(Arrays.asList(defaultClasses));

    if (dag.isDebug()) {
      LOG.debug("Deploy dependencies: {}", jarClasses);
    }

    LinkedHashSet<String> localJarFiles = new LinkedHashSet<String>(); // avoid duplicates
    HashMap<String, String> sourceToJar = new HashMap<String, String>();

    for (Class<?> jarClass : jarClasses) {
      if (jarClass.getProtectionDomain().getCodeSource() == null) {
        // system class
        continue;
      }
      String sourceLocation = jarClass.getProtectionDomain().getCodeSource().getLocation().toString();
      String jar = sourceToJar.get(sourceLocation);
      if (jar == null) {
        // don't create jar file from folders multiple times
        jar = JarFinder.getJar(jarClass);
        sourceToJar.put(sourceLocation, jar);
        LOG.debug("added sourceLocation {} as {}", sourceLocation, jar);
      }
      if (jar == null) {
        throw new AssertionError("Cannot resolve jar file for " + jarClass);
      }
      localJarFiles.add(jar);
    }

    String libJarsPath = dag.getValue(LogicalPlan.LIBRARY_JARS);
    if (!StringUtils.isEmpty(libJarsPath)) {
      String[] libJars = StringUtils.splitByWholeSeparator(libJarsPath, LIB_JARS_SEP);
      localJarFiles.addAll(Arrays.asList(libJars));
    }

    LOG.info("Local jar file dependencies: " + localJarFiles);

    return localJarFiles;
  }

  private String copyFromLocal(FileSystem fs, Path basePath, String[] files) throws IOException
  {
    StringBuilder csv = new StringBuilder(files.length * (basePath.toString().length() + 16));
    for (String localFile : files) {
      Path src = new Path(localFile);
      String filename = src.getName();
      Path dst = new Path(basePath, filename);
      URI localFileURI = null;
      try {
        localFileURI = new URI(localFile);
      }
      catch (URISyntaxException e) {
        throw new IOException(e);
      }
      if (localFileURI.getScheme() == null || localFileURI.getScheme().startsWith("file")) {
        LOG.info("Copy {} from local filesystem to {}", localFile, dst);
        fs.copyFromLocalFile(false, true, src, dst);
      }
      else {
        LOG.info("Copy {} from DFS to {}", localFile, dst);
        FileUtil.copy(fs, src, fs, dst, false, true, conf);
      }
      if (csv.length() > 0) {
        csv.append(LIB_JARS_SEP);
      }
      csv.append(dst.toString());
    }
    return csv.toString();
  }

  public void copyInitialState(Path origAppDir) throws IOException
  {
    // locate previous snapshot
    String newAppDir = this.dag.assertAppPath();

    FSRecoveryHandler recoveryHandler = new FSRecoveryHandler(origAppDir.toString(), conf);
    // read snapshot against new dependencies
    Object snapshot = recoveryHandler.restore();
    if (snapshot == null) {
      throw new IllegalArgumentException("No previous application state found in " + origAppDir);
    }
    InputStream logIs = recoveryHandler.getLog();

    // modify snapshot state to switch app id
    ((StreamingContainerManager.CheckpointState) snapshot).setApplicationId(this.dag, conf);
    Path checkpointPath = new Path(newAppDir, LogicalPlan.SUBDIR_CHECKPOINTS);

    FileSystem fs = FileSystem.newInstance(origAppDir.toUri(), conf);
    // remove the path that was created by the storage agent during deserialization and replacement
    fs.delete(checkpointPath, true);

    // write snapshot to new location
    recoveryHandler = new FSRecoveryHandler(newAppDir, conf);
    recoveryHandler.save(snapshot);
    OutputStream logOs = recoveryHandler.rotateLog();
    IOUtils.copy(logIs, logOs);
    logOs.flush();
    logOs.close();
    logIs.close();

    // copy sub directories that are not present in target
    FileStatus[] lFiles = fs.listStatus(origAppDir);
    for (FileStatus f : lFiles) {
      if (f.isDirectory()) {
        String targetPath = f.getPath().toString().replace(origAppDir.toString(), newAppDir);
        if (!fs.exists(new Path(targetPath))) {
          LOG.debug("Copying {} to {}", f.getPath(), targetPath);
          FileUtil.copy(fs, f.getPath(), fs, new Path(targetPath), false, conf);
          //FSUtil.copy(fs, f, fs, new Path(targetPath), false, false, conf);
        }
        else {
          LOG.debug("Ignoring {} as it already exists under {}", f.getPath(), targetPath);
          //FSUtil.setPermission(fs, new Path(targetPath), new FsPermission((short)0777));
        }
      }
    }

  }


  /**
   * Launch application for the dag represented by this client.
   *
   * @throws YarnException
   * @throws IOException
   */
  public void startApplication() throws YarnException, IOException
  {
    // process dependencies
    LinkedHashSet<String> localJarFiles = findJars(dag);
    if (resources != null) {
      localJarFiles.addAll(resources);
    }

    YarnClusterMetrics clusterMetrics = yarnClient.getYarnClusterMetrics();
    LOG.info("Got Cluster metric info from ASM"
      + ", numNodeManagers=" + clusterMetrics.getNumNodeManagers());

    //GetClusterNodesRequest clusterNodesReq = Records.newRecord(GetClusterNodesRequest.class);
    //GetClusterNodesResponse clusterNodesResp = rmClient.clientRM.getClusterNodes(clusterNodesReq);
    //LOG.info("Got Cluster node info from ASM");
    //for (NodeReport node : clusterNodesResp.getNodeReports()) {
    //  LOG.info("Got node report from ASM for"
    //           + ", nodeId=" + node.getNodeId()
    //           + ", nodeAddress" + node.getHttpAddress()
    //           + ", nodeRackName" + node.getRackName()
    //           + ", nodeNumContainers" + node.getNumContainers()
    //           + ", nodeHealthStatus" + node.getHealthReport());
    //}
    List<QueueUserACLInfo> listAclInfo = yarnClient.getQueueAclsInfo();
    for (QueueUserACLInfo aclInfo : listAclInfo) {
      for (QueueACL userAcl : aclInfo.getUserAcls()) {
        LOG.info("User ACL Info for Queue"
          + ", queueName=" + aclInfo.getQueueName()
          + ", userAcl=" + userAcl.name());
      }
    }

    // Get a new application id
    YarnClientApplication newApp = yarnClient.createApplication();
    appId = newApp.getNewApplicationResponse().getApplicationId();

    // Dump out information about cluster capability as seen by the resource manager
    int maxMem = newApp.getNewApplicationResponse().getMaximumResourceCapability().getMemory();
    LOG.info("Max mem capabililty of resources in this cluster " + maxMem);
    int amMemory = dag.getMasterMemoryMB();
    if (amMemory > maxMem) {
      LOG.info("AM memory specified above max threshold of cluster. Using max value."
        + ", specified=" + amMemory
        + ", max=" + maxMem);
      amMemory = maxMem;
    }

    if (dag.getAttributes().get(LogicalPlan.APPLICATION_ID) == null) {
      dag.setAttribute(LogicalPlan.APPLICATION_ID, appId.toString());
    }

    // Create launch context for app master
    LOG.info("Setting up application submission context for ASM");
    ApplicationSubmissionContext appContext = Records.newRecord(ApplicationSubmissionContext.class);

    // set the application id
    appContext.setApplicationId(appId);
    // set the application name
    appContext.setApplicationName(dag.getValue(LogicalPlan.APPLICATION_NAME));
    appContext.setApplicationType(this.applicationType);
    if (YARN_APPLICATION_TYPE.equals(this.applicationType)) {
      //appContext.setMaxAppAttempts(1); // no retries until Stram is HA
    }
    else if (YARN_APPLICATION_TYPE_LICENSE.equals(this.applicationType)) {
      LOG.debug("Attempts capped at {} ({})", conf.get(YarnConfiguration.RM_AM_MAX_ATTEMPTS), YarnConfiguration.RM_AM_MAX_ATTEMPTS);
    }

    // Set up the container launch context for the application master
    ContainerLaunchContext amContainer = Records.newRecord(ContainerLaunchContext.class);

    // Setup security tokens
    // If security is enabled get ResourceManager and NameNode delegation tokens.
    // Set these tokens on the container so that they are sent as part of application submission.
    // This also sets them up for renewal by ResourceManager. The NameNode delegation rmToken
    // is also used by ResourceManager to fetch the jars from HDFS and set them up for the
    // application master launch.
    if (UserGroupInformation.isSecurityEnabled()) {
      Credentials credentials = new Credentials();
      String tokenRenewer = conf.get(YarnConfiguration.RM_PRINCIPAL);
      if (tokenRenewer == null || tokenRenewer.length() == 0) {
        throw new IOException(
          "Can't get Master Kerberos principal for the RM to use as renewer");
      }

      // For now, only getting tokens for the default file-system.
      FileSystem fs = StramClientUtils.newFileSystemInstance(conf);
      try {
        final Token<?> tokens[] = fs.addDelegationTokens(tokenRenewer, credentials);
        if (tokens != null) {
          for (Token<?> token : tokens) {
            LOG.info("Got dt for " + fs.getUri() + "; " + token);
          }
        }
      }
      finally {
        fs.close();
      }

      InetSocketAddress rmAddress = conf.getSocketAddr(YarnConfiguration.RM_ADDRESS,
        YarnConfiguration.DEFAULT_RM_ADDRESS,
        YarnConfiguration.DEFAULT_RM_PORT);

      // Get the ResourceManager delegation rmToken
      org.apache.hadoop.yarn.api.records.Token rmDelToken = yarnClient.getRMDelegationToken(new Text(tokenRenewer));
      Token<RMDelegationTokenIdentifier> rmToken = ConverterUtils.convertFromYarn(rmDelToken, rmAddress);
      credentials.addToken(rmToken.getService(), rmToken);

      DataOutputBuffer dob = new DataOutputBuffer();
      credentials.writeTokenStorageToStream(dob);
      ByteBuffer fsTokens = ByteBuffer.wrap(dob.getData(), 0, dob.getLength());
      amContainer.setTokens(fsTokens);
    }

    // set local resources for the application master
    // local files or archives as needed
    // In this scenario, the jar file for the application master is part of the local resources
    Map<String, LocalResource> localResources = new HashMap<String, LocalResource>();

    // copy required jar files to dfs, to be localized for containers
    FileSystem fs = StramClientUtils.newFileSystemInstance(conf);
    try {
      Path appsBasePath = new Path(StramClientUtils.getDTDFSRootDir(fs, conf), StramClientUtils.SUBDIR_APPS);
      Path appPath = new Path(appsBasePath, appId.toString());

      String libJarsCsv = copyFromLocal(fs, appPath, localJarFiles.toArray(new String[]{}));

      LOG.info("libjars: {}", libJarsCsv);
      dag.getAttributes().put(LogicalPlan.LIBRARY_JARS, libJarsCsv);
      LaunchContainerRunnable.addFilesToLocalResources(LocalResourceType.FILE, libJarsCsv, localResources, fs);

      if (archives != null) {
        String[] localFiles = archives.split(",");
        String archivesCsv = copyFromLocal(fs, appPath, localFiles);
        LOG.info("archives: {}", archivesCsv);
        dag.getAttributes().put(LogicalPlan.ARCHIVES, archivesCsv);
        LaunchContainerRunnable.addFilesToLocalResources(LocalResourceType.ARCHIVE, archivesCsv, localResources, fs);
      }

      dag.getAttributes().put(LogicalPlan.APPLICATION_PATH, appPath.toString());
      if (dag.getAttributes().get(OperatorContext.STORAGE_AGENT) == null) { /* which would be the most likely case */
        Path checkpointPath = new Path(appPath, LogicalPlan.SUBDIR_CHECKPOINTS);
        // use conf client side to pickup any proxy settings from dt-site.xml
        dag.setAttribute(OperatorContext.STORAGE_AGENT, new FSStorageAgent(checkpointPath.toString(), conf));
      }
      if(dag.getAttributes().get(LogicalPlan.CONTAINER_OPTS_CONFIGURATOR) == null){
        dag.setAttribute(LogicalPlan.CONTAINER_OPTS_CONFIGURATOR,new BasicContainerOptConfigurator());
      }

      // Set the log4j properties if needed
      if (!log4jPropFile.isEmpty()) {
        Path log4jSrc = new Path(log4jPropFile);
        Path log4jDst = new Path(appPath, "log4j.props");
        fs.copyFromLocalFile(false, true, log4jSrc, log4jDst);
        FileStatus log4jFileStatus = fs.getFileStatus(log4jDst);
        LocalResource log4jRsrc = Records.newRecord(LocalResource.class);
        log4jRsrc.setType(LocalResourceType.FILE);
        log4jRsrc.setVisibility(LocalResourceVisibility.APPLICATION);
        log4jRsrc.setResource(ConverterUtils.getYarnUrlFromURI(log4jDst.toUri()));
        log4jRsrc.setTimestamp(log4jFileStatus.getModificationTime());
        log4jRsrc.setSize(log4jFileStatus.getLen());
        localResources.put("log4j.properties", log4jRsrc);
      }

      if (originalAppId != null) {
        Path origAppPath = new Path(appsBasePath, this.originalAppId);
        LOG.info("Restart from {}", origAppPath);
        copyInitialState(origAppPath);
      }

      // push logical plan to DFS location
      Path cfgDst = new Path(appPath, LogicalPlan.SER_FILE_NAME);
      FSDataOutputStream outStream = fs.create(cfgDst, true);
      LogicalPlan.write(this.dag, outStream);
      outStream.close();

      FileStatus topologyFileStatus = fs.getFileStatus(cfgDst);
      LocalResource topologyRsrc = Records.newRecord(LocalResource.class);
      topologyRsrc.setType(LocalResourceType.FILE);
      topologyRsrc.setVisibility(LocalResourceVisibility.APPLICATION);
      topologyRsrc.setResource(ConverterUtils.getYarnUrlFromURI(cfgDst.toUri()));
      topologyRsrc.setTimestamp(topologyFileStatus.getModificationTime());
      topologyRsrc.setSize(topologyFileStatus.getLen());
      localResources.put(LogicalPlan.SER_FILE_NAME, topologyRsrc);

      // Set local resource info into app master container launch context
      amContainer.setLocalResources(localResources);

      // Set the necessary security tokens as needed
      //amContainer.setContainerTokens(containerToken);
      // Set the env variables to be setup in the env where the application master will be run
      LOG.info("Set the environment for the application master");
      Map<String, String> env = new HashMap<String, String>();

      // Add application jar(s) location to classpath
      // At some point we should not be required to add
      // the hadoop specific classpaths to the env.
      // It should be provided out of the box.
      // For now setting all required classpaths including
      // the classpath to "." for the application jar(s)
      // including ${CLASSPATH} will duplicate the class path in app master, removing it for now
      //StringBuilder classPathEnv = new StringBuilder("${CLASSPATH}:./*");
      StringBuilder classPathEnv = new StringBuilder("./*");
      String classpath = conf.get(YarnConfiguration.YARN_APPLICATION_CLASSPATH);
      for (String c : StringUtils.isBlank(classpath) ? YarnConfiguration.DEFAULT_YARN_APPLICATION_CLASSPATH : classpath.split(",")) {
        if (c.equals("$HADOOP_CLIENT_CONF_DIR")) {
          // SPOI-2501
          continue;
        }
        classPathEnv.append(':');
        classPathEnv.append(c.trim());
      }
      env.put("CLASSPATH", classPathEnv.toString());
      // propagate to replace node managers user name (effective in non-secure mode)
      env.put("HADOOP_USER_NAME", UserGroupInformation.getLoginUser().getUserName());

      amContainer.setEnvironment(env);

      // Set the necessary command to execute the application master
      ArrayList<CharSequence> vargs = new ArrayList<CharSequence>(30);

      // Set java executable command
      LOG.info("Setting up app master command");
      vargs.add(javaCmd);
      if (dag.isDebug()) {
        vargs.add("-agentlib:jdwp=transport=dt_socket,server=y,suspend=n");
      }
      // Set Xmx based on am memory size
      // default heap size 75% of total memory
      vargs.add("-Xmx" + (amMemory * 3 / 4) + "m");
      vargs.add("-XX:+HeapDumpOnOutOfMemoryError");
      vargs.add("-XX:HeapDumpPath=/tmp/dt-heap-" + appId.getId() + ".bin");
      vargs.add("-Dhadoop.root.logger=" + (dag.isDebug() ? "DEBUG" : "INFO") + ",RFA");
      vargs.add("-Dhadoop.log.dir=" + ApplicationConstants.LOG_DIR_EXPANSION_VAR);
      vargs.add(String.format("-D%s=%s", StreamingContainer.PROP_APP_PATH, dag.assertAppPath()));
      if (dag.isDebug()) {
        vargs.add("-Dlog4j.debug=true");
      }

      String loggersLevel = conf.get(DTLoggerFactory.DT_LOGGERS_LEVEL);
      if (loggersLevel != null) {
        vargs.add(String.format("-D%s=%s", DTLoggerFactory.DT_LOGGERS_LEVEL, loggersLevel));
      }
      if (YARN_APPLICATION_TYPE_LICENSE.equals(applicationType)) {
        vargs.add(LicensingAppMaster.class.getName());
      }
      else {
        vargs.add(StreamingAppMaster.class.getName());
      }

      vargs.add("1>" + ApplicationConstants.LOG_DIR_EXPANSION_VAR + "/AppMaster.stdout");
      vargs.add("2>" + ApplicationConstants.LOG_DIR_EXPANSION_VAR + "/AppMaster.stderr");

      // Get final command
      StringBuilder command = new StringBuilder(9 * vargs.size());
      for (CharSequence str : vargs) {
        command.append(str).append(" ");
      }

      LOG.info("Completed setting up app master command " + command.toString());
      List<String> commands = new ArrayList<String>();
      commands.add(command.toString());
      amContainer.setCommands(commands);

      // Set up resource type requirements
      // For now, only memory is supported so we set memory requirements
      Resource capability = Records.newRecord(Resource.class);
      capability.setMemory(amMemory);
      appContext.setResource(capability);

      // Service data is a binary blob that can be passed to the application
      // Not needed in this scenario
      // amContainer.setServiceData(serviceData);
      appContext.setAMContainerSpec(amContainer);

      // Set the priority for the application master
      Priority pri = Records.newRecord(Priority.class);
      pri.setPriority(amPriority);
      appContext.setPriority(pri);
      // Set the queue to which this application is to be submitted in the RM
      appContext.setQueue(queueName);

      // Submit the application to the applications manager
      // SubmitApplicationResponse submitResp = rmClient.submitApplication(appRequest);
      // Ignore the response as either a valid response object is returned on success
      // or an exception thrown to denote some form of a failure
      String specStr = Objects.toStringHelper("Submitting application: ")
        .add("name", appContext.getApplicationName())
        .add("queue", appContext.getQueue())
        .add("user", UserGroupInformation.getLoginUser())
        .add("resource", appContext.getResource())
        .toString();
      LOG.info(specStr);
      if (dag.isDebug()) {
        //LOG.info("Full submission context: " + appContext);
      }
      yarnClient.submitApplication(appContext);
    }
    finally {
      fs.close();
    }
  }

  public ApplicationReport getApplicationReport() throws YarnException, IOException
  {
    return yarnClient.getApplicationReport(this.appId);
  }

  public void killApplication() throws YarnException, IOException
  {
    yarnClient.killApplication(this.appId);
  }

  public void setClientTimeout(long timeoutMillis)
  {
    this.clientTimeout = timeoutMillis;
  }

  /**
   * Monitor the submitted application for completion. Kill application if time expires.
   *
   * @return true if application completed successfully
   * @throws YarnException
   * @throws IOException
   */
  public boolean monitorApplication() throws YarnException, IOException
  {
    ClientRMHelper.AppStatusCallback callback = new ClientRMHelper.AppStatusCallback()
    {
      @Override
      public boolean exitLoop(ApplicationReport report)
      {
        LOG.info("Got application report from ASM for"
          + ", appId=" + appId.getId()
          + ", clientToken=" + report.getClientToAMToken()
          + ", appDiagnostics=" + report.getDiagnostics()
          + ", appMasterHost=" + report.getHost()
          + ", appQueue=" + report.getQueue()
          + ", appMasterRpcPort=" + report.getRpcPort()
          + ", appStartTime=" + report.getStartTime()
          + ", yarnAppState=" + report.getYarnApplicationState().toString()
          + ", distributedFinalState=" + report.getFinalApplicationStatus().toString()
          + ", appTrackingUrl=" + report.getTrackingUrl()
          + ", appUser=" + report.getUser());
        return false;
      }

    };
    ClientRMHelper rmClient = new ClientRMHelper(yarnClient);
    return rmClient.waitForCompletion(appId, callback, clientTimeout);
  }

  public void setApplicationType(String type)
  {
    this.applicationType = type;
  }

  public void setOriginalAppId(String appId)
  {
    this.originalAppId = appId;
  }

  public String getQueueName()
  {
    return queueName;
  }

  public void setQueueName(String queueName)
  {
    this.queueName = queueName;
  }

  public void setResources(LinkedHashSet<String> resources)
  {
    this.resources = resources;
  }

<<<<<<< HEAD
  public String getQueueName()
  {
    return queueName;
  }

  public void setQueueName(String queueName)
  {
    this.queueName = queueName;
=======
  public void setArchives(String archives)
  {
    this.archives = archives;
>>>>>>> 1de9283f
  }
}<|MERGE_RESOLUTION|>--- conflicted
+++ resolved
@@ -651,19 +651,8 @@
     this.resources = resources;
   }
 
-<<<<<<< HEAD
-  public String getQueueName()
-  {
-    return queueName;
-  }
-
-  public void setQueueName(String queueName)
-  {
-    this.queueName = queueName;
-=======
   public void setArchives(String archives)
   {
     this.archives = archives;
->>>>>>> 1de9283f
   }
 }