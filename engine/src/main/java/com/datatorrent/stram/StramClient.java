--- conflicted
+++ resolved
@@ -418,12 +418,8 @@
     // set the application id
     appContext.setApplicationId(appId);
     // set the application name
-<<<<<<< HEAD
-    appContext.setApplicationName(dag.getAttributes().attr(LogicalPlan.APPLICATION_NAME).get());
+    appContext.setApplicationName(dag.getAttributes().get(LogicalPlan.APPLICATION_NAME));
     appContext.setApplicationType(YARN_APPLICATION_TYPE);
-=======
-    appContext.setApplicationName(dag.getAttributes().get(LogicalPlan.APPLICATION_NAME));
->>>>>>> c8d5348d
 
     // Set up the container launch context for the application master
     ContainerLaunchContext amContainer = Records.newRecord(ContainerLaunchContext.class);
