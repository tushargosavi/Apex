--- conflicted
+++ resolved
@@ -468,12 +468,8 @@
       dag.getAttributes().put(LogicalPlan.APPLICATION_PATH, appPath.toString());
       if (dag.getAttributes().get(OperatorContext.STORAGE_AGENT) == null) { /* which would be the most likely case */
         Path checkpointPath = new Path(appPath, LogicalPlan.SUBDIR_CHECKPOINTS);
-<<<<<<< HEAD
-        // provide configuration for client side use so that proxy settings in dt-site.xml can be used
+        // use conf client side to pickup any proxy settings from dt-site.xml
         dag.setAttribute(OperatorContext.STORAGE_AGENT, new FSStorageAgent(checkpointPath.toString(), conf));
-=======
-        dag.setAttribute(OperatorContext.STORAGE_AGENT, new FSStorageAgent(conf, checkpointPath.toString()));
->>>>>>> c1032ca4
       }
 
       // Set the log4j properties if needed
