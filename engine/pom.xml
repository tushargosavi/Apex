--- conflicted
+++ resolved
@@ -41,15 +41,7 @@
       <artifactId>bufferserver</artifactId>
       <version>0.1-SNAPSHOT</version>
     </dependency>
-<<<<<<< HEAD
 
-<!--dependency>
-  <groupId>org.apache.activemq</groupId>
-  <artifactId>activemq-core</artifactId>
-  <version>5.6.0</version>
-</dependency-->
-
-=======
     <dependency>
       <groupId>org.apache.activemq</groupId>
       <artifactId>activemq-core</artifactId>
@@ -70,7 +62,6 @@
       <artifactId>jms-api</artifactId>
       <version>1.1-rev-1</version>
     </dependency>
->>>>>>> e13a0e96
   </dependencies>
 
 
