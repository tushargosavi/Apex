--- conflicted
+++ resolved
@@ -203,7 +203,6 @@
       <artifactId>malhar-bufferserver</artifactId>
       <version>${project.version}</version>
     </dependency>
-<<<<<<< HEAD
     <!--dependency>
       <groupId>com.esotericsoftware.kryo</groupId>
       <artifactId>kryo</artifactId>
@@ -220,8 +219,6 @@
       <version>8.1.9.v20130131</version>
       <scope>test</scope>
     </dependency>
-=======
->>>>>>> f760d39f
   </dependencies>
   <profiles>
     <!--
