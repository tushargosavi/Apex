
<project xmlns="http://maven.apache.org/POM/4.0.0" xmlns:xsi="http://www.w3.org/2001/XMLSchema-instance"
         xsi:schemaLocation="http://maven.apache.org/POM/4.0.0 http://maven.apache.org/xsd/maven-4.0.0.xsd">
  <modelVersion>4.0.0</modelVersion>

  <parent>
    <groupId>com.datatorrent</groupId>
    <artifactId>dt-framework</artifactId>
    <version>0.9.3-SNAPSHOT</version>
  </parent>

  <artifactId>dt-stram</artifactId>
  <packaging>jar</packaging>

  <name>Streaming Application Manager</name>

  <properties>
    <maven.deploy.skip>true</maven.deploy.skip>
  </properties>

  <build>
    <plugins>
      <!-- plugin> for licensing using native
        <groupId>org.apache.maven.plugins</groupId>
        <artifactId>maven-nar-plugin</artifactId>
        <version>2.1-SNAPSHOT</version>
        <extensions>true</extensions>
      </plugin -->
      <!-- Publish tests jar -->
      <plugin>
        <groupId>org.apache.maven.plugins</groupId>
        <artifactId>maven-jar-plugin</artifactId>
        <executions>
          <execution>
            <goals>
              <goal>test-jar</goal>
            </goals>
            <phase>package</phase>
          </execution>
        </executions>
        <configuration>
          <excludes>
            <!-- never include into jar (used in minicluster test) -->
            <exclude>**/yarn-site.xml</exclude>
          </excludes>
          <archive>
            <manifestEntries>
              <dt-buildtime>${maven.build.timestamp}</dt-buildtime>
              <dt-buildversion>${project.version}</dt-buildversion>
            </manifestEntries>
          </archive>
        </configuration>
      </plugin>
      <plugin>
        <artifactId>maven-dependency-plugin</artifactId>
        <executions>
          <execution>
            <id>create-client-mvn-generated-classpath</id>
            <phase>generate-resources</phase>
            <goals>
              <goal>build-classpath</goal>
            </goals>
            <configuration>
              <!--
              generate runtime classpath for running client in dev environment
              -->
              <outputFile>${project.build.directory}/mvn-generated-runtime-classpath</outputFile>
              <includeScope>runtime</includeScope>
              <!--excludeGroupIds>org.apache.hadoop</excludeGroupIds-->
            </configuration>
          </execution>
          <execution>
            <id>create-mvn-generated-classpath</id>
            <phase>generate-test-resources</phase>
            <goals>
              <goal>build-classpath</goal>
            </goals>
            <configuration>
              <!-- needed to run the unit test to generate
              the required classpath that is required in the env
              of the launch container in the mini yarn cluster
              -->
              <outputFile>${project.build.directory}/test-classes/mvn-generated-classpath</outputFile>
            </configuration>
          </execution>
        </executions>
      </plugin>
      <plugin>
        <groupId>org.apache.maven.plugins</groupId>
        <artifactId>maven-eclipse-plugin</artifactId>
        <version>2.9</version>
        <configuration>
          <downloadSources>true</downloadSources>
          <!--downloadJavadocs>true</downloadJavadocs-->
        </configuration>
      </plugin>
      <plugin>
        <groupId>pl.project13.maven</groupId>
        <artifactId>git-commit-id-plugin</artifactId>
        <version>2.1.4</version>
        <executions>
          <execution>
            <id>create-git-version-info</id>
            <phase>${create-git-version-info-phase}</phase>
            <goals>
              <goal>revision</goal>
            </goals>
          </execution>
        </executions>
        <configuration>
          <verbose>true</verbose>
          <prefix>git</prefix>
          <generateGitPropertiesFile>true</generateGitPropertiesFile>
          <generateGitPropertiesFilename>target/classes/dt-stram-git.properties</generateGitPropertiesFilename>
        </configuration>
      </plugin>
    </plugins>
  </build>

  <dependencies>
    <dependency>
      <groupId>javax.jms</groupId>
      <artifactId>jms-api</artifactId>
      <version>1.1-rev-1</version>
    </dependency>
    <dependency>
      <groupId>com.esotericsoftware.kryo</groupId>
      <artifactId>kryo</artifactId>
      <version>2.21</version>
      <!-- scope>provided</scope would like the kryo version to be determined by what the user has -->
    </dependency>
    <dependency>
      <groupId>com.esotericsoftware.reflectasm</groupId>
      <artifactId>reflectasm</artifactId>
      <version>1.07</version>
      <classifier>shaded</classifier>
    </dependency>
    <dependency>
      <groupId>org.apache.bval</groupId>
      <artifactId>bval-jsr303</artifactId>
      <version>0.5</version>
    </dependency>
    <dependency>
      <groupId>${project.groupId}</groupId>
      <artifactId>dt-bufferserver</artifactId>
      <version>${project.version}</version>
    </dependency>
    <dependency>
      <groupId>org.apache.httpcomponents</groupId>
      <artifactId>httpclient</artifactId>
      <version>4.2.5</version>
    </dependency>
    <dependency>
      <groupId>com.sun.jersey.contribs</groupId>
      <artifactId>jersey-apache-client4</artifactId>
      <version>${jersey.version}</version>
    </dependency>
    <dependency>
      <groupId>org.apache.hadoop</groupId>
      <artifactId>hadoop-yarn-client</artifactId>
      <version>${hadoop.version}</version>
      <exclusions>
        <exclusion>
          <groupId>org.codehaus.jackson</groupId>
          <artifactId>jackson-core-asl</artifactId>
        </exclusion>
        <exclusion>
          <artifactId>jackson-jaxrs</artifactId>
          <groupId>org.codehaus.jackson</groupId>
        </exclusion>
        <exclusion>
          <artifactId>jackson-xc</artifactId>
          <groupId>org.codehaus.jackson</groupId>
        </exclusion>
      </exclusions>
    </dependency>
    <dependency>
      <groupId>org.apache.hadoop</groupId>
      <artifactId>hadoop-yarn-server-tests</artifactId>
      <version>${hadoop.version}</version>
      <type>test-jar</type>
      <scope>test</scope>
    </dependency>
    <dependency>
      <groupId>${project.groupId}</groupId>
      <artifactId>dt-api</artifactId>
      <version>${project.version}</version>
    </dependency>
    <!-- dependency> for licensing using native
      <groupId>${project.groupId}</groupId>
      <artifactId>dt-license</artifactId>
      <version>${project.version}</version>
      <type>nar</type>
    </dependency -->
    <dependency>
      <groupId>jline</groupId>
      <artifactId>jline</artifactId>
      <version>2.11</version>
    </dependency>
    <dependency>
      <groupId>org.apache.ant</groupId>
      <artifactId>ant</artifactId>
      <version>1.9.2</version>
    </dependency>
    <dependency>
      <groupId>com.ning</groupId>
      <artifactId>async-http-client</artifactId>
      <version>1.7.20</version>
    </dependency>
    <dependency>
      <groupId>net.engio</groupId>
      <artifactId>mbassador</artifactId>
      <version>1.1.9</version>
    </dependency>
    <dependency>
<<<<<<< HEAD
      <groupId>com.fasterxml.jackson.core</groupId>
      <artifactId>jackson-core</artifactId>
      <version>2.2.3</version>
    </dependency>
    <dependency>
      <groupId>com.sun.mail</groupId>
      <artifactId>javax.mail</artifactId>
      <version>1.5.0</version>
=======
      <groupId>org.apache.hadoop</groupId>
      <artifactId>hadoop-common</artifactId>
      <version>2.2.0</version>
      <type>test-jar</type>
      <exclusions>
        <exclusion>
          <groupId>org.codehaus.jackson</groupId>
          <artifactId>jackson-core-asl</artifactId>
        </exclusion>
      </exclusions>
>>>>>>> eb9addfb
    </dependency>
  </dependencies>
  <profiles>
    <profile>
      <id>fullTests</id>
      <properties>
        <test.excludedGroups></test.excludedGroups>
      </properties>
    </profile>

    <profile>
      <!--  version info profile to generate exactly once after clean -->
      <id>generate-version-info</id>
      <activation>
        <file>
          <!--
            ${project.artifactId} does not work - see https://jira.codehaus.org/browse/MNG-5418
            (required to use this for all modules from parent project)
          -->
          <missing>target/classes/dt-stram-git.properties</missing>
        </file>
      </activation>
      <properties>
        <create-git-version-info-phase>generate-resources</create-git-version-info-phase>
      </properties>
    </profile>

  </profiles>
</project><|MERGE_RESOLUTION|>--- conflicted
+++ resolved
@@ -213,16 +213,11 @@
       <version>1.1.9</version>
     </dependency>
     <dependency>
-<<<<<<< HEAD
       <groupId>com.fasterxml.jackson.core</groupId>
       <artifactId>jackson-core</artifactId>
       <version>2.2.3</version>
     </dependency>
     <dependency>
-      <groupId>com.sun.mail</groupId>
-      <artifactId>javax.mail</artifactId>
-      <version>1.5.0</version>
-=======
       <groupId>org.apache.hadoop</groupId>
       <artifactId>hadoop-common</artifactId>
       <version>2.2.0</version>
@@ -233,7 +228,11 @@
           <artifactId>jackson-core-asl</artifactId>
         </exclusion>
       </exclusions>
->>>>>>> eb9addfb
+    </dependency>
+    <dependency>
+      <groupId>com.sun.mail</groupId>
+      <artifactId>javax.mail</artifactId>
+      <version>1.5.0</version>
     </dependency>
   </dependencies>
   <profiles>
