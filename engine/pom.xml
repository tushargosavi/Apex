--- conflicted
+++ resolved
@@ -196,15 +196,14 @@
       <version>1.7.20</version>
     </dependency>
     <dependency>
-<<<<<<< HEAD
       <groupId>net.engio</groupId>
       <artifactId>mbassador</artifactId>
       <version>1.1.7</version>
-=======
+    </dependency>
+    <dependency>
       <groupId>com.fasterxml.jackson.core</groupId>
       <artifactId>jackson-core</artifactId>
       <version>2.2.3</version>
->>>>>>> 4ef80956
     </dependency>
   </dependencies>
   <profiles>
