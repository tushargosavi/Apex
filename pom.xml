--- conflicted
+++ resolved
@@ -4,11 +4,7 @@
 
   <groupId>com.datatorrent</groupId>
   <artifactId>dt-framework</artifactId>
-<<<<<<< HEAD
   <version>1.0.5-SNAPSHOT</version>
-=======
-  <version>1.0.4-1</version>
->>>>>>> 3110c3f4
   <packaging>pom</packaging>
 
   <name>Realtime Stream Processing Framework</name>
