--- conflicted
+++ resolved
@@ -41,13 +41,8 @@
     <module>stram</module>
     <module>library</module>
     <module>demos</module>
-<<<<<<< HEAD
     <!-- module>examples/wordcount</module -->
-=======
-    <!-- module>examples/wordcount</module>
-    <module>examples/performance</module -->
     <module>dist</module>
->>>>>>> 23a46866
   </modules>
 
   <build>
