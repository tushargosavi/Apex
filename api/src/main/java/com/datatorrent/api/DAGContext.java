--- conflicted
+++ resolved
@@ -44,11 +44,8 @@
   public static final String SUBDIR_CHECKPOINTS = "checkpoints";
   /** Constant <code>SUBDIR_STATS="stats"</code> */
   public static final String SUBDIR_STATS = "stats";
-<<<<<<< HEAD
   /** Constant <code>SUBDIR_EVENTS="events"</code> */
   public static final String SUBDIR_EVENTS = "events";
-=======
->>>>>>> c2a2edea
   /** Constant <code>DEFAULT_ALLOCATE_RESOURCE_TIMEOUT_MILLIS=60000</code> */
   public static final int DEFAULT_ALLOCATE_RESOURCE_TIMEOUT_MILLIS = 60000;
 
