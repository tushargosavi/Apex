/*
 * Copyright (c) 2013 DataTorrent, Inc. ALL Rights Reserved.
 *
 * Licensed under the Apache License, Version 2.0 (the "License");
 * you may not use this file except in compliance with the License.
 * You may obtain a copy of the License at
 *
 *   http://www.apache.org/licenses/LICENSE-2.0
 *
 * Unless required by applicable law or agreed to in writing, software
 * distributed under the License is distributed on an "AS IS" BASIS,
 * WITHOUT WARRANTIES OR CONDITIONS OF ANY KIND, either express or implied.
 * See the License for the specific language governing permissions and
 * limitations under the License.
 */
package com.datatorrent.api;

import com.datatorrent.api.AttributeMap.Attribute;
import com.datatorrent.api.AttributeMap.AttributeInitializer;
import com.datatorrent.api.StringCodec.Integer2String;
import com.datatorrent.api.StringCodec.String2String;

/**
 * <p>DAGContext interface.</p>
 *
 * @since 0.3.2
 */
public interface DAGContext extends Context
{
  /**
   * Launch mode for the application.
   * Used in the client to set configuration depending on how the DAG is executed.
   */
  String LAUNCH_MODE = "stram.launchmode";
  /**
   * Constant
   * <code>DEFAULT_HEARTBEAT_LISTENER_THREAD_COUNT=30</code>
   */
  // should be taken out
  int DEFAULT_HEARTBEAT_LISTENER_THREAD_COUNT = 30;
  /**
   * Constant
   * <code>SUBDIR_CHECKPOINTS="checkpoints"</code>
   */
  String SUBDIR_CHECKPOINTS = "checkpoints";
  /**
   * Constant
   * <code>SUBDIR_STATS="stats"</code>
   */
  String SUBDIR_STATS = "stats";
  /**
   * Constant
   * <code>SUBDIR_EVENTS="events"</code>
   */
  String SUBDIR_EVENTS = "events";
  /**
   * Constant
   * <code>DEFAULT_ALLOCATE_RESOURCE_TIMEOUT_MILLIS=60000</code>
   */
  // shoudl be taken out
  int DEFAULT_ALLOCATE_RESOURCE_TIMEOUT_MILLIS = 60000;
  /**
   * Name under which the application will be shown in the resource manager.
   * If not set, the default is the configuration Java class or property file name.
   */
  Attribute<String> APPLICATION_NAME = new Attribute<String>(new String2String());
  /**
   * Application instance identifier. An application with the same name can run in multiple instances, each with a unique identifier.
   * The identifier is set by the client that submits the application and can be used in operators along with the operator ID to segregate output etc.
   * When running in distributed mode, the value would be the Yarn application id as shown in the resource manager (example:
   * <code>application_1355713111917_0002</code>).
   */
  Attribute<String> APPLICATION_ID = new Attribute<String>(new String2String());
  /**
   * Comma separated list of jar file dependencies to be deployed with the application.
   * The launcher will combine the list with built-in dependencies and those specified
   * via {@link com.datatorrent.api.annotation.ShipContainingJars} into the final set of resources
   * that are made available through the distributed file system to application master
   * and child containers.
   */
  Attribute<String> LIBRARY_JARS = new Attribute<String>(new String2String());
  /**
   * The maximum number or containers (excluding the application master) that the application is allowed to request.
   * If the DAG plan requires less containers, remaining count won't be allocated from the resource manager.
   * Example: DAG with several operators and all inline streams would require one container,
   * only one container will be requested from the resource manager.
   */
  Attribute<Integer> CONTAINERS_MAX_COUNT = new Attribute<Integer>(Integer.MAX_VALUE);
  /**
   * Dump extra debug information in launcher, master and containers.
   */
  Attribute<Boolean> DEBUG = new Attribute<Boolean>(false);
  /**
   * The amount of memory to be requested for streaming containers. Not used in local mode.
   */
  Attribute<Integer> CONTAINER_MEMORY_MB = new Attribute<Integer>(2048);
  /**
   * Constant
   * <code>CONTAINER_JVM_OPTIONS</code>
   */
  Attribute<String> CONTAINER_JVM_OPTIONS = new Attribute<String>(new String2String());
  /**
   * The amount of memory to be requested for the application master. Not used in local mode.
   */
  Attribute<Integer> MASTER_MEMORY_MB = new Attribute<Integer>(2048);
  /**
   * Constant
   * <code>STREAMING_WINDOW_SIZE_MILLIS</code>
   */
  Attribute<Integer> STREAMING_WINDOW_SIZE_MILLIS = new Attribute<Integer>(500);
  /**
   * Constant
   * <code>CHECKPOINT_WINDOW_COUNT</code>
   */
  Attribute<Integer> CHECKPOINT_WINDOW_COUNT = new Attribute<Integer>(60);
  /**
   * Constant
   * <code>APPLICATION_PATH</code>
   */
  Attribute<String> APPLICATION_PATH = new Attribute<String>("unknown");
  /**
   * Constant
   * <code>TUPLE_RECORDING_PART_FILE_SIZE</code>
   */
  Attribute<Integer> TUPLE_RECORDING_PART_FILE_SIZE = new Attribute<Integer>(128 * 1024);
  /**
   * Constant
   * <code>TUPLE_RECORDING_PART_FILE_TIME_MILLIS</code>
   */
  Attribute<Integer> TUPLE_RECORDING_PART_FILE_TIME_MILLIS = new Attribute<Integer>(30 * 60 * 60 * 1000);
  /**
   * Constant
   * <code>DAEMON_ADDRESS</code>
   */
  Attribute<String> DAEMON_ADDRESS = new Attribute<String>(new String2String());
  /**
   * Constant
   * <code>FAST_PUBLISHER_SUBSCRIBER</code>
   */
  Attribute<Boolean> FAST_PUBLISHER_SUBSCRIBER = new Attribute<Boolean>(false);
  /**
   * Maximum number of simultaneous heartbeat connections to process.
   */
  Attribute<Integer> HEARTBEAT_LISTENER_THREAD_COUNT = new Attribute<Integer>(DEFAULT_HEARTBEAT_LISTENER_THREAD_COUNT);
  /**
   * How frequently should operators heartbeat to stram. Recommended setting is
   * 1000ms. Value 0 will disable heartbeat (for unit testing).
   */
  Attribute<Integer> HEARTBEAT_INTERVAL_MILLIS = new Attribute<Integer>(1000);
  /**
   * Timeout for master to identify a hung container (full GC etc.). Timeout will result in container restart.
   */
  Attribute<Integer> HEARTBEAT_TIMEOUT_MILLIS = new Attribute<Integer>(30 * 1000);
  /**
   * Timeout for allocating container resources.
   */
<<<<<<< HEAD
  public static final AttributeKey<Integer> RESOURCE_ALLOCATION_TIMEOUT_MILLIS = new AttributeKey<Integer>("allocateResourceTimeoutMillis", Integer.class);

  /** Constant <code>STATS_MAX_ALLOWABLE_WINDOWS_LAG</code> */
  public static final AttributeKey<Integer> STATS_MAX_ALLOWABLE_WINDOWS_LAG = new AttributeKey<Integer>("maxWindowsBehindForStats", Integer.class);

  /** Constant <code>STATS_RECORD_INTERVAL_MILLIS</code> */
  public static final AttributeKey<Integer> STATS_RECORD_INTERVAL_MILLIS = new AttributeKey<Integer>("recordStatsIntervalMillis", Integer.class);

  /** Constant <code>THROUGHPUT_CALCULATION_INTERVAL</code> */
  public static final AttributeKey<Integer> THROUGHPUT_CALCULATION_INTERVAL = new AttributeKey<Integer>("throughputCalculationInterval", Integer.class);

  /** Constant <code>THROUGHPUT_CALCULATION_MAX_SAMPLES</code> */
  public static final AttributeKey<Integer> THROUGHPUT_CALCULATION_MAX_SAMPLES = new AttributeKey<Integer>("throughputCalculationMaxSamples", Integer.class);

  /** Constant <code>ATTRIBUTE_KEYS</code> */
  public final static Set<AttributeKey<?>> ATTRIBUTE_KEYS = AttributeKey.INSTANCES;

  public class AttributeKey<T> extends AttributeMap.AttributeKey<T> {
    public final Class<T> attributeType;
    private final static Set<AttributeKey<?>> INSTANCES = new HashSet<AttributeKey<?>>();

    @SuppressWarnings("LeakingThisInConstructor")
    private AttributeKey(String name, Class<T> type) {
      super(DAGContext.class, name);
      this.attributeType = type;
      INSTANCES.add(this);
    }
  }

  }
=======
  Attribute<Integer> RESOURCE_ALLOCATION_TIMEOUT_MILLIS = new Attribute<Integer>(DEFAULT_ALLOCATE_RESOURCE_TIMEOUT_MILLIS);
  /**
   * Constant
   * <code>STATS_MAX_ALLOWABLE_WINDOWS_LAG</code>
   */
  Attribute<Integer> STATS_MAX_ALLOWABLE_WINDOWS_LAG = new Attribute<Integer>(1000);
  /**
   * Constant
   * <code>STATS_RECORD_INTERVAL_MILLIS</code>
   */
  Attribute<Integer> STATS_RECORD_INTERVAL_MILLIS = new Attribute<Integer>(0);
  @SuppressWarnings("FieldNameHidesFieldInSuperclass")
  long serialVersionUID = AttributeInitializer.initialize(DAGContext.class);
}
>>>>>>> 1495a09e
<|MERGE_RESOLUTION|>--- conflicted
+++ resolved
@@ -154,38 +154,6 @@
   /**
    * Timeout for allocating container resources.
    */
-<<<<<<< HEAD
-  public static final AttributeKey<Integer> RESOURCE_ALLOCATION_TIMEOUT_MILLIS = new AttributeKey<Integer>("allocateResourceTimeoutMillis", Integer.class);
-
-  /** Constant <code>STATS_MAX_ALLOWABLE_WINDOWS_LAG</code> */
-  public static final AttributeKey<Integer> STATS_MAX_ALLOWABLE_WINDOWS_LAG = new AttributeKey<Integer>("maxWindowsBehindForStats", Integer.class);
-
-  /** Constant <code>STATS_RECORD_INTERVAL_MILLIS</code> */
-  public static final AttributeKey<Integer> STATS_RECORD_INTERVAL_MILLIS = new AttributeKey<Integer>("recordStatsIntervalMillis", Integer.class);
-
-  /** Constant <code>THROUGHPUT_CALCULATION_INTERVAL</code> */
-  public static final AttributeKey<Integer> THROUGHPUT_CALCULATION_INTERVAL = new AttributeKey<Integer>("throughputCalculationInterval", Integer.class);
-
-  /** Constant <code>THROUGHPUT_CALCULATION_MAX_SAMPLES</code> */
-  public static final AttributeKey<Integer> THROUGHPUT_CALCULATION_MAX_SAMPLES = new AttributeKey<Integer>("throughputCalculationMaxSamples", Integer.class);
-
-  /** Constant <code>ATTRIBUTE_KEYS</code> */
-  public final static Set<AttributeKey<?>> ATTRIBUTE_KEYS = AttributeKey.INSTANCES;
-
-  public class AttributeKey<T> extends AttributeMap.AttributeKey<T> {
-    public final Class<T> attributeType;
-    private final static Set<AttributeKey<?>> INSTANCES = new HashSet<AttributeKey<?>>();
-
-    @SuppressWarnings("LeakingThisInConstructor")
-    private AttributeKey(String name, Class<T> type) {
-      super(DAGContext.class, name);
-      this.attributeType = type;
-      INSTANCES.add(this);
-    }
-  }
-
-  }
-=======
   Attribute<Integer> RESOURCE_ALLOCATION_TIMEOUT_MILLIS = new Attribute<Integer>(DEFAULT_ALLOCATE_RESOURCE_TIMEOUT_MILLIS);
   /**
    * Constant
@@ -197,7 +165,13 @@
    * <code>STATS_RECORD_INTERVAL_MILLIS</code>
    */
   Attribute<Integer> STATS_RECORD_INTERVAL_MILLIS = new Attribute<Integer>(0);
+
+  /** Constant <code>THROUGHPUT_CALCULATION_INTERVAL</code> */
+  public static final Attribute<Integer> THROUGHPUT_CALCULATION_INTERVAL = new Attribute<Integer>(10000);
+
+  /** Constant <code>THROUGHPUT_CALCULATION_MAX_SAMPLES</code> */
+  public static final Attribute<Integer> THROUGHPUT_CALCULATION_MAX_SAMPLES = new Attribute<Integer>(1000);
+
   @SuppressWarnings("FieldNameHidesFieldInSuperclass")
   long serialVersionUID = AttributeInitializer.initialize(DAGContext.class);
-}
->>>>>>> 1495a09e
+}