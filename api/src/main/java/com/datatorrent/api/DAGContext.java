--- conflicted
+++ resolved
@@ -43,11 +43,9 @@
   public static final String SUBDIR_CHECKPOINTS = "checkpoints";
   /** Constant <code>SUBDIR_STATS="stats"</code> */
   public static final String SUBDIR_STATS = "stats";
-<<<<<<< HEAD
+  /** Constant <code>SUBDIR_EVENTS="events"</code> */
   public static final String SUBDIR_EVENTS = "events";
-=======
   /** Constant <code>DEFAULT_ALLOCATE_RESOURCE_TIMEOUT_MILLIS=60000</code> */
->>>>>>> 885d1bb4
   public static final int DEFAULT_ALLOCATE_RESOURCE_TIMEOUT_MILLIS = 60000;
 
   /**
