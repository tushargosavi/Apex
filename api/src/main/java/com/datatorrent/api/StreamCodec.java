--- conflicted
+++ resolved
@@ -36,10 +36,7 @@
  *
  * @param <T> data type of the tuples on the stream
  * @author Chetan Narsude <chetan@datatorrent.com>
-<<<<<<< HEAD
-=======
  * @since 0.3.2
->>>>>>> c2a2edea
  */
 public interface StreamCodec<T>
 {
