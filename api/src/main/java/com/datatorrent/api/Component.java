--- conflicted
+++ resolved
@@ -22,10 +22,7 @@
  *
  * @param <T1> Context used for the current run of the component.
  * @author Chetan Narsude <chetan@datatorrent.com>
-<<<<<<< HEAD
-=======
  * @since 0.3.2
->>>>>>> c2a2edea
  */
 public interface Component<T1 extends Context>
 {
