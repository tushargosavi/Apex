/*
 * Copyright (c) 2013 Malhar Inc. ALL Rights Reserved.
 *
 * Licensed under the Apache License, Version 2.0 (the "License");
 * you may not use this file except in compliance with the License.
 * You may obtain a copy of the License at
 *
 *   http://www.apache.org/licenses/LICENSE-2.0
 *
 * Unless required by applicable law or agreed to in writing, software
 * distributed under the License is distributed on an "AS IS" BASIS,
 * WITHOUT WARRANTIES OR CONDITIONS OF ANY KIND, either express or implied.
 * See the License for the specific language governing permissions and
 * limitations under the License.
 */
package com.datatorrent.api.annotation;

import java.lang.annotation.Documented;
import java.lang.annotation.ElementType;
import java.lang.annotation.Retention;
import java.lang.annotation.RetentionPolicy;
import java.lang.annotation.Target;


/**
 *
 * Annotation for output ports on streaming operators.<p>
 *
<<<<<<< HEAD
=======
 * @since 0.3.2
>>>>>>> c2a2edea
 */
@Documented
@Target(ElementType.FIELD)
@Retention(RetentionPolicy.RUNTIME)
public @interface OutputPortFieldAnnotation {

  /**
   * <p>name.</p>
   */
  public String name();
  /**
   * <p>optional.</p>
   */
  public boolean optional() default true;
  /**
   * <p>error.</p>
   */
  public boolean error() default false;
}<|MERGE_RESOLUTION|>--- conflicted
+++ resolved
@@ -26,10 +26,7 @@
  *
  * Annotation for output ports on streaming operators.<p>
  *
-<<<<<<< HEAD
-=======
  * @since 0.3.2
->>>>>>> c2a2edea
  */
 @Documented
 @Target(ElementType.FIELD)
