--- conflicted
+++ resolved
@@ -66,24 +66,15 @@
    * Interface to be implemented by operator that wants to be notified about its effective partitioning.
    * Called by the engine after requested partitioning is applied to the physical plan.
    * Allows the operator to track stats of individual partitions by id.
-<<<<<<< HEAD
-   * @see {@link StatsListener}
-   * @see {@link Partitionable#definePartitions}
-   * @param <T>
-=======
    *
    * @param <T> - Type of the operator
    * @see {@link StatsListener}
    * @see {@link Partitionable#definePartitions}
->>>>>>> eb9addfb
    */
   interface PartitionAware<T extends Operator>
   {
     void partitioned(Map<Integer, Partition<T>> partitions);
-<<<<<<< HEAD
-=======
 
->>>>>>> eb9addfb
   }
 
   public class PartitionKeys implements java.io.Serializable
