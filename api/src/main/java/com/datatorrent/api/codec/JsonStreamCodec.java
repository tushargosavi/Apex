--- conflicted
+++ resolved
@@ -32,10 +32,7 @@
  *
  * @param <T> tuple type
  * @author David Yan <david@datatorrent.com>
-<<<<<<< HEAD
-=======
  * @since 0.3.2
->>>>>>> c2a2edea
  */
 public class JsonStreamCodec<T> implements StreamCodec<T>
 {
