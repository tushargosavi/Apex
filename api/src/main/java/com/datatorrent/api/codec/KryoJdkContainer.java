--- conflicted
+++ resolved
@@ -32,10 +32,7 @@
  *
  * @param <T> - Type of the object which you would like to serialize using KryoJdkSerializer.
  * @author Pramod Immaneni <pramod@datatorrent.com>
-<<<<<<< HEAD
-=======
  * @since 0.3.2
->>>>>>> c2a2edea
  */
 @DefaultSerializer(KryoJdkSerializer.class)
 public class KryoJdkContainer<T> implements Serializable
