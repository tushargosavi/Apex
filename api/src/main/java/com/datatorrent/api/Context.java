/*
 * Copyright (c) 2013 DataTorrent, Inc. ALL Rights Reserved.
 *
 * Licensed under the Apache License, Version 2.0 (the "License");
 * you may not use this file except in compliance with the License.
 * You may obtain a copy of the License at
 *
 *   http://www.apache.org/licenses/LICENSE-2.0
 *
 * Unless required by applicable law or agreed to in writing, software
 * distributed under the License is distributed on an "AS IS" BASIS,
 * WITHOUT WARRANTIES OR CONDITIONS OF ANY KIND, either express or implied.
 * See the License for the specific language governing permissions and
 * limitations under the License.
 */
package com.datatorrent.api;

import com.datatorrent.api.AttributeMap.Attribute;
import com.datatorrent.api.AttributeMap.AttributeInitializer;
import com.datatorrent.api.Operator.ProcessingMode;
import com.datatorrent.api.StringCodec.Integer2String;
import com.datatorrent.api.StringCodec.String2String;

/**
 *
 * The base interface for context for all of the streaming platform objects<p>
 * <br>
 *
 * @since 0.3.2
 */
public interface Context
{
  /**
   * Get the attributes associated with this context.
   * The returned map does not contain any attributes that may have been defined in the parent context of this context.
   *
   * @return attributes defined for the current context.
   */
  public AttributeMap getAttributes();

  /**
   * Get the value of the attribute associated with the current key by recursively traversing the contexts upwards to
   * the application level. If the attribute is not found, then return the defaultValue.
   *
   * @param <T> - Type of the attribute.
   * @param key - Attribute to identify the attribute.
   * @param defaultValue - Default value if the attribute is not found.
   * @return The value for the attribute if found or the defaultValue passed in as argument.
   */
  public <T> T attrValue(AttributeMap.Attribute<T> key, T defaultValue);

  public interface PortContext extends Context
  {
    /**
     * Number of tuples the poll buffer can cache without blocking the input stream to the port.
     */
    Attribute<Integer> QUEUE_CAPACITY = new Attribute<Integer>(1024);
    /**
     * Poll period in milliseconds when the port buffer reaches its limits.
     */
    Attribute<Integer> SPIN_MILLIS = new Attribute<Integer>(10);
    /**
     * Input port attribute. Extend partitioning of an upstream operator w/o intermediate merge.
     * Can be used to form parallel partitions that span a group of operators.
     * Defined on a per input port basis to allow for stream to be shared with non-partitioned sinks.
     * If multiple ports of an operator have the setting, incoming streams must track back to
     * a common root partition, i.e. the operator join forks of the same origin.
     * At the moment each partition would be deployed to a single container (inline).
     */
    Attribute<Boolean> PARTITION_PARALLEL = new Attribute<Boolean>(false);
    /**
     * Attribute of output port to specify how many partitions should be merged by a single unifier instance. If the
     * number of partitions exceeds the limit set, a cascading unifier plan will be created. For example, 4 partitions
     * with the limit set to 2 will result in 3 unifiers arranged in 2 levels. The setting can be used to cap the
     * network I/O or other resource requirement for each unifier container (depends on the specific functionality of
     * the unifier), enabling horizontal scale by overcoming the single unifier bottleneck.
     */
    Attribute<Integer> UNIFIER_LIMIT = new Attribute<Integer>(Integer.MAX_VALUE);
    /**
     * Whether or not to auto record the tuples
     */
<<<<<<< HEAD
    public static final AttributeKey<Boolean> AUTO_RECORD = new AttributeKey<Boolean>("autoRecord");

    /**
     * Whether the output is unified.
     * This is a read-only attribute to query that whether the output of the operator from multiple instances is being unified.
     */
    public static final AttributeKey<Boolean> IS_OUTPUT_UNIFIED = new AttributeKey<Boolean>("isOutputUnified");
=======
    Attribute<Boolean> AUTO_RECORD = new Attribute<Boolean>(false);
    @SuppressWarnings("FieldNameHidesFieldInSuperclass")
    long serialVersionUID = AttributeInitializer.initialize(PortContext.class);
>>>>>>> 65e5f8a8
  }

  public interface OperatorContext extends Context
  {
    Attribute<Integer> SPIN_MILLIS = new Attribute<Integer>(10);
    Attribute<Integer> RECOVERY_ATTEMPTS = new Attribute<Integer>(5);
    /**
     * Initial partition count for an operator that supports partitioning. The
     * number is interpreted as follows:
     * <p>
     * Default partitioning (operators that do not implement
     * {@link PartitionableOperator}):<br>
     * If the attribute is not present or set to 0 partitioning is off. Else the
     * number of initial partitions (statically created during initialization).<br>
     * Default partitioning does not consider operator state on split or merge.
     * <p>
     * Operator that implements {@link PartitionableOperator}:<br>
     * Count 0 disables partitioning. Other values are ignored as number of
     * initial partitions is determined by operator implementation.
     */
    Attribute<Integer> INITIAL_PARTITION_COUNT = new Attribute<Integer>(1);
    Attribute<Integer> PARTITION_TPS_MIN = new Attribute<Integer>(0);
    Attribute<Integer> PARTITION_TPS_MAX = new Attribute<Integer>(0);
    Attribute<String> PARTITION_STATS_HANDLER = new Attribute<String>(new String2String());
    /**
     * Attribute of the operator that conveys to the stram whether the Operator is stateful or stateless.
     */
    //public static final Attribute<Boolean> STATELESS = new Attribute<Boolean>("stateless");
    /**
     * Attribute of the operator that suggests the ideal RAM that the operator may need for optimal functioning.
     */
    //public static final Attribute<Integer> MEMORY_MB = new Attribute<Integer>("memoryMB");
    /**
     * Attribute of the operator that tells the platform how many streaming windows make 1 application window.
     */
    Attribute<Integer> APPLICATION_WINDOW_COUNT = new Attribute<Integer>(1);
    /**
     * Attribute of the operator that hints at the optimal checkpoint boundary.
     * By default checkpointing happens after every predetermined streaming windows. Application developer can override
     * this behavior by defining the following attribute. When this attribute is defined, checkpointing will be done after
     * completion of later of regular checkpointing window and the window whose serial number is divisible by the attribute
     * value. Typically user would define this value to be the same as that of APPLICATION_WINDOW_COUNT so checkpointing
     * will be done at application window boundary.
     */
    Attribute<Integer> CHECKPOINT_WINDOW_COUNT = new Attribute<Integer>(1);
    /**
     * Logical name of a host to control locality between operators (even when not connected through stream)
     */
    Attribute<String> LOCALITY_HOST = new Attribute<String>(new String2String());
    /**
     * Logical name of a rack to control locality between operators (even when not connected through stream)
     */
    Attribute<String> LOCALITY_RACK = new Attribute<String>(new String2String());
    /**
     * The agent which can be used to checkpoint the windows.
     */
    Attribute<StorageAgent> STORAGE_AGENT = new Attribute<StorageAgent>(null, null);
    /**
     * The payload processing mode for this operator - at most once, exactly once, or default at least once.
     * If the processing mode for an operator is specified as AT_MOST_ONCE and no processing mode is specified for the downstream
     * operators if any, the processing mode of the downstream operators is automatically set to AT_MOST_ONCE. If a different processing
     * mode is specified for the downstream operators it will result in an error.
     * If the processing mode for an operator is specified as EXACTLY_ONCE then the processing mode for all downstream operators
     * should be specified as AT_MOST_ONCE otherwise it will result in an error.
     */
    Attribute<Operator.ProcessingMode> PROCESSING_MODE = new Attribute<Operator.ProcessingMode>(ProcessingMode.AT_LEAST_ONCE);

    /**
     * Return the operator runtime id.
     *
     * @return The id
     */
    int getId();

    @SuppressWarnings("FieldNameHidesFieldInSuperclass")
    long serialVersionUID = AttributeInitializer.initialize(OperatorContext.class);
  }

  long serialVersionUID = AttributeInitializer.initialize(Context.class);
}<|MERGE_RESOLUTION|>--- conflicted
+++ resolved
@@ -79,19 +79,9 @@
     /**
      * Whether or not to auto record the tuples
      */
-<<<<<<< HEAD
-    public static final AttributeKey<Boolean> AUTO_RECORD = new AttributeKey<Boolean>("autoRecord");
-
-    /**
-     * Whether the output is unified.
-     * This is a read-only attribute to query that whether the output of the operator from multiple instances is being unified.
-     */
-    public static final AttributeKey<Boolean> IS_OUTPUT_UNIFIED = new AttributeKey<Boolean>("isOutputUnified");
-=======
     Attribute<Boolean> AUTO_RECORD = new Attribute<Boolean>(false);
     @SuppressWarnings("FieldNameHidesFieldInSuperclass")
     long serialVersionUID = AttributeInitializer.initialize(PortContext.class);
->>>>>>> 65e5f8a8
   }
 
   public interface OperatorContext extends Context
