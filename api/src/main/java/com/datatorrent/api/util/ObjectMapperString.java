/*
 * Copyright (c) 2013 Malhar Inc. ALL Rights Reserved.
 *
 * Licensed under the Apache License, Version 2.0 (the "License");
 * you may not use this file except in compliance with the License.
 * You may obtain a copy of the License at
 *
 *   http://www.apache.org/licenses/LICENSE-2.0
 *
 * Unless required by applicable law or agreed to in writing, software
 * distributed under the License is distributed on an "AS IS" BASIS,
 * WITHOUT WARRANTIES OR CONDITIONS OF ANY KIND, either express or implied.
 * See the License for the specific language governing permissions and
 * limitations under the License.
 */
package com.datatorrent.api.util;

/**
 *
 * For JSON raw serialization, assumes the passed string to be a valid javascript value representation
 *
 * @author David Yan <david@datatorrent.com>
<<<<<<< HEAD
=======
 * @since 0.3.2
>>>>>>> c2a2edea
 */
public class ObjectMapperString
{
  public String string;

  /**
   * <p>Constructor for ObjectMapperString.</p>
   */
  public ObjectMapperString(String string)
  {
    this.string = string;
  }

  /** {@inheritDoc} */
  @Override
  public String toString()
  {
    return string;
  }

}<|MERGE_RESOLUTION|>--- conflicted
+++ resolved
@@ -20,10 +20,7 @@
  * For JSON raw serialization, assumes the passed string to be a valid javascript value representation
  *
  * @author David Yan <david@datatorrent.com>
-<<<<<<< HEAD
-=======
  * @since 0.3.2
->>>>>>> c2a2edea
  */
 public class ObjectMapperString
 {
